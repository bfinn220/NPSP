<?xml version="1.0" encoding="UTF-8"?>
<CustomLabels xmlns="http://soap.sforce.com/2006/04/metadata">
    <labels>
        <fullName>Addr_Id_Error</fullName>
        <language>en_US</language>
        <protected>true</protected>
        <shortDescription>Addr Id Error</shortDescription>
        <value>You must provide an Auth ID.</value>
    </labels>
    <labels>
        <fullName>Addr_No_Batch</fullName>
        <categories>address, error</categories>
        <language>en_US</language>
        <protected>true</protected>
        <shortDescription>Batch Address Verification Not Supported</shortDescription>
        <value>The specified service does not support Batch Address Verification.</value>
    </labels>
    <labels>
        <fullName>Addr_Pending_Verification</fullName>
        <categories>address, error</categories>
        <language>en_US</language>
        <protected>true</protected>
        <shortDescription>Pending verification</shortDescription>
        <value>Pending verification</value>
    </labels>
    <labels>
        <fullName>Addr_Settings_API_Body</fullName>
        <categories>address, settings</categories>
        <language>en_US</language>
        <protected>true</protected>
        <shortDescription>DEPRECATED - Addr Settings API Title</shortDescription>
        <value>DEPRECATED - API Account Settings</value>
    </labels>
    <labels>
        <fullName>Addr_Settings_API_Title</fullName>
        <categories>address, settings</categories>
        <language>en_US</language>
        <protected>true</protected>
        <shortDescription>Addr Settings API Title</shortDescription>
        <value>Verification API Account Settings</value>
    </labels>
    <labels>
        <fullName>Addr_Settings_Intro_Body</fullName>
        <categories>address, settings</categories>
        <language>en_US</language>
        <protected>true</protected>
        <shortDescription>DEPRECATED - Addr Settings Intro Body</shortDescription>
        <value>DEPRECATED</value>
    </labels>
    <labels>
        <fullName>Addr_Settings_Intro_Body1</fullName>
        <categories>address, settings</categories>
        <language>en_US</language>
        <protected>true</protected>
        <shortDescription>Addr Settings Intro Body</shortDescription>
        <value>The Address Verification API lets you verify addresses as you add them to Salesforce. The API also lets you standardize addresses when you save them (for example, it converts any instance of Street to St in the saved record).</value>
    </labels>
    <labels>
        <fullName>Addr_Settings_Intro_Body2</fullName>
        <categories>address, settings</categories>
        <language>en_US</language>
        <protected>true</protected>
        <shortDescription>Addr Settings Intro Body</shortDescription>
        <value>&lt;br/&gt;To get started:&lt;br/&gt;&lt;br/&gt;
1. Open a third-party address verification account. (Some are free for nonprofits.)&lt;br/&gt;
2. In your address verification service, create the required authentication ID and/or token.&lt;br/&gt;
3. Return to this settings page, click the Edit button above, and paste the ID and/or token into the appropriate fields.&lt;br/&gt;
4. Complete the remaining fields and click Save. The help text for each field provides more information. If you still need more help, see the &lt;a href=&quot;https://powerofus.force.com/NPSP_Address_Verification&quot;&gt;NPSP documentation&lt;/a&gt;.</value>
    </labels>
    <labels>
        <fullName>Addr_Settings_Intro_Title</fullName>
        <categories>address, settings</categories>
        <language>en_US</language>
        <protected>true</protected>
        <shortDescription>Addr Settings Intro Title</shortDescription>
        <value>Introduction</value>
    </labels>
    <labels>
        <fullName>Addr_Settings_Notice</fullName>
        <categories>address, settings</categories>
        <language>en_US</language>
        <protected>true</protected>
        <shortDescription>Addr Settings Notice</shortDescription>
        <value>Address verification will only work for records you create from this point on. Verification does not apply to contact information that you&apos;ve already entered in Salesforce.</value>
    </labels>
    <labels>
        <fullName>Addr_Settings_Test_Body</fullName>
        <categories>address, settings</categories>
        <language>en_US</language>
        <protected>true</protected>
        <shortDescription>Addr Settings Test Body</shortDescription>
        <value>To test your Secret Key Pair, enter any US Zip Code:</value>
    </labels>
    <labels>
        <fullName>Addr_Settings_Test_Response_Title</fullName>
        <categories>address, settings</categories>
        <language>en_US</language>
        <protected>true</protected>
        <shortDescription>Addr Settings Test Response Title</shortDescription>
        <value>API Response</value>
    </labels>
    <labels>
        <fullName>Addr_Settings_Test_Title</fullName>
        <categories>address, settings</categories>
        <language>en_US</language>
        <protected>true</protected>
        <shortDescription>Addr Settings Test Title</shortDescription>
        <value>Test My Settings</value>
    </labels>
    <labels>
        <fullName>Addr_Skip_Verified</fullName>
        <categories>address, verification</categories>
        <language>en_US</language>
        <protected>true</protected>
        <shortDescription>Addr Skip Verified</shortDescription>
        <value>Skip previously verified records</value>
    </labels>
    <labels>
        <fullName>Addr_Token_Error</fullName>
        <language>en_US</language>
        <protected>true</protected>
        <shortDescription>Addr Token Error</shortDescription>
        <value>You must provide an Auth Token.</value>
    </labels>
    <labels>
        <fullName>Addr_Unauthorized_Endpoint</fullName>
        <language>en_US</language>
        <protected>true</protected>
        <shortDescription>Addr Unauthorized Endpoint</shortDescription>
        <value>The Remote Site URL for the SmartyStreetsZip endpoint is invalid. Verify the correct URL with Smarty Streets, and update the SmartyStreetsZip endpoint in Setup &gt; Security &gt; Remote Site Settings.</value>
    </labels>
    <labels>
        <fullName>Addr_Valid_Key_Pair</fullName>
        <language>en_US</language>
        <protected>true</protected>
        <shortDescription>Addr Valid Key Pair</shortDescription>
        <value>Your Secret Key Pair is valid.</value>
    </labels>
    <labels>
        <fullName>Addr_Verification_Batch_Body</fullName>
        <categories>address, verification</categories>
        <language>en_US</language>
        <protected>true</protected>
        <shortDescription>Addr Verification Batch Body</shortDescription>
        <value>Click Verify All Addresses to verify and standardize all addresses in your organization. The mass verification process uses the settings from above.</value>
    </labels>
    <labels>
        <fullName>Addr_Verification_Batch_Not_Supported</fullName>
        <categories>address, verification</categories>
        <language>en_US</language>
        <protected>true</protected>
        <shortDescription>No Batch Support</shortDescription>
        <value>The selected service does not support Batch Address Validation.</value>
    </labels>
    <labels>
        <fullName>Addr_Verification_Batch_SmartyStreets_Message</fullName>
        <categories>address, verification</categories>
        <language>en_US</language>
        <protected>true</protected>
        <shortDescription>Batches of 100</shortDescription>
        <value>SmartyStreets will verify addresses in batches of 100.</value>
    </labels>
    <labels>
        <fullName>Addr_Verification_Batch_Status</fullName>
        <categories>address, verification</categories>
        <language>en_US</language>
        <protected>true</protected>
        <shortDescription>Addr Verification Batch Status</shortDescription>
        <value>Mass Verification Status</value>
    </labels>
    <labels>
        <fullName>Addr_Verification_Batch_Title</fullName>
        <categories>address, verification</categories>
        <language>en_US</language>
        <protected>true</protected>
        <shortDescription>Addr Verification Batch Title</shortDescription>
        <value>Mass Verify Existing Addresses</value>
    </labels>
    <labels>
        <fullName>Addr_Verification_Cant_Load_Class</fullName>
        <categories>address</categories>
        <language>en_US</language>
        <protected>true</protected>
        <shortDescription>Unable to load verification class when visiting settings page</shortDescription>
        <value>There was an error loading the validator class {0}</value>
    </labels>
    <labels>
        <fullName>Addr_Verification_Required</fullName>
        <categories>address</categories>
        <language>en_US</language>
        <protected>true</protected>
        <shortDescription>Verification required</shortDescription>
        <value>Verification required</value>
    </labels>
    <labels>
        <fullName>Addr_Verification_Undefined_Class</fullName>
        <categories>address</categories>
        <language>en_US</language>
        <protected>true</protected>
        <shortDescription>No address verification class defined</shortDescription>
        <value>Address verification class not defined in the settings. Cannot perform address verification.</value>
    </labels>
    <labels>
        <fullName>Addr_Verification_Wrong_Class</fullName>
        <categories>address</categories>
        <language>en_US</language>
        <protected>true</protected>
        <shortDescription>Wrong address verification class</shortDescription>
        <value>No class with the specified name exists. Cannot perform address verification.</value>
    </labels>
    <labels>
        <fullName>Addr_Verification_Wrong_Interface</fullName>
        <categories>address</categories>
        <language>en_US</language>
        <protected>true</protected>
        <shortDescription>Wrong address verification interface</shortDescription>
        <value>The address validation class does not implement the required interface. Cannot perform address verification.</value>
    </labels>
    <labels>
        <fullName>Addr_Verified</fullName>
        <categories>address, verification</categories>
        <language>en_US</language>
        <protected>true</protected>
        <shortDescription>Address Successfully Verified</shortDescription>
        <value>Verified</value>
    </labels>
    <labels>
        <fullName>Addr_Verify_Endpoint</fullName>
        <language>en_US</language>
        <protected>true</protected>
        <shortDescription>Addr Verify Endpoint</shortDescription>
        <value>Please enter the endpoint URL.</value>
    </labels>
    <labels>
        <fullName>Addr_Verify_Google_Help</fullName>
        <language>en_US</language>
        <protected>true</protected>
        <shortDescription>Google API Helpt Text</shortDescription>
        <value>The Google Geocoding API requires a value for Authentication Token only.  This can be found by going to Visit the APIs console at https://code.google.com/apis/console and log in with your Google Account. Click the Services link from the left-hand menu in the APIs Console, then activate the Geocoding API service. Once the service has been activated, your API key is available from the API Access page, in the Simple API Access section. More information on this service and what it provides can be found here: https://developers.google.com/maps/documentation/geocoding/.</value>
    </labels>
    <labels>
        <fullName>Addr_Verify_Settings</fullName>
        <language>en_US</language>
        <protected>true</protected>
        <shortDescription>Addr Verify Settings</shortDescription>
        <value>Please verify you have entered your credentials.</value>
    </labels>
    <labels>
        <fullName>Addr_Verifying</fullName>
        <language>en_US</language>
        <protected>true</protected>
        <shortDescription>Addr Verifying</shortDescription>
        <value>Verifying addresses.</value>
    </labels>
    <labels>
        <fullName>Address_Not_Found</fullName>
        <categories>address, error</categories>
        <language>en_US</language>
        <protected>true</protected>
        <shortDescription>Address Not Found</shortDescription>
        <value>Address not found.</value>
    </labels>
    <labels>
        <fullName>Address_StateCountry_Invalid_Error</fullName>
        <categories>address, error</categories>
        <language>en_US</language>
        <protected>true</protected>
        <shortDescription>{value} is not configured as a valid Country in your Organization.</shortDescription>
        <value>&apos;{0}&apos; is not configured as a valid Country in your Organization.</value>
    </labels>
    <labels>
        <fullName>Address_Verification_Limit</fullName>
        <categories>address, verification</categories>
        <language>en_US</language>
        <protected>true</protected>
        <shortDescription>Address Verification Limit</shortDescription>
        <value>You cannot verify more than 100 addresses at a time.</value>
    </labels>
    <labels>
        <fullName>CONV_Accept_Risk</fullName>
        <language>en_US</language>
        <protected>false</protected>
        <shortDescription>Risk Accepted</shortDescription>
        <value>I accept the risk associated with using this tool, including data loss and inconsistent data.</value>
    </labels>
    <labels>
        <fullName>CONV_Account_Field</fullName>
        <language>en_US</language>
        <protected>false</protected>
        <shortDescription>Account Field</shortDescription>
        <value>Account Field</value>
    </labels>
    <labels>
        <fullName>CONV_Account_Field_For_Old_HH_ID</fullName>
        <language>en_US</language>
        <protected>false</protected>
        <shortDescription>Account Field For Old HH ID</shortDescription>
        <value>Select a field to store the original Household object Id.</value>
    </labels>
    <labels>
        <fullName>CONV_Activities_Reparented</fullName>
        <language>en_US</language>
        <protected>false</protected>
        <shortDescription>Activites Reparented</shortDescription>
        <value>Transfers Activities and Tasks associated with One-to-One or Individual Accounts to new Household Accounts.</value>
    </labels>
    <labels>
        <fullName>CONV_Address_Overrides_Set</fullName>
        <language>en_US</language>
        <protected>false</protected>
        <shortDescription>Address Overrides</shortDescription>
        <value>Selects Address Override for any Contact whose address is different from the Household Address.</value>
    </labels>
    <labels>
        <fullName>CONV_Addresses_Mapped</fullName>
        <language>en_US</language>
        <protected>false</protected>
        <shortDescription>Addresses Mapped</shortDescription>
        <value>Creates Address records based on existing Household and Contact addresses, and associates the new Address records with the new Household Accounts.</value>
    </labels>
    <labels>
        <fullName>CONV_All_Backed_Up</fullName>
        <language>en_US</language>
        <protected>false</protected>
        <shortDescription>All Data Backed Up</shortDescription>
        <value>I've backed up my data using the Export Data tool in Setup | Data Management.</value>
    </labels>
    <labels>
        <fullName>CONV_All_Dup_Rules_Disabled</fullName>
        <language>en_US</language>
        <protected>false</protected>
        <shortDescription>CONV_All_Dup_Rules_Disabled</shortDescription>
        <value>I have disabled all Data.com Duplication Management Rules.</value>
    </labels>
    <labels>
        <fullName>CONV_All_Households_Selected</fullName>
        <language>en_US</language>
        <protected>false</protected>
        <shortDescription>All Households Selected</shortDescription>
        <value>Runs the conversion process for all existing Household objects and related Contacts. (Does not run conversion for Contacts not currently associated with a Household.)</value>
    </labels>
    <labels>
        <fullName>CONV_All_Required_Removed</fullName>
        <language>en_US</language>
        <protected>false</protected>
        <shortDescription>All Required Removed</shortDescription>
        <value>I have removed required field restrictions for all custom fields.</value>
    </labels>
    <labels>
        <fullName>CONV_All_Triggers_Disabled</fullName>
        <language>en_US</language>
        <protected>false</protected>
        <shortDescription>All Triggers disabled</shortDescription>
        <value>Disables all NPSP triggers. NOTE: The tool does not disable your custom triggers. You should manually disable any custom triggers before proceeding.</value>
    </labels>
    <labels>
        <fullName>CONV_All_Users_Logged_Out</fullName>
        <language>en_US</language>
        <protected>false</protected>
        <shortDescription>All Users Logged Out</shortDescription>
        <value>All users have logged out of my Salesforce instance.</value>
    </labels>
    <labels>
        <fullName>CONV_All_WFR_Disabled</fullName>
        <language>en_US</language>
        <protected>false</protected>
        <shortDescription>All WFR and VR Disabled</shortDescription>
        <value>I have disabled all workflows and custom validation rules.</value>
    </labels>
    <labels>
        <fullName>CONV_Batching_Explanation</fullName>
        <language>en_US</language>
        <protected>false</protected>
        <shortDescription>Batching Explanation</shortDescription>
        <value>This tool will process your existing Contacts with Households in batches of 200 Households at a time, attempting to convert them to Household Accounts. Any errors during the conversion will result in one or more failed batches of Contacts while other batches may succeed. This could leave your data in an inconsistent state. If this occurs, you will need to immediately resolve the issue and re-run the conversion utility. This tool takes the following actions in converting your data:</value>
    </labels>
    <labels>
        <fullName>CONV_Begin</fullName>
        <language>en_US</language>
        <protected>false</protected>
        <shortDescription>Begin Conversion</shortDescription>
        <value>Begin Conversion Process</value>
    </labels>
    <labels>
        <fullName>CONV_Cancel</fullName>
        <language>en_US</language>
        <protected>false</protected>
        <shortDescription>Cancel</shortDescription>
        <value>Cancel</value>
    </labels>
    <labels>
        <fullName>CONV_Configuration_Options</fullName>
        <language>en_US</language>
        <protected>false</protected>
        <shortDescription>Configuration Options</shortDescription>
        <value>Configuration Options</value>
    </labels>
    <labels>
        <fullName>CONV_Contacts_Attached</fullName>
        <language>en_US</language>
        <protected>false</protected>
        <shortDescription>Contacts Attached to Household</shortDescription>
        <value>Disconnects Contacts from their One-to-One or Individual Account, and attaches them to their newly created Household Account.</value>
    </labels>
    <labels>
        <fullName>CONV_Conversion_Process</fullName>
        <language>en_US</language>
        <protected>false</protected>
        <shortDescription>Account Model Conversion Progress</shortDescription>
        <value>Account Model Conversion Progress</value>
    </labels>
    <labels>
        <fullName>CONV_Fundamental_Changes</fullName>
        <language>en_US</language>
        <protected>false</protected>
        <shortDescription>Fundamental Changes</shortDescription>
        <value>You are about to make fundamental changes to your Salesforce data and data model. Reports, dashboards, and more may have to be modified to account for these changes. Salesforce.com and Salesforce.org are not responsible for any data or data integrity loss.  Do you still wish to proceed?</value>
    </labels>
    <labels>
        <fullName>CONV_Important_Info_Header</fullName>
        <language>en_US</language>
        <protected>false</protected>
        <shortDescription>Important Information Header</shortDescription>
        <value>Important Information</value>
    </labels>
    <labels>
        <fullName>CONV_Local_Expert</fullName>
        <language>en_US</language>
        <protected>false</protected>
        <shortDescription>Local Expert</shortDescription>
        <value>I&apos;ve consulted with my local Salesforce expert.</value>
    </labels>
    <labels>
        <fullName>CONV_Master_Address_Set</fullName>
        <language>en_US</language>
        <protected>false</protected>
        <shortDescription>Master Address Set</shortDescription>
        <value>Sets the Household Account address. Uses the current Household address if it exists, or one of the Contact addresses based on frequency of use or highest Contact giving.</value>
    </labels>
    <labels>
        <fullName>CONV_New_Affiliations</fullName>
        <language>en_US</language>
        <protected>false</protected>
        <shortDescription>New Affiliations Created</shortDescription>
        <value>Restructures Contact and org Account associations by creating Affiliation records, and sets the Primary Affiliation field on Contact.</value>
    </labels>
    <labels>
        <fullName>CONV_New_Households_Created</fullName>
        <language>en_US</language>
        <protected>false</protected>
        <shortDescription>New Households Created</shortDescription>
        <value>Creates a new Household Account for each Household object record.</value>
    </labels>
    <labels>
        <fullName>CONV_Non_NPSP_Apps</fullName>
        <language>en_US</language>
        <protected>false</protected>
        <shortDescription>Non-NPSP Apps</shortDescription>
        <value>I have disabled or temporarily uninstalled all non-NPSP apps.</value>
    </labels>
    <labels>
        <fullName>CONV_Old_Household_Objects</fullName>
        <language>en_US</language>
        <protected>false</protected>
        <shortDescription>Old Household Objects</shortDescription>
        <value>Does NOT delete Household objects after conversion is complete. You should manually delete these after you've verified the conversion.</value>
    </labels>
    <labels>
        <fullName>CONV_Only_Household_Contacts</fullName>
        <language>en_US</language>
        <protected>false</protected>
        <shortDescription>Only Household Contacts</shortDescription>
        <value>I am aware this tool will only work for Contacts that currently have a Household associated.</value>
    </labels>
    <labels>
        <fullName>CONV_Opportunities_Reparented</fullName>
        <language>en_US</language>
        <protected>false</protected>
        <shortDescription>Opportunities Reparented</shortDescription>
        <value>Removes Opportunities from One-to-One or Individual Accounts and associates them with the new Household Accounts.</value>
    </labels>
    <labels>
        <fullName>CONV_Original_HH_Id</fullName>
        <language>en_US</language>
        <protected>false</protected>
        <shortDescription>Original HH Id</shortDescription>
        <value>You can optionally select a custom field on Account to store the original Household object Id. Storing this Id can be useful if you later want to reparent any lookups or child objects originally on the Household object to the new Household Account. Account Field selections are limited to unused custom text or text area fields.</value>
    </labels>
    <labels>
        <fullName>CONV_Page_Description</fullName>
        <language>en_US</language>
        <protected>false</protected>
        <shortDescription>Page Description</shortDescription>
        <value>This page is designed to help you convert your organization from an existing One-to-One or Individual Account Model to the Household Account Model.</value>
    </labels>
    <labels>
        <fullName>CONV_Page_Title</fullName>
        <language>en_US</language>
        <protected>false</protected>
        <shortDescription>Page Title</shortDescription>
        <value>Account Model Conversion Utility</value>
    </labels>
    <labels>
        <fullName>CONV_Permanent_Change</fullName>
        <language>en_US</language>
        <protected>false</protected>
        <shortDescription>Permanent Change Info</shortDescription>
        <value>Account Model Conversion is a permanent change. Please consider this action carefully before proceeding. While the conversion is in process, your database functionality will be temporarily disabled. Salesforce.com and Salesforce.org are not responsible for any data loss, modifications, or corruption that occur as a result of this operation. Please proceed at YOUR OWN RISK. You'll need to confirm that you've taken the following steps before beginning the conversion:</value>
    </labels>
    <labels>
        <fullName>CONV_Primary_Contacts_Set</fullName>
        <language>en_US</language>
        <protected>false</protected>
        <shortDescription>Primary Contacts Set</shortDescription>
        <value>Sets Primary Contact values for all Household Accounts.</value>
    </labels>
    <labels>
        <fullName>CONV_Proceed</fullName>
        <language>en_US</language>
        <protected>false</protected>
        <shortDescription>Proceed</shortDescription>
        <value>Proceed with Conversion</value>
    </labels>
    <labels>
        <fullName>CONV_Record_Ownership_Transferred</fullName>
        <language>en_US</language>
        <protected>false</protected>
        <shortDescription>Record Ownership Transferred</shortDescription>
        <value>I have transferred any records owned by inactive users to active users.</value>
    </labels>
    <labels>
        <fullName>CONV_Reload</fullName>
        <language>en_US</language>
        <protected>false</protected>
        <shortDescription>Reload</shortDescription>
        <value>Reload the Converter</value>
    </labels>
    <labels>
        <fullName>CONV_Selected_Field_Bad</fullName>
        <language>en_US</language>
        <protected>false</protected>
        <shortDescription>Selected Field Not Able to Hold ID</shortDescription>
        <value>The field you selected to store the Household Id is of the wrong datatype or invalid in some way. Please select a different Account field.</value>
    </labels>
    <labels>
        <fullName>CONV_Selected_Field_Verification_Failure</fullName>
        <language>en_US</language>
        <protected>false</protected>
        <shortDescription>Selected Field Not Verified for Id</shortDescription>
        <value>The conversion tool encountered an error when attempting to verify the validity of your selected Account field. Without this verification, the conversion tool can't determine if your field mapping, and therefore your conversion, will be successful.  You may proceed at your own risk, or select a different field to hold the Household Id.</value>
    </labels>
    <labels>
        <fullName>CONV_Tested_in_Sandbox</fullName>
        <language>en_US</language>
        <protected>false</protected>
        <shortDescription>Tested in Sandbox</shortDescription>
        <value>I have tested the conversion process in a fresh sandbox.</value>
    </labels>
    <labels>
        <fullName>CONV_Triggers_Reenabled</fullName>
        <language>en_US</language>
        <protected>false</protected>
        <shortDescription>Triggers ReEnabled</shortDescription>
        <value>Re-enables all NPSP triggers. NOTE: You'll need to manually re-enable any custom triggers you disabled for the conversion. Also, the utility re-enables &lt;b&gt;all&lt;/b&gt; NPSP triggers, so if you selectively disabled any of them beforehand, you'll need to manually disable them again.</value>
    </labels>
    <labels>
        <fullName>CONV_Warning</fullName>
        <language>en_US</language>
        <protected>false</protected>
        <shortDescription>Warning</shortDescription>
        <value>Warning!</value>
    </labels>
    <labels>
        <fullName>CONV_What_This_Tool_Does</fullName>
        <language>en_US</language>
        <protected>false</protected>
        <shortDescription>What This Tool Does</shortDescription>
        <value>What This Tool Does</value>
    </labels>
    <labels>
        <fullName>CampaignMemberStatusOmit</fullName>
        <categories>Opportunity, Campaign Member</categories>
        <language>en_US</language>
        <protected>false</protected>
        <shortDescription>CampaignMemberStatusOmit</shortDescription>
        <value>omit</value>
    </labels>
    <labels>
        <fullName>ClosedWonOpportunities</fullName>
        <categories>Error</categories>
        <language>en_US</language>
        <protected>true</protected>
        <shortDescription>ClosedWonOpportunities</shortDescription>
        <value>Closed Won Opportunities</value>
    </labels>
    <labels>
        <fullName>CMT_FilterGroupActiveRollupsHelpText</fullName>
        <categories>Settings</categories>
        <language>en_US</language>
        <protected>true</protected>
        <shortDescription>Help text for the rollups tree</shortDescription>
        <value>The list of rollups that are using this filter group. As long as there are rollups listed here, you can't delete this filter group.</value>
    </labels>
    <labels>
        <fullName>CMT_DeleteConfirm</fullName>
        <categories>Settings</categories>
        <language>en_US</language>
        <protected>true</protected>
        <shortDescription>Confirmation message when a user wants to delete something.</shortDescription>
        <value>Are you sure you want to delete this {0}?</value>
    </labels>
    <labels>
        <fullName>CMT_FilterGroupDeleteError</fullName>
        <categories>Settings</categories>
        <language>en_US</language>
        <protected>true</protected>
        <shortDescription>Error message when a user wants to delete a filter group with rollups.</shortDescription>
        <value>You can't delete this filter group because there is at least one rollup using it. To delete this filter group, either remove it from the associated rollups or delete the rollups.</value>
    </labels>
    <labels>
        <fullName>CMT_FilterGroupDescriptionHelpText</fullName>
        <categories>Settings</categories>
        <language>en_US</language>
        <protected>true</protected>
        <shortDescription>Help text for the filter group description</shortDescription>
        <value>It's important to enter a detailed description that explains the filter rules in this group so that users in your org can understand if this filter group is right for their rollup.</value>
    </labels>
    <labels>
        <fullName>CMT_FilterGroupNameHelpText</fullName>
        <categories>Settings</categories>
        <language>en_US</language>
        <protected>true</protected>
        <shortDescription>Help text for the filter group name</shortDescription>
        <value>A unique name for this filter group.</value>
    </labels>
    <labels>
        <fullName>CMT_FilterGroupNameLimitError</fullName>
        <categories>Settings</categories>
        <language>en_US</language>
        <protected>true</protected>
        <shortDescription>New filter group button</shortDescription>
        <value>Filter group name is limited to 40 characters.</value>
    </labels>
    <labels>
        <fullName>CMT_FilterRulesHelpText</fullName>
        <categories>Settings</categories>
        <language>en_US</language>
        <protected>true</protected>
        <shortDescription>Help text for the filter rules</shortDescription>
        <value>The list of rules included in this filter group. The filter rules set the criteria to ensure that you only get the data you need. Keep in mind that filter groups use AND criteria for filter rules, so if the data doesn't match ALL filter rules within a filter group, it won't be included in the rollup.</value>
    </labels>
    <labels>
        <fullName>CMT_FilterRulesValueHelpText</fullName>
        <categories>Settings</categories>
        <language>en_US</language>
        <protected>true</protected>
        <shortDescription>Help text for the filter rule value field</shortDescription>
        <value>If the Operator is In List or Not in List and you don't see a picklist, enter values separated by semi-colons.</value>
    </labels>
    <labels>
        <fullName>CMT_FilterNew</fullName>
        <categories>Settings</categories>
        <language>en_US</language>
        <protected>true</protected>
        <shortDescription>New filter group button</shortDescription>
        <value>New Filter Group</value>
    </labels>
    <labels>
        <fullName>CMT_FilterRuleDeleteWarning</fullName>
        <categories>Settings</categories>
        <language>en_US</language>
        <protected>true</protected>
        <shortDescription>Warning message when a user wants to delete a filter rule.</shortDescription>
        <value>There are rollups using the filter group that this rule is part of. If you delete this filter rule, it will affect those rollup calculations. Are you sure you want to delete?</value>
    </labels>
    <labels>
        <fullName>CMT_FilterRuleDuplicateError</fullName>
        <categories>Settings</categories>
        <language>en_US</language>
        <protected>true</protected>
        <shortDescription>Warning message when a user creates a duplicate filter rule.</shortDescription>
        <value>This filter rule already exists in this filter group. Edit one or more fields to create a unique filter rule.</value>
    </labels>
    <labels>
        <fullName>CMT_FilterRuleFieldsMissing</fullName>
        <categories>Settings</categories>
        <language>en_US</language>
        <protected>true</protected>
        <shortDescription>Error message preventing a user from saving a filter rule with fields missing.</shortDescription>
        <value>One or more fields are missing. Complete all fields to save this filter rule.</value>
    </labels>
    <labels>
        <fullName>ConfirmDeleteAccount</fullName>
        <categories>Error, Delete</categories>
        <language>en_US</language>
        <protected>true</protected>
        <shortDescription>ConfirmDeleteAccount</shortDescription>
        <value>{0} is the only Contact in the {1} Account. Deleting this Contact would leave an empty Account. Would you like to delete {1}, including {0}, instead?</value>
    </labels>
    <labels>
        <fullName>CRLP_AvailableRollupType</fullName>
        <categories>Settings</categories>
        <language>en_US</language>
        <protected>true</protected>
        <shortDescription>Label to be used for table describing rollup types.</shortDescription>
        <value>Available Rollup Types</value>
    </labels>
    <labels>
        <fullName>CRLP_AdvancedCustomizationHeader</fullName>
        <categories>Settings</categories>
        <language>en_US</language>
        <protected>true</protected>
        <shortDescription>Label for the advanced customization section on a Rollup__mdt record.</shortDescription>
        <value>Advanced Customization</value>
    </labels>
    <labels>
        <fullName>CRLP_AdvancedCustomizationText</fullName>
        <categories>Settings</categories>
        <language>en_US</language>
        <protected>true</protected>
        <shortDescription>Context for when to add a date, amount, or detail field to a Rollup__mdt record.</shortDescription>
        <value>These fields determine what information is being summarized and provide the normal defaults for Donations. You can edit them as needed.</value>
    </labels>
    <labels>
        <fullName>CRLP_BatchCalculating</fullName>
        <categories>Settings</categories>
        <language>en_US</language>
        <protected>true</protected>
        <shortDescription>Displays on page when "Recalculate Rollups" button is hit on Acc/Con/GAU/RD.</shortDescription>
        <value>The rollups batch job is calculating and may take a few moments to complete. Go back to the {0} and refresh to see updated rollup values.</value>
    </labels>
    <labels>
        <fullName>CRLP_BatchSkipped</fullName>
        <categories>Settings</categories>
        <language>en_US</language>
        <protected>true</protected>
        <shortDescription>Error logged when a scheduled batch is skipped b/c yesterday&apos;s still running.</shortDescription>
        <value>Today&apos;&apos;s scheduled {0} batch job was skipped because a previous {0} job was still running. The next batch job will run as scheduled. No action is required; this error is for information purposes only.</value>
    </labels>
    <labels>
        <fullName>CRLP_CreateRollupIntroHelpText</fullName>
        <categories>Settings</categories>
        <language>en_US</language>
        <protected>true</protected>
        <shortDescription>Help text for user adding a summary object, field, and a description.</shortDescription>
        <value>Select the Target Object to determine the available fields, then select the Target Field that this information should roll up to. Be sure to enter a detailed description that will help you (and others) understand exactly what this rollup does.
        </value>
    </labels>
    <labels>
        <fullName>CRLP_CreateRollupTargetObjectHelpText</fullName>
        <categories>Settings</categories>
        <language>en_US</language>
        <protected>true</protected>
        <shortDescription>Tooltip help text for target object.</shortDescription>
        <value>The object determines which Target Fields are available for you to roll up donation data to. The available Target Objects are Account, Contact, General Accounting Unit, and Recurring Donation.</value>
    </labels>
    <labels>
        <fullName>CRLP_CreateRollupTargetFieldHelpText</fullName>
        <categories>Settings</categories>
        <language>en_US</language>
        <protected>true</protected>
        <shortDescription>Tooltip help text for target field.</shortDescription>
        <value>Custom field on the selected Target Object that you are rolling up donation data to. Note that a Target Field can only be associated with one rollup.</value>
    </labels>
    <labels>
        <fullName>CRLP_CreateRollupActiveHelpText</fullName>
        <categories>Settings</categories>
        <language>en_US</language>
        <protected>true</protected>
        <shortDescription>Tooltip help text for the active flag.</shortDescription>
        <value>Indicates that the rollup is active. Inactive rollups won't be calculated along with active rollups.</value>
    </labels>
    <labels>
        <fullName>CRLP_CreateRollupDescriptionHelpText</fullName>
        <categories>Settings</categories>
        <language>en_US</language>
        <protected>true</protected>
        <shortDescription>Tooltip help text for description.</shortDescription>
        <value>It's important to enter a detailed description so that you (or other users) understand exactly what this rollup calculates. The description will show when you hover over the rollup in the list view.</value>
    </labels>
    <labels>
        <fullName>CRLP_CreateRollupNameHelpText</fullName>
        <categories>Settings</categories>
        <language>en_US</language>
        <protected>true</protected>
        <shortDescription>Tooltip help text for name.</shortDescription>
        <value>TODO: REMOVE ME</value>
    </labels>
    <labels>
        <fullName>CRLP_CreateRollupTypeHelpText</fullName>
        <categories>Settings</categories>
        <language>en_US</language>
        <protected>true</protected>
        <shortDescription>Tooltip help text for rollup type.</shortDescription>
        <value>The combination of which object you're rolling up data from and whether the rollup is a hard credit or soft credit.</value>
    </labels>
    <labels>
        <fullName>CRLP_CreateRollupFilterGroupHelpText</fullName>
        <categories>Settings</categories>
        <language>en_US</language>
        <protected>true</protected>
        <shortDescription>Tooltip help text for filter group.</shortDescription>
        <value>The field shows which filter group to apply to this rollup. A filter group is a collection of filter rules that determine which records get rolled up.</value>
    </labels>
    <labels>
        <fullName>CRLP_CreateRollupOperationHelpText</fullName>
        <categories>Settings</categories>
        <language>en_US</language>
        <protected>true</protected>
        <shortDescription>Tooltip help text for operation.</shortDescription>
        <value>Determines how the donation data will roll up. Is it a sum, an average, or a best year total (to name just a few)? Available values are determined by the type of the Target Field.</value>
    </labels>
    <labels>
        <fullName>CRLP_CreateRollupFiscalYearHelpText</fullName>
        <categories>Settings</categories>
        <language>en_US</language>
        <protected>true</protected>
        <shortDescription>Tooltip help text for fiscal year.</shortDescription>
        <value>Calculates rollups based on fiscal year settings (instead of calendar year).</value>
    </labels>
    <labels>
        <fullName>CRLP_CreateRollupTimeBoundOperationHelpText</fullName>
        <categories>Settings</categories>
        <language>en_US</language>
        <protected>true</protected>
        <shortDescription>Tooltip help text for time bound operation.</shortDescription>
        <value>The time period for this rollup. You can roll up data for all time, a certain number of days, or a specific year.</value>
    </labels>
    <labels>
        <fullName>CRLP_CreateRollupYearsAgoHelpText</fullName>
        <categories>Settings</categories>
        <language>en_US</language>
        <protected>true</protected>
        <shortDescription>Tooltip help text for years ago picklist.</shortDescription>
        <value>Choose the number of years ago that you want to roll up data for. Keep in mind that only the data for that calendar (or fiscal) year will roll up. So, if the current year is 2018 and you choose 2 years ago, the roll up will include data for 2016.</value>
    </labels>
    <labels>
        <fullName>CRLP_CreateRollupDaysBackHelpText</fullName>
        <categories>Settings</categories>
        <language>en_US</language>
        <protected>true</protected>
        <shortDescription>Tooltip help text for days back integer.</shortDescription>
        <value>Choose the number of days back (from today) that you want to roll up data for.</value>
    </labels>
    <labels>
        <fullName>CRLP_CreateRollupDetailFieldHelpText</fullName>
        <categories>Settings</categories>
        <language>en_US</language>
        <protected>true</protected>
        <shortDescription>Tooltip help text for detail field picklist.</shortDescription>
        <value>The field from the result of the rollup operation that you want to copy to the Target Field. Only available if the Operation is a single result operation (First, Last, Largest, or Smallest). This list only shows fields whose field types are compatible with the selected Target field.</value>
    </labels>
    <labels>
        <fullName>CRLP_CreateRollupDateFieldHelpText</fullName>
        <categories>Settings</categories>
        <language>en_US</language>
        <protected>true</protected>
        <shortDescription>Tooltip help text for date field picklist.</shortDescription>
        <value>The date field to use when calculating the rollup. This is the date that the Time Frame uses to figure out whether to include this record or not.</value>
    </labels>
    <labels>
        <fullName>CRLP_CreateRollupAmountFieldHelpText</fullName>
        <categories>Settings</categories>
        <language>en_US</language>
        <protected>true</protected>
        <shortDescription>Tooltip help text for amount field picklist.</shortDescription>
        <value>The amount field to use when calculating the rollup.</value>
    </labels>
    <labels>
        <fullName>CRLP_CreditType</fullName>
        <categories>Settings</categories>
        <language>en_US</language>
        <protected>true</protected>
        <shortDescription>Credit Type</shortDescription>
        <value>Credit Type</value>
    </labels>
    <labels>
        <fullName>CRLP_DaysBack</fullName>
        <categories>Settings</categories>
        <language>en_US</language>
        <protected>true</protected>
        <shortDescription>Days back error message for integers with any characters other than numbers.</shortDescription>
        <value>You must enter a positive whole number that is less than 10000.</value>
    </labels>
    <labels>
        <fullName>CRLP_DeleteError</fullName>
        <categories>Settings</categories>
        <language>en_US</language>
        <protected>true</protected>
        <shortDescription>Successfully Deleted</shortDescription>
        <value>Error deleting the {0}</value>
    </labels>
    <labels>
        <fullName>CRLP_DeleteProgress</fullName>
        <categories>Settings</categories>
        <language>en_US</language>
        <protected>true</protected>
        <shortDescription>Delete Progress Message</shortDescription>
        <value>Deleting the {0}</value>
    </labels>
    <labels>
        <fullName>CRLP_DeleteSuccess</fullName>
        <categories>Settings</categories>
        <language>en_US</language>
        <protected>true</protected>
        <shortDescription>Successfully Deleted</shortDescription>
        <value>{0} Successfully Deleted</value>
    </labels>
    <labels>
        <fullName>CRLP_DeleteTimeout</fullName>
        <categories>Settings</categories>
        <language>en_US</language>
        <protected>true</protected>
        <shortDescription>Timeout error message</shortDescription>
        <value>Deleting the {0} has timed out. Please try again.</value>
    </labels>
    <labels>
        <fullName>CRLP_DisabledTitle</fullName>
        <categories>Settings</categories>
        <language>en_US</language>
        <protected>true</protected>
        <shortDescription>Title for CRLP Disabled Toast</shortDescription>
        <value>These aren't the rollups you're looking for.</value>
    </labels>
    <labels>
        <fullName>CRLP_DisabledMessage</fullName>
        <categories>Settings</categories>
        <language>en_US</language>
        <protected>true</protected>
        <shortDescription>Message for CRLP Disabled Toast</shortDescription>
        <value>You don't have Customizable Rollups enabled. Return to NPSP Settings for information on how to enable these.</value>
    </labels>
    <labels>
        <fullName>CRLP_DuplicateTargetField</fullName>
        <categories>Settings</categories>
        <language>en_US</language>
        <protected>true</protected>
        <shortDescription>Error when user tries to save a Rollup with a duplicate Target Field.</shortDescription>
        <value>This Target field is already in use by an active Customizable Rollup.</value>
    </labels>
    <labels>
        <fullName>CRLP_HardCredit</fullName>
        <categories>Settings</categories>
        <language>en_US</language>
        <protected>true</protected>
        <shortDescription>Hard Credit</shortDescription>
        <value>Hard Credit</value>
    </labels>
    <labels>
        <fullName>CRLP_DisplayError</fullName>
        <categories>Settings</categories>
        <language>en_US</language>
        <protected>true</protected>
        <shortDescription>Error loading Customizable Rollup data</shortDescription>
        <value>Error displaying the {0}</value>
    </labels>
    <labels>
        <fullName>CRLP_NoAvailableDetailFieldsMessage</fullName>
        <categories>Settings</categories>
        <language>en_US</language>
        <protected>true</protected>
        <shortDescription>Message when user doesn't have available detail fields on a custom rollup.</shortDescription>
        <value>There are no available fields. Only fields whose field types are compatible with the Target field appear in the Field to Roll Up picklist.</value>
    </labels>
    <labels>
        <fullName>CRLP_NoAvailableTargetFieldsMessage</fullName>
        <categories>Settings</categories>
        <language>en_US</language>
        <protected>true</protected>
        <shortDescription>Label when user doesn't have available summary fields on a custom rollup</shortDescription>
        <value>There are no available Target fields. You need to create a writeable, custom field that your data can roll up to.</value>
    </labels>
    <labels>
        <fullName>CRLP_NoFilterGroupSelected</fullName>
        <categories>Settings</categories>
        <language>en_US</language>
        <protected>true</protected>
        <shortDescription>Label when user doesn't select a filter group.</shortDescription>
        <value>No Filter Group (Include All Records)</value>
    </labels>
    <labels>
        <fullName>CRLP_PleaseWait</fullName>
        <categories>Settings</categories>
        <language>en_US</language>
        <protected>true</protected>
        <shortDescription>Message to indicate in-progress operation for metadata deployments</shortDescription>
        <value>Please wait a moment</value>
    </labels>
    <labels>
        <fullName>CRLP_RecalculatingRollups</fullName>
        <categories>Settings</categories>
        <language>en_US</language>
        <protected>true</protected>
        <shortDescription>Header for interstitial page on rollup recalc buttons</shortDescription>
        <value>Recalculating Rollups</value>
    </labels>
    <labels>
        <fullName>CRLP_ResetRollupsWarning</fullName>
        <categories>Settings</categories>
        <language>en_US</language>
        <protected>true</protected>
        <shortDescription>Warning before complete reset of Customizable Rollups</shortDescription>
        <value>
            Are you sure you want to reset Customizable Rollups? This will delete any new Customizable Rollups, Filter Rules, and Filter Groups you created, as well as reset all NPSP rollups to their default behavior.
        </value>
    </labels>
    <labels>
        <fullName>CRLP_Return</fullName>
        <categories>Settings</categories>
        <language>en_US</language>
        <protected>true</protected>
        <shortDescription>Breadcrumb text to return to the specified location.</shortDescription>
        <value>Back to {0}</value>
    </labels>
    <labels>
        <fullName>CRLP_RollupsByFilterGroup</fullName>
        <categories>Settings</categories>
        <language>en_US</language>
        <protected>true</protected>
        <shortDescription>Shows rollups using a specific filter group.</shortDescription>
        <value>Rollups Using this Filter Group</value>
    </labels>
    <labels>
        <fullName>CRLP_RollupNew</fullName>
        <categories>Settings</categories>
        <language>en_US</language>
        <protected>true</protected>
        <shortDescription>Create new rollup button</shortDescription>
        <value>New Rollup</value>
    </labels>
    <labels>
        <fullName>CRLP_RollupSummary</fullName>
        <categories>Settings</categories>
        <language>en_US</language>
        <protected>true</protected>
        <shortDescription>Rollup Summary Page Title</shortDescription>
        <value>Customizable Rollups</value>
    </labels>
    <labels>
        <fullName>CRLP_RollupType</fullName>
        <categories>Settings</categories>
        <language>en_US</language>
        <protected>true</protected>
        <shortDescription>Type of custom rollup</shortDescription>
        <value>Rollup Type</value>
    </labels>
    <labels>
        <fullName>CRLP_SaveError</fullName>
        <categories>Settings</categories>
        <language>en_US</language>
        <protected>true</protected>
        <shortDescription>Error deploying Customizable Rollup data</shortDescription>
        <value>Error saving the {0}</value>
    </labels>
    <labels>
        <fullName>CRLP_SaveProgress</fullName>
        <categories>Settings</categories>
        <language>en_US</language>
        <protected>true</protected>
        <shortDescription>Saving Progress Message</shortDescription>
        <value>Saving the {0}</value>
    </labels>
    <labels>
        <fullName>CRLP_SaveSuccess</fullName>
        <categories>Settings</categories>
        <language>en_US</language>
        <protected>true</protected>
        <shortDescription>Successfully Saved</shortDescription>
        <value>{0} Successfully Saved</value>
    </labels>
    <labels>
        <fullName>CRLP_SaveTimeout</fullName>
        <categories>Settings</categories>
        <language>en_US</language>
        <protected>true</protected>
        <shortDescription>Timeout error message</shortDescription>
        <value>Saving the {0} has timed out. Please see the Customizable Rollups documentation for more information.</value>
    </labels>
    <labels>
        <fullName>CRLP_SoftCredit</fullName>
        <categories>Settings</categories>
        <language>en_US</language>
        <protected>true</protected>
        <shortDescription>Soft Credit</shortDescription>
        <value>Soft Credit</value>
    </labels>
    <labels>
        <fullName>CascadeDeletionError</fullName>
        <categories>Error</categories>
        <language>en_US</language>
        <protected>true</protected>
        <shortDescription>Cascade Deletion Error Message In Classic</shortDescription>
        <value>You can&apos;&apos;t delete {0} because it&apos;&apos;s associated with the following records. Delete or re-associate these records and then try again.&lt;br/&gt;&lt;br/&gt;{1}</value>
    </labels>
    <labels>
        <fullName>CascadeDeletionErrorLightning</fullName>
        <categories>Error</categories>
        <language>en_US</language>
        <protected>true</protected>
        <shortDescription>Cascade Deletion Error Message In Lightning Experience</shortDescription>
        <value>You can&apos;&apos;t delete {0} because it&apos;&apos;s associated with these records: {1}. Delete or re-associate these records and then try again.</value>
    </labels>
    <labels>
        <fullName>DeleteAccount</fullName>
        <language>en_US</language>
        <protected>true</protected>
        <shortDescription>DeleteAccount</shortDescription>
        <value>Delete Account</value>
    </labels>
    <labels>
        <fullName>DeleteContactLeaveAccount</fullName>
        <language>en_US</language>
        <protected>true</protected>
        <shortDescription>DeleteContactLeaveAccount</shortDescription>
        <value>Delete Contact and Leave Empty Account</value>
    </labels>
    <labels>
        <fullName>EPAddDependentTask</fullName>
        <categories>Engagement Plans</categories>
        <language>en_US</language>
        <protected>true</protected>
        <shortDescription>EPAddDependentTask</shortDescription>
        <value>Add Dependent Task</value>
    </labels>
    <labels>
        <fullName>EPAddTask</fullName>
        <categories>Engagement Plans</categories>
        <language>en_US</language>
        <protected>true</protected>
        <shortDescription>Engagement Plan&apos;s Add Task button label</shortDescription>
        <value>Add Task</value>
    </labels>
    <labels>
        <fullName>EPDeleteTask</fullName>
        <categories>Engagement Plans</categories>
        <language>en_US</language>
        <protected>false</protected>
        <shortDescription>EPDeleteTask</shortDescription>
        <value>Delete Task</value>
    </labels>
    <labels>
        <fullName>EPManageTasks</fullName>
        <categories>Engagement Plans</categories>
        <language>en_US</language>
        <protected>false</protected>
        <shortDescription>EPManageTasks</shortDescription>
        <value>Manage Engagement Plan Tasks</value>
    </labels>
    <labels>
        <fullName>EPManageTemplate</fullName>
        <categories>Engagement Plans</categories>
        <language>en_US</language>
        <protected>false</protected>
        <shortDescription>EPManageTemplate</shortDescription>
        <value>Manage Engagement Plan Template</value>
    </labels>
    <labels>
        <fullName>EPTaskDependency</fullName>
        <categories>Engagement Plan, Error</categories>
        <language>en_US</language>
        <protected>true</protected>
        <shortDescription>EPTaskDependency</shortDescription>
        <value>Please choose a different Parent Task. This Task is already set as a prerequisite for the Parent Task you selected.</value>
    </labels>
    <labels>
        <fullName>EPTaskTemplate</fullName>
        <categories>Engagement Plan, Error</categories>
        <language>en_US</language>
        <protected>true</protected>
        <shortDescription>EPTaskTemplate</shortDescription>
        <value>The Parent Task you selected belongs to a different Engagement Plan Template. Please select an Engagement Plan Task that's part of this Engagement Plan Template.</value>
    </labels>
    <labels>
        <fullName>EPTo</fullName>
        <categories>Engagement Plans</categories>
        <language>en_US</language>
        <protected>false</protected>
        <shortDescription>to, as in &quot;Add depend task to task 1&quot;</shortDescription>
        <value>to</value>
    </labels>
    <labels>
        <fullName>ErrorEmailMessage</fullName>
        <categories>Error</categories>
        <language>en_US</language>
        <protected>true</protected>
        <shortDescription>ErrorEmailMessage</shortDescription>
        <value>Salesforce reported the below errors as NPSP was attempting to execute its batch jobs, or at a time when it was unable to display error messages directly to a user. It&apos;s likely that NPSP was attempting to update summary fields on Accounts and Contacts, but was unable to save certain records. This failure might have been caused by a variety of issues unrelated to NPSP, such as custom code or validation rules.

Read this article on the Power of Us Hub to learn how these Scheduled Jobs work: https://powerofus.force.com/NPSP_Scheduled_Jobs

If you&apos;re not sure how to resolve these errors, post a message in the Nonprofit Success Pack group in the Power of Us Hub: https://powerofus.force.com/HUB_NPSP_Group</value>
    </labels>
    <labels>
        <fullName>HiddenForSecurity</fullName>
        <categories>settings</categories>
        <language>en_US</language>
        <protected>false</protected>
        <shortDescription>HiddenForSecurity</shortDescription>
        <value>Hidden for security</value>
    </labels>
    <labels>
        <fullName>InactiveScheduledJobsOwnerErrMsg</fullName>
        <categories>User</categories>
        <language>en_US</language>
        <protected>true</protected>
        <shortDescription>InactiveScheduledJobsOwnerErrMsg</shortDescription>
        <value>There are Scheduled Jobs owned by an inactive User. Review your Scheduled Jobs and ensure the owner of each one is an active User. See Edit or Reschedule NPSP Scheduled Jobs in the Power of Us Hub for more information: https://powerofus.force.com/articles/Resource/NPSP-Edit-or-Reschedule-NPSP-Scheduled-Jobs</value>
    </labels>
    <labels>
        <fullName>NameRequired</fullName>
        <categories>Engagement Plans, Errors</categories>
        <language>en_US</language>
        <protected>false</protected>
        <shortDescription>NameRequired</shortDescription>
        <value>Subject is a required field.</value>
    </labels>
    <labels>
        <fullName>OCRRemovePrimaryDuplicateBatchErrorText</fullName>
        <categories>Opportunity</categories>
        <language>en_US</language>
        <protected>true</protected>
        <shortDescription>OCR Remove Primary Duplicate Batch Error Text</shortDescription>
        <value>Unable to remove the duplicate primary OCRs from the Opportunity {0}. Review the Contact Roles on the Opportunity record, choose which is the correct one, and delete the others.</value>
    </labels>
    <labels>
        <fullName>OrganizationalOpportunities</fullName>
        <categories>Error</categories>
        <language>en_US</language>
        <protected>true</protected>
        <shortDescription>OrganizationalOpportunities</shortDescription>
        <value>Organizational Opportunities</value>
    </labels>
    <labels>
        <fullName>PageMessagesConfirm</fullName>
        <categories>PageMessages</categories>
        <language>en_US</language>
        <protected>true</protected>
        <shortDescription>Confirm</shortDescription>
        <value>Success</value>
    </labels>
    <labels>
        <fullName>PageMessagesError</fullName>
        <categories>PageMessages</categories>
        <language>en_US</language>
        <protected>true</protected>
        <shortDescription>Error</shortDescription>
        <value>Error</value>
    </labels>
    <labels>
        <fullName>PageMessagesInfo</fullName>
        <categories>PageMessages</categories>
        <language>en_US</language>
        <protected>true</protected>
        <shortDescription>Info</shortDescription>
        <value>Info</value>
    </labels>
    <labels>
        <fullName>PageMessagesFatal</fullName>
        <categories>PageMessages</categories>
        <language>en_US</language>
        <protected>true</protected>
        <shortDescription>Fatal</shortDescription>
        <value>Error</value>
    </labels>
    <labels>
        <fullName>PageMessagesWarning</fullName>
        <categories>PageMessages</categories>
        <language>en_US</language>
        <protected>true</protected>
        <shortDescription>Warning</shortDescription>
        <value>Warning</value>
    </labels>
    <labels>
        <fullName>PageMessagesProcessing</fullName>
        <categories>PageMessages</categories>
        <language>en_US</language>
        <protected>true</protected>
        <shortDescription>Processing</shortDescription>
        <value>Processing</value>
    </labels>
    <labels>
        <fullName>RD_ErrorAddDonationHeaderText</fullName>
        <categories>Recurring-Donations, Error</categories>
        <language>en_US</language>
        <protected>true</protected>
        <shortDescription>Refresh Opportunities</shortDescription>
        <value>Refresh Opportunities</value>
    </labels>
        <labels>
        <fullName>RD_ErrorAddDonationMissingId</fullName>
        <categories>Recurring-Donations, Error</categories>
        <language>en_US</language>
        <protected>true</protected>
        <shortDescription>Recurring Donation ID missing</shortDescription>
        <value>Recurring Donation ID missing. Please select a valid recurring donation record.</value>
    </labels>
    <labels>
        <fullName>RD_ErrorAddDonationPermissionDenied</fullName>
        <categories>Recurring-Donations, Error</categories>
        <language>en_US</language>
        <protected>true</protected>
        <shortDescription>You do not have permission to create a donation record</shortDescription>
        <value>You do not have permission to create a donation record. Please contact your system administrator for more information.</value>
    </labels>
    <labels>
        <fullName>RD_ErrorMoreClosedWonOpportunitiesThanInstallments</fullName>
        <categories>Recurring-Donations, Error</categories>
        <language>en_US</language>
        <protected>true</protected>
        <shortDescription>More ClosedWon donations than Installments</shortDescription>
        <value>There are more Closed Won Opportunities associated with this Recurring Donation than the number of Installments defined.</value>
    </labels>
    <labels>
        <fullName>RD_ErrorNotEnoughClosedValueForFixedLength</fullName>
        <categories>Recurring-Donations, Error</categories>
        <language>en_US</language>
        <protected>true</protected>
        <shortDescription>The total Amount of all Closed Won Opps is not equal to the RD Amount.</shortDescription>
        <value>The combined Amount of all related Closed Won and Pledged Opportunities must match the Amount of a Fixed Length Recurring Donation.</value>
    </labels>
    <labels>
        <fullName>REL_Create_New_Relationship</fullName>
        <categories>Relationships, relationship-viewer</categories>
        <language>en_US</language>
        <protected>false</protected>
        <shortDescription>Relationship Viewer - Create</shortDescription>
        <value>Create New Relationship</value>
    </labels>
    <labels>
        <fullName>REL_Former</fullName>
        <categories>Relationships, relationship-viewer</categories>
        <language>en_US</language>
        <protected>false</protected>
        <shortDescription>Relationship Viewer - Former</shortDescription>
        <value>Former</value>
    </labels>
    <labels>
        <fullName>REL_No_Relationships</fullName>
        <categories>Relationships, relationship-viewer</categories>
        <language>en_US</language>
        <protected>false</protected>
        <shortDescription>Relationship Viewer - No Relationship</shortDescription>
        <value>There are no Relationships for this Contact.</value>
    </labels>
    <labels>
        <fullName>REL_RECenter</fullName>
        <categories>Relationships, relationship-viewer</categories>
        <language>en_US</language>
        <protected>false</protected>
        <shortDescription>Relationship Viewer - Re-center</shortDescription>
        <value>Re-Center on This Contact</value>
    </labels>
    <labels>
        <fullName>REL_Return_to_Contact</fullName>
        <categories>Relationships, relationship-viewer</categories>
        <language>en_US</language>
        <protected>false</protected>
        <shortDescription>Relationship Viewer - Return to Contact</shortDescription>
        <value>Return to Contact</value>
    </labels>
    <labels>
        <fullName>REL_View_Contact_Record</fullName>
        <categories>Relationships, relationship-viewer</categories>
        <language>en_US</language>
        <protected>false</protected>
        <shortDescription>Relationship Viewer - View Contact Record</shortDescription>
        <value>View Contact Record</value>
    </labels>
    <labels>
        <fullName>RP_CustomerJourneyLinkLabel</fullName>
        <language>en_US</language>
        <protected>true</protected>
        <shortDescription>Resources Page - Customer Journey link</shortDescription>
        <value>Salesforce.org Webinars and Events</value>
    </labels>
    <labels>
        <fullName>RP_DeeperParagraph</fullName>
        <language>en_US</language>
        <protected>true</protected>
        <shortDescription>Resources Page - Deeper Paragraph</shortDescription>
        <value>Dive deeper into Salesforce and learn everything you need to be successful.</value>
    </labels>
    <labels>
        <fullName>RP_DeeperSubtitle</fullName>
        <language>en_US</language>
        <protected>true</protected>
        <shortDescription>Resources Page - Deeper Subtitle</shortDescription>
        <value>3. Dive Deeper</value>
    </labels>
    <labels>
        <fullName>RP_GettingStarted</fullName>
        <language>en_US</language>
        <protected>true</protected>
        <shortDescription>Resources Page - Getting Started component title</shortDescription>
        <value>Getting Started</value>
    </labels>
    <labels>
        <fullName>RP_GitHubSubtitle</fullName>
        <language>en_US</language>
        <protected>true</protected>
        <shortDescription>Resources Page - GitHub Subtitle</shortDescription>
        <value>updates are pushed automatically; no installation needed!</value>
    </labels>
    <labels>
        <fullName>RP_GitHubTitle</fullName>
        <language>en_US</language>
        <protected>true</protected>
        <shortDescription>Resources Page - GitHub title</shortDescription>
        <value>Latest Release Notes</value>
    </labels>
    <labels>
        <fullName>RP_NpspLinkLabel</fullName>
        <language>en_US</language>
        <protected>true</protected>
        <shortDescription>Resources Page - Npsp Link</shortDescription>
        <value>Getting Started with Salesforce for Nonprofits</value>
    </labels>
    <labels>
        <fullName>RP_ProductNameLabel</fullName>
        <language>en_US</language>
        <protected>true</protected>
        <shortDescription>Resources Page - Product Name</shortDescription>
        <value>Nonprofit Success Pack (NPSP)</value>
    </labels>
    <labels>
        <fullName>RP_ReleaseGitHub</fullName>
        <language>en_US</language>
        <protected>true</protected>
        <shortDescription>Resources Page - Release GitHub</shortDescription>
        <value>Released:</value>
    </labels>
    <labels>
        <fullName>RP_ReleaseNotesLink</fullName>
        <language>en_US</language>
        <protected>true</protected>
        <shortDescription>Resources Page - Release Notes Link</shortDescription>
        <value>Read full release notes &gt;</value>
    </labels>
    <labels>
        <fullName>RP_Remote_Site_Settings_Deactivated</fullName>
        <language>en_US</language>
        <protected>true</protected>
        <shortDescription>RP Remote Site Settings Deactivated</shortDescription>
        <value>To take advantage of all the new functionality on the Getting Started page, go to Setup, search for Remote Site Settings, and ensure that the SFDOEndpoints site is active. If it isn't, click Edit, check the Active box, and click Save.</value>
    </labels>
    <labels>
        <fullName>RP_SalesforceOrgLinkLabel</fullName>
        <language>en_US</language>
        <protected>true</protected>
        <shortDescription>Resources Page - Salesforce Org Link</shortDescription>
        <value>Hub Community Weekly Office Hours</value>
    </labels>
    <labels>
        <fullName>RP_SubTitle</fullName>
        <language>en_US</language>
        <protected>true</protected>
        <shortDescription>Resources Page - SubTitle</shortDescription>
        <value>You now have access to ALL the powerful features of Salesforce Enterprise Edition PLUS the ability to better manage donors with the Nonprofit Success Pack application. Now let&apos;s get started.</value>
    </labels>
    <labels>
        <fullName>RP_Title</fullName>
        <language>en_US</language>
        <protected>true</protected>
        <shortDescription>Resources Page - Title</shortDescription>
        <value>Welcome to Salesforce and the</value>
    </labels>
    <labels>
        <fullName>RP_TrailheadLinkLabel</fullName>
        <language>en_US</language>
        <protected>true</protected>
        <shortDescription>Resources Page - Trailhead Link</shortDescription>
        <value>Getting Started with Salesforce and NPSP Trailmix</value>
    </labels>
    <labels>
        <fullName>RP_TrailheadParagraph</fullName>
        <language>en_US</language>
        <protected>true</protected>
        <shortDescription>Resources Page - Trailhead Paragraph</shortDescription>
        <value>Get started with the Nonprofit Success Pack by learning the basics of Salesforce and donor and volunteer management.</value>
    </labels>
    <labels>
        <fullName>RP_TrailheadSubtitle</fullName>
        <language>en_US</language>
        <protected>true</protected>
        <shortDescription>Resources Page - Trailhead Subtitle</shortDescription>
        <value>1. Learn with Trailhead</value>
    </labels>
    <labels>
        <fullName>RP_USParagraph</fullName>
        <language>en_US</language>
        <protected>true</protected>
        <shortDescription>Resources Page - Power of Us Paragraph</shortDescription>
        <value>Get help from our active community of fellow NPSP users, or reach out to Salesforce.org.</value>
    </labels>
    <labels>
        <fullName>RP_UsHubLinkLabel</fullName>
        <language>en_US</language>
        <protected>true</protected>
        <shortDescription>Resources Page - Power of Us Hub Link</shortDescription>
        <value>Power of Us HUB</value>
    </labels>
    <labels>
        <fullName>RP_UsSubtitle</fullName>
        <language>en_US</language>
        <protected>true</protected>
        <shortDescription>Resources Page - Power of Us Subtitle</shortDescription>
        <value>2. Join the Community</value>
    </labels>
    <labels>
        <fullName>RP_Videos</fullName>
        <language>en_US</language>
        <protected>true</protected>
        <shortDescription>Resources Page - Youtube Videos</shortDescription>
        <value>How-To videos</value>
    </labels>
    <labels>
        <fullName>RP_WebinarLinkLabel</fullName>
        <language>en_US</language>
        <protected>true</protected>
        <shortDescription>Resources Page - Webinar Link</shortDescription>
        <value>NPSP Product Documentation</value>
    </labels>
    <labels>
        <fullName>RP_YoutubeChannel</fullName>
        <language>en_US</language>
        <protected>true</protected>
        <shortDescription>Resources Page - Salesforce Foundation Youtube Channel</shortDescription>
        <value>View more on our youtube channel &gt;</value>
    </labels>
    <labels>
        <fullName>RecurringDonationAccountAndContactError</fullName>
        <categories>Recurring Donations</categories>
        <language>en_US</language>
        <protected>false</protected>
        <shortDescription>RecurringDonationAccountAndContactError</shortDescription>
        <value>You can specify either an Organization or Contact for a Recurring Donation, but not both.</value>
    </labels>
    <labels>
        <fullName>Saved</fullName>
        <language>en_US</language>
        <protected>true</protected>
        <shortDescription>Saved</shortDescription>
        <value>Saved.</value>
    </labels>
    <labels>
        <fullName>Settings_not_Saved</fullName>
        <language>en_US</language>
        <protected>true</protected>
        <shortDescription>Settings not Saved</shortDescription>
        <value>Settings not saved</value>
    </labels>
    <labels>
        <fullName>SmartyStreets_Help_Text</fullName>
        <language>en_US</language>
        <protected>true</protected>
        <shortDescription>SmartyStreets Help Test</shortDescription>
        <value>Make sure you have entered both the Auth ID and Auth Token provided to you by SmartyStreets. You will find them in your SmartyStreets API Keys page.</value>
    </labels>
    <labels>
        <fullName>Zip_Not_Found</fullName>
        <categories>address, verification</categories>
        <language>en_US</language>
        <protected>true</protected>
        <shortDescription>Zip Not Found</shortDescription>
        <value>Zip code not found.</value>
    </labels>
    <labels>
        <fullName>Zipcode_Verification_Limit</fullName>
        <categories>address, verification</categories>
        <language>en_US</language>
        <protected>true</protected>
        <shortDescription>Zipcode Verification Limit</shortDescription>
        <value>You cannot verify more than 100 zipcodes at a time.</value>
    </labels>
    <labels>
        <fullName>adapterException</fullName>
        <language>en_US</language>
        <protected>true</protected>
        <shortDescription>Throw exception to external call</shortDescription>
        <value>Invalid call. This function is reserved for Salesforce use.</value>
    </labels>
    <labels>
        <fullName>addrCiceroMissingAPIKey</fullName>
        <categories>Cicero address verification service</categories>
        <language>en_US</language>
        <protected>true</protected>
        <shortDescription>addrCiceroMissingAPIKey</shortDescription>
        <value>You must specify the Cicero API Key in the Auth Token field for Address Verification. Log into Salesforce and go to People | Addresses on the NPSP Settings page.</value>
    </labels>
    <labels>
        <fullName>addrCopyConAddBtnConfirm</fullName>
        <categories>ADDR_CopyConAddrHHObjBTN</categories>
        <language>en_US</language>
        <protected>true</protected>
        <shortDescription>Message that appears to confirm the address copy action.</shortDescription>
        <value>You are about to copy the Address. Do you want to continue?</value>
    </labels>
    <labels>
        <fullName>addrCopyConAddBtnFls</fullName>
        <categories>ADDR_CopyConAddrHHObjBTN</categories>
        <language>en_US</language>
        <protected>true</protected>
        <shortDescription>Label that appears when user does not pass FLS check to copy the address</shortDescription>
        <value>You don&apos;t have the required field permissions. Contact your system administrator to inquire about getting the necessary permissions.</value>
    </labels>
    <labels>
        <fullName>addrCopyConAddBtnHHObjOnly</fullName>
        <categories>ADDR_CopyConAddrHHObjBTN</categories>
        <language>en_US</language>
        <protected>false</protected>
        <shortDescription>addrCopyConAddBtnHHObjOnly</shortDescription>
        <value>The Copy Address to Household button only works with Contacts associated with a Household object.</value>
    </labels>
    <labels>
        <fullName>addrGeneralSettings</fullName>
        <categories>Address Settings</categories>
        <language>en_US</language>
        <protected>false</protected>
        <shortDescription>addrGeneralSettings</shortDescription>
        <value>General Address Settings</value>
    </labels>
    <labels>
        <fullName>addrHHAccountOnly</fullName>
        <categories>Address Management</categories>
        <language>en_US</language>
        <protected>true</protected>
        <shortDescription>addrHHAccountOnly</shortDescription>
        <value>To use Addresses with non-Household Accounts, you must select Organizational Account Addresses Enabled in NPSP Settings | People | Addresses.</value>
    </labels>
    <labels>
        <fullName>addrHHAddressAlwaysDefault</fullName>
        <categories>Manage Household UI</categories>
        <language>en_US</language>
        <protected>false</protected>
        <shortDescription>addrHHAddressAlwaysDefault</shortDescription>
        <value>The Household Address will be copied to all Contacts that do not have an Address Override.</value>
    </labels>
    <labels>
        <fullName>addrSeasonalOverlap</fullName>
        <categories>Address Management</categories>
        <language>en_US</language>
        <protected>false</protected>
        <shortDescription>addrSeasonalOverlap</shortDescription>
        <value>Seasonal Address dates cannot overlap with any other Seasonal Addresses for this Household.</value>
    </labels>
    <labels>
        <fullName>addrSeasonalPartial</fullName>
        <categories>Address Management</categories>
        <language>en_US</language>
        <protected>false</protected>
        <shortDescription>addrSeasonalPartial</shortDescription>
        <value>In the Seasonal Information section, please select values for all Seasonal fields, or leave them all blank.</value>
    </labels>
    <labels>
        <fullName>alloAddRow</fullName>
        <categories>Allocation</categories>
        <language>en_US</language>
        <protected>false</protected>
        <shortDescription>alloAddRow</shortDescription>
        <value>Add Row</value>
    </labels>
    <labels>
        <fullName>alloAddRowAtPosition</fullName>
        <categories>Allocation</categories>
        <language>en_US</language>
        <protected>false</protected>
        <shortDescription>alloAddRowAtPosition</shortDescription>
        <value>Add Row at Position</value>
    </labels>
    <labels>
        <fullName>alloAmountOrPercent</fullName>
        <categories>Allocation, Error</categories>
        <language>en_US</language>
        <protected>false</protected>
        <shortDescription>alloAmountOrPercent</shortDescription>
        <value>Enter a value in either the Amount field or the Percent field.</value>
    </labels>
    <labels>
        <fullName>alloBatchCreateDefault</fullName>
        <categories>Allocation, Settings</categories>
        <language>en_US</language>
        <protected>false</protected>
        <shortDescription>alloBatchCreateDefault</shortDescription>
        <value>Batch Create Default Allocations</value>
    </labels>
    <labels>
        <fullName>alloBatchDefaultInfo</fullName>
        <categories>Allocation, Settings</categories>
        <language>en_US</language>
        <protected>false</protected>
        <shortDescription>alloBatchDefaultInfo</shortDescription>
        <value>This utility runs a batch process that creates default Allocations for all existing Opportunities, except Opportunities excluded in the GAU Allocations Rollup Settings.
&lt;br/&gt;
&lt;br/&gt;
To run this utility, default Allocations must be enabled and a default General Accounting Unit must be selected. You only need to run this tool once after enabling default Allocations, as all new Opportunities will receive a default Allocation once enabled.
&lt;br/&gt;
&lt;br/&gt;
To check your GAU Allocation settings, go to Donations | GAU Allocations.</value>
    </labels>
    <labels>
        <fullName>alloBtnCancel</fullName>
        <categories>Allocation</categories>
        <language>en_US</language>
        <protected>false</protected>
        <shortDescription>alloBtnCancel</shortDescription>
        <value>Cancel</value>
    </labels>
    <labels>
        <fullName>alloBtnSaveAndClose</fullName>
        <categories>Allocation</categories>
        <language>en_US</language>
        <protected>false</protected>
        <shortDescription>alloBtnSaveAndClose</shortDescription>
        <value>Save</value>
    </labels>
    <labels>
        <fullName>alloCampaignExceedsOppAmount</fullName>
        <categories>Allocation, Error</categories>
        <language>en_US</language>
        <protected>false</protected>
        <shortDescription>alloCampaignExceedsOppAmount</shortDescription>
        <value>Your Campaign Allocations were not created. Campaign Allocations for the Opportunity exceeded the Opportunity amount.</value>
    </labels>
    <labels>
        <fullName>alloCantAllocateNothing</fullName>
        <categories>Allocation, Error</categories>
        <language>en_US</language>
        <protected>false</protected>
        <shortDescription>alloCantAllocateNothing</shortDescription>
        <value>You can't create Allocations for an Opportunity with a blank or zero amount.</value>
    </labels>
    <labels>
        <fullName>alloDefaultGAUMissing</fullName>
        <categories>Allocation, Error</categories>
        <language>en_US</language>
        <protected>false</protected>
        <shortDescription>Default Allocations are enabled, but no default GAU is selected.</shortDescription>
        <value>You've selected Default Allocations Enabled. You also need to select a Default General Accounting Unit.</value>
    </labels>
    <labels>
        <fullName>alloDefaultNotEnabled</fullName>
        <categories>Allocation, Error</categories>
        <language>en_US</language>
        <protected>true</protected>
        <shortDescription>You must enable Default Allocations in order to allocate at the payment level.</shortDescription>
        <value>You must enable Default Allocations in order to allocate at the payment level.</value>
    </labels>
    <labels>
        <fullName>alloDefaultNotPercent</fullName>
        <categories>Allocation, Error</categories>
        <language>en_US</language>
        <protected>false</protected>
        <shortDescription>alloDefaultNotPercent</shortDescription>
        <value>The General Accounting Unit set as default in NPSP Settings can only have amount-based, not percentage-based Allocations.</value>
    </labels>
    <labels>
        <fullName>alloDeleteRow</fullName>
        <categories>Allocation</categories>
        <language>en_US</language>
        <protected>false</protected>
        <shortDescription>alloDeleteRow</shortDescription>
        <value>Delete</value>
    </labels>
    <labels>
        <fullName>alloExceedsOppAmount</fullName>
        <categories>Allocation, Error</categories>
        <language>en_US</language>
        <protected>false</protected>
        <shortDescription>The allocations for this opportunity are greater than the amount of the opportun</shortDescription>
        <value>The Allocation totals for this Opportunity exceed the Opportunity amount. Update your Allocation amounts first, then update the Opportunity amount to match.</value>
    </labels>
    <labels>
        <fullName>alloExceedsPmtAmount</fullName>
        <categories>Allocation, Error</categories>
        <language>en_US</language>
        <protected>true</protected>
        <shortDescription>The Allocations for this Payment are greater than the amount of the Payment.</shortDescription>
        <value>The Allocations for this Payment exceed the Payment amount. Update your Allocation amounts, and then adjust the Payment amount.</value>
    </labels>
    <labels>
        <fullName>alloManageCampaignAllocations</fullName>
        <categories>Allocation</categories>
        <language>en_US</language>
        <protected>false</protected>
        <shortDescription>alloManageCampaignAllocations</shortDescription>
        <value>Manage Campaign Allocations</value>
    </labels>
    <labels>
        <fullName>alloManageOppAllocations</fullName>
        <categories>Allocation</categories>
        <language>en_US</language>
        <protected>false</protected>
        <shortDescription>alloManageOppAllocations</shortDescription>
        <value>Manage Opportunity Allocations</value>
    </labels>
    <labels>
        <fullName>alloManagePaymentAllocations</fullName>
        <categories>Allocation</categories>
        <language>en_US</language>
        <protected>true</protected>
        <shortDescription>alloManagePaymentAllocations</shortDescription>
        <value>Manage Payment Allocations</value>
    </labels>
    <labels>
        <fullName>alloManageRecurringDonationAllocations</fullName>
        <categories>Allocation</categories>
        <language>en_US</language>
        <protected>false</protected>
        <shortDescription>alloManageRecurringDonationAllocations</shortDescription>
        <value>Manage Recurring Donation Allocations</value>
    </labels>
    <labels>
        <fullName>alloModifyCurrency</fullName>
        <categories>Allocation, Error</categories>
        <language>en_US</language>
        <protected>false</protected>
        <shortDescription>alloModifyCurrency</shortDescription>
        <value>You can't modify Allocation currencies directly. NPSP updates Allocation currencies when you update the currency of the parent Opportunity, Campaign, or Recurring Donation.</value>
    </labels>
    <labels>
        <fullName>alloNegativeAmount</fullName>
        <categories>Allocation, Error</categories>
        <language>en_US</language>
        <protected>false</protected>
        <shortDescription>alloNegativeAmount</shortDescription>
        <value>The Amount field can't contain a negative value.</value>
    </labels>
    <labels>
        <fullName>alloNegativePercent</fullName>
        <categories>Allocation, Error</categories>
        <language>en_US</language>
        <protected>false</protected>
        <shortDescription>alloNegativePercent</shortDescription>
        <value>The Percent field can't contain a negative value.</value>
    </labels>
    <labels>
        <fullName>alloObjectUnsupported</fullName>
        <categories>Allocation</categories>
        <language>en_US</language>
        <protected>true</protected>
        <shortDescription>alloObjectUnsupported</shortDescription>
        <value>The Manage Allocations button is only supported from a Campaign, Opportunity, Payment or Recurring Donation record.</value>
    </labels>
    <labels>
        <fullName>alloPaidPmtsExceedsOpp</fullName>
        <categories>Allocation, Error</categories>
        <language>en_US</language>
        <protected>true</protected>
        <shortDescription>alloPaidPmtsExceedsOpp</shortDescription>
        <value>The total allocation of paid payments cannot exceed the opportunity allocation for a GAU.</value>
    </labels>
    <labels>
        <fullName>alloPaymentNotEnabled</fullName>
        <categories>Allocation, Error</categories>
        <language>en_US</language>
        <protected>true</protected>
        <shortDescription>Payment-level allocations are not enabled.</shortDescription>
        <value>Payment-level Allocations aren't enabled for your organization. Try allocating at the Opportunity level instead.</value>
    </labels>
    <labels>
        <fullName>alloPaymentOverallocatedError</fullName>
        <categories>Allocation, Error</categories>
        <language>en_US</language>
        <protected>true</protected>
        <shortDescription>alloPaymentOverallocatedError</shortDescription>
        <value>The amount allocated is more than the amount of the Payment. Please update the Payment Allocation amount(s) so the total equals the Payment Amount. See Opportunity “{0}, Id: {1}”</value>
    </labels>
    <labels>
        <fullName>alloPercentExceed100</fullName>
        <categories>Allocation, Error</categories>
        <language>en_US</language>
        <protected>false</protected>
        <shortDescription>Percent based Allocations cannot exceed 100%.</shortDescription>
        <value>Percent-based Allocations cannot exceed 100%.</value>
    </labels>
    <labels>
        <fullName>alloPmtOppSingleTransaction</fullName>
        <categories>Allocation, Error</categories>
        <language>en_US</language>
        <protected>true</protected>
        <shortDescription>alloPmtOppSingleTransaction</shortDescription>
        <value>Opportunity and Payment Allocations for the same Opportunity record cannot be created or modified at the same time.</value>
    </labels>
    <labels>
        <fullName>alloRemainder</fullName>
        <categories>Allocation</categories>
        <language>en_US</language>
        <protected>false</protected>
        <shortDescription>alloRemainder</shortDescription>
        <value>Remainder:</value>
    </labels>
        <labels>
        <fullName>alloRemoveOppWithPmt</fullName>
        <categories>Allocation, Error</categories>
        <language>en_US</language>
        <protected>true</protected>
        <shortDescription>alloRemoveOppWithPmt</shortDescription>
        <value>You cannot remove an opportunity allocation for a GAU that has paid payment allocations.</value>
    </labels>
    <labels>
        <fullName>alloSignMistmatch</fullName>
        <categories>Allocation, Error</categories>
        <language>en_US</language>
        <protected>true</protected>
        <shortDescription>Sign on Payment and Allocation amount must match(Both positive or both negative)</shortDescription>
        <value>Negative Allocations are only allowed in negative donations and positive Allocations are not allowed in negative donations.</value>
    </labels>
    <labels>
        <fullName>alloSingleParent</fullName>
        <categories>Allocation, Error</categories>
        <language>en_US</language>
        <protected>false</protected>
        <shortDescription>Each Allocation must have a single parent object: Pmt, Opp, Rec Donation, Camp.</shortDescription>
        <value>Ensure that this Allocation has only one parent object: Payment, Opportunity, Recurring Donation, or Campaign.</value>
    </labels>
    <labels>
        <fullName>alloTotalExceedsOppAmt</fullName>
        <categories>Allocation</categories>
        <language>en_US</language>
        <protected>false</protected>
        <shortDescription>Allocations cannot exceed the amount of the related Payment or Opportunity.</shortDescription>
        <value>Allocation totals can't exceed the amount of the related Payment or Opportunity.</value>
    </labels>
    <labels>
        <fullName>alloTotals</fullName>
        <categories>Allocation</categories>
        <language>en_US</language>
        <protected>false</protected>
        <shortDescription>alloTotals</shortDescription>
        <value>Totals:</value>
    </labels>
    <labels>
        <fullName>alloUnallocated</fullName>
        <categories>Allocation</categories>
        <language>en_US</language>
        <protected>false</protected>
        <shortDescription>alloUnallocated</shortDescription>
        <value>unallocated</value>
    </labels>
    <labels>
        <fullName>bdiAccountCustomIdError</fullName>
        <categories>Data Importer</categories>
        <language>en_US</language>
        <protected>false</protected>
        <shortDescription>bdiAccountCustomIdError</shortDescription>
        <value>The Account Custom Unique ID setting field {0} must have matching fields in the NPSP Data Import object whose API Names are {1} and {2}.</value>
    </labels>
    <labels>
        <fullName>bdiAdditionalObjChildNotUpdated</fullName>
        <language>en_US</language>
        <protected>true</protected>
        <shortDescription>bdiAdditionalObjChildNotUpdated</shortDescription>
        <value>Unable to update the child record's lookup field with new parent record's ID. It was unable to update because of this system error:</value>
    </labels>
    <labels>
        <fullName>bdiAdditionalObjPredNotFound</fullName>
        <categories>Data Importer</categories>
        <language>en_US</language>
        <protected>true</protected>
        <shortDescription>bdiAdditionalObjPredNotFound</shortDescription>
        <value>Error: record not created. This record is dependent on another record which couldn&apos;t be found.</value>
    </labels>
    <labels>
        <fullName>bdiAdditionalObjRequiredFieldsNull</fullName>
        <categories>Data Importer</categories>
        <language>en_US</language>
        <protected>true</protected>
        <shortDescription>bdiAdditionalObjRequiredFieldsNull</shortDescription>
        <value>Error: record not created, missing required fields:</value>
    </labels>
    <labels>
        <fullName>bdiBatchException</fullName>
        <categories>Data Importer</categories>
        <language>en_US</language>
        <protected>false</protected>
        <shortDescription>bdiBatchException</shortDescription>
        <value>An error occurred during the process.  The following status was the first reported error:</value>
    </labels>
    <labels>
        <fullName>bdiBehaviorBestMatchOrCreate</fullName>
        <categories>Data Importer</categories>
        <language>en_US</language>
        <protected>true</protected>
        <shortDescription>settings label for BestMatchOrCreate behavior</shortDescription>
        <value>Best Match or Create - Import a record if it matches an existing record; create a new record if no match found.</value>
    </labels>
    <labels>
        <fullName>bdiBehaviorDoNotMatch</fullName>
        <categories>Data Importer</categories>
        <language>en_US</language>
        <protected>false</protected>
        <shortDescription>settings label for DoNotMatch behavior</shortDescription>
        <value>Do Not Match - No matching is attempted; new records are created.</value>
    </labels>
    <labels>
        <fullName>bdiBehaviorExactMatchOrCreate</fullName>
        <categories>Data Importer</categories>
        <language>en_US</language>
        <protected>true</protected>
        <shortDescription>settings label for ExactMatchOrCreate behavior</shortDescription>
        <value>Single Match or Create - Import a record if it matches a single existing record; create a new record if no single match found.</value>
    </labels>
    <labels>
        <fullName>bdiBehaviorRequireBestMatch</fullName>
        <categories>Data Importer</categories>
        <language>en_US</language>
        <protected>true</protected>
        <shortDescription>settings label for RequireBestMatch behavior</shortDescription>
        <value>Best Match - Only import a record when it matches at least 1 existing record, and update the best matched record.</value>
    </labels>
    <labels>
        <fullName>bdiBehaviorRequireExactMatch</fullName>
        <categories>Data Importer</categories>
        <language>en_US</language>
        <protected>true</protected>
        <shortDescription>settings label for RequireExactMatch behavior</shortDescription>
        <value>Single Match - Only import a record if it matches a single existing record.</value>
    </labels>
    <labels>
        <fullName>bdiBehaviorRequireNoMatch</fullName>
        <categories>Data Importer</categories>
        <language>en_US</language>
        <protected>true</protected>
        <shortDescription>settings label for RequireNoMatch behavior</shortDescription>
        <value>No Match - Only import a record if it doesn&apos;t match an existing record.</value>
    </labels>
    <labels>
        <fullName>bdiBtnClose</fullName>
        <categories>Data Importer, Opportunity Send Acknowledgment, Account Conversion</categories>
        <language>en_US</language>
        <protected>false</protected>
        <shortDescription>bdiBtnClose</shortDescription>
        <value>Close</value>
    </labels>
    <labels>
        <fullName>bdiComplete</fullName>
        <categories>Data Importer</categories>
        <language>en_US</language>
        <protected>false</protected>
        <shortDescription>bdiComplete</shortDescription>
        <value>Completed</value>
    </labels>
    <labels>
        <fullName>bdiCompleteWithErrors</fullName>
        <categories>Data Importer</categories>
        <language>en_US</language>
        <protected>false</protected>
        <shortDescription>bdiCompleteWithErrors</shortDescription>
        <value>Errors</value>
    </labels>
    <labels>
        <fullName>bdiContactCustomIdError</fullName>
        <categories>Data Importer</categories>
        <language>en_US</language>
        <protected>false</protected>
        <shortDescription>bdiContactCustomIdError</shortDescription>
        <value>The Contact Custom Unique ID setting field {0} must have matching fields in the NPSP Data Import object whose API Names are {1} and {2}.</value>
    </labels>
    <labels>
        <fullName>bdiContactMatchEmail</fullName>
        <categories>Data Importer</categories>
        <language>en_US</language>
        <protected>false</protected>
        <shortDescription>bdiContactMatchEmail</shortDescription>
        <value>Email only</value>
    </labels>
    <labels>
        <fullName>bdiContactMatchFnameEmail</fullName>
        <categories>Data Importer</categories>
        <language>en_US</language>
        <protected>false</protected>
        <shortDescription>bdiContactMatchFnameEmail</shortDescription>
        <value>First Name and Email</value>
    </labels>
    <labels>
        <fullName>bdiContactMatchFnameLname</fullName>
        <categories>Data Importer</categories>
        <language>en_US</language>
        <protected>false</protected>
        <shortDescription>bdiContactMatchFnameLname</shortDescription>
        <value>First Name and Last Name</value>
    </labels>
    <labels>
        <fullName>bdiContactMatchFnameLnameEmail</fullName>
        <categories>Data Importer</categories>
        <language>en_US</language>
        <protected>false</protected>
        <shortDescription>bdiContactMatchFnameLnameEmail</shortDescription>
        <value>First Name, Last Name, and Email</value>
    </labels>
    <labels>
        <fullName>bdiContactMatchFnameLnamePhone</fullName>
        <categories>Data Importer</categories>
        <language>en_US</language>
        <protected>true</protected>
        <shortDescription>Data Importer Contact matching option for Fname, Lname, Phone</shortDescription>
        <value>First Name, Last Name, and Phone</value>
    </labels>
    <labels>
        <fullName>bdiContactMatchLnameEmail</fullName>
        <categories>Data Importer</categories>
        <language>en_US</language>
        <protected>false</protected>
        <shortDescription>bdiContactMatchLnameEmail</shortDescription>
        <value>Last Name and Email</value>
    </labels>
    <labels>
        <fullName>bdiCreated</fullName>
        <categories>Data Importer</categories>
        <language>en_US</language>
        <protected>false</protected>
        <shortDescription>bdiCreated</shortDescription>
        <value>Created</value>
    </labels>
    <labels>
        <fullName>bdiAdvancedMapping</fullName>
        <categories>Settings</categories>
        <language>en_US</language>
        <protected>true</protected>
        <shortDescription>Data Import Advanced Mapping Summary</shortDescription>
        <value>Data Import Advanced Mapping</value>
    </labels>
    <labels>
        <fullName>bdiDataImporterConfigTitle</fullName>
        <categories>Data Importer</categories>
        <language>en_US</language>
        <protected>false</protected>
        <shortDescription>bdiDataImporterConfigTitle</shortDescription>
        <value>Configuration Options</value>
    </labels>
    <labels>
        <fullName>bdiDataImporterDescription</fullName>
        <categories>Data Importer</categories>
        <language>en_US</language>
        <protected>false</protected>
        <shortDescription>bdiDataImporterDescription</shortDescription>
        <value>The NPSP Data Importer helps you easily import your data into the Nonprofit Success Pack.</value>
    </labels>
    <labels>
        <fullName>bdiDataImporterInfoLine1</fullName>
        <categories>Data Importer</categories>
        <language>en_US</language>
        <protected>true</protected>
        <shortDescription>bdiDataImporterInfoLine1</shortDescription>
        <value>Each import record can contain up to 2 Contacts, up to 2 Organizations, an optional Home Address, and an optional Donation.</value>
    </labels>
    <labels>
        <fullName>bdiDataImporterInfoLine2</fullName>
        <categories>Data Importer</categories>
        <language>en_US</language>
        <protected>false</protected>
        <shortDescription>bdiDataImporterInfoLine2</shortDescription>
        <value>Salesforce will try to match existing Contacts and Organizations, and update their information, rather than creating duplicate records.</value>
    </labels>
    <labels>
        <fullName>bdiDataImporterInfoLine2b</fullName>
        <categories>Data Importer</categories>
        <language>en_US</language>
        <protected>true</protected>
        <shortDescription>bdiDataImporterInfoLine2b</shortDescription>
        <value>In order to avoid reaching service limits, the NPSP Data Importer does not verify addresses through the verification service you may have specified in NPSP Settings.</value>
    </labels>
    <labels>
        <fullName>bdiDataImporterInfoLine3</fullName>
        <categories>Data Importer</categories>
        <language>en_US</language>
        <protected>false</protected>
        <shortDescription>bdiDataImporterInfoLine3</shortDescription>
        <value>Salesforce will track any data import problems on individual import records. After resolving any issues, you can re-import those failed records without having to worry about creating duplicate records.</value>
    </labels>
    <labels>
        <fullName>bdiDataImporterInfoLine4</fullName>
        <categories>Data Importer</categories>
        <language>en_US</language>
        <protected>false</protected>
        <shortDescription>bdiDataImporterInfoLine4</shortDescription>
        <value>The start of the data import may not begin immediately. Its processing depends on Salesforce&apos;s current activity.</value>
    </labels>
    <labels>
        <fullName>bdiDataImporterInfoTitle</fullName>
        <categories>Data Importer</categories>
        <language>en_US</language>
        <protected>false</protected>
        <shortDescription>bdiDataImporterInfoTitle</shortDescription>
        <value>Important Information</value>
    </labels>
    <labels>
        <fullName>bdiDataImporterNumToProcess</fullName>
        <categories>Data Importer</categories>
        <language>en_US</language>
        <protected>false</protected>
        <shortDescription>bdiDataImporterNumToProcess</shortDescription>
        <value>Number of Data Import records to process:</value>
    </labels>
    <labels>
        <fullName>bdiDataImporterTitle</fullName>
        <categories>Data Importer</categories>
        <language>en_US</language>
        <protected>false</protected>
        <shortDescription>bdiDataImporterTitle</shortDescription>
        <value>NPSP Data Import</value>
    </labels>
    <labels>
        <fullName>bdiDeploymentInProgress</fullName>
        <categories>Data Importer</categories>
        <language>en_US</language>
        <protected>false</protected>
        <shortDescription>bdiDeploymentInProgress</shortDescription>
        <value>Help Text mappings are currently being converted to Advanced Mapping.</value>
    </labels>
    <labels>
        <fullName>bdiDonation</fullName>
        <categories>Data Importer</categories>
        <language>en_US</language>
        <protected>false</protected>
        <shortDescription>bdiDonation</shortDescription>
        <value>Donation</value>
    </labels>
    <labels>
        <fullName>bdiDonationMatchingRuleEmpty</fullName>
        <categories>Data Importer</categories>
        <language>en_US</language>
        <protected>true</protected>
        <shortDescription>error displayed in Data Importer if no donation matching rules set</shortDescription>
        <value>When Donation matching is enabled, you must select one or more fields in Donation Matching Rule.</value>
    </labels>
    <labels>
        <fullName>bdiDryRunBeginButton</fullName>
        <categories>Data Importer</categories>
        <language>en_US</language>
        <protected>true</protected>
        <shortDescription>button label for begin Dry Run</shortDescription>
        <value>Begin Dry Run</value>
    </labels>
    <labels>
        <fullName>bdiDryRunMatched</fullName>
        <categories>Data Importer</categories>
        <language>en_US</language>
        <protected>true</protected>
        <shortDescription>DI Object Status that it was matched in Dry Run</shortDescription>
        <value>Dry Run - Matched</value>
    </labels>
    <labels>
        <fullName>bdiDryRunMatchedBest</fullName>
        <categories>Data Importer</categories>
        <language>en_US</language>
        <protected>true</protected>
        <shortDescription>Status on bdi object to specify it was matched from an ambiguous set in Dry Run</shortDescription>
        <value>Dry Run - Best Match Used</value>
    </labels>
    <labels>
        <fullName>bdiDryRunMatchedId</fullName>
        <categories>Data Importer</categories>
        <language>en_US</language>
        <protected>true</protected>
        <shortDescription>BDI status when matching an object by its Salesforce ID in Dry Run</shortDescription>
        <value>Dry Run - Matched by Id</value>
    </labels>
    <labels>
        <fullName>bdiDryRunNoMatch</fullName>
        <categories>Data Importer</categories>
        <language>en_US</language>
        <protected>true</protected>
        <shortDescription>DI Object Status that it was not matched in Dry Run</shortDescription>
        <value>Dry Run - Matched None</value>
    </labels>
    <labels>
        <fullName>bdiDryRunRecordsError</fullName>
        <categories>Data Importer</categories>
        <language>en_US</language>
        <protected>true</protected>
        <shortDescription>progress field label</shortDescription>
        <value>Records with errors:</value>
    </labels>
    <labels>
        <fullName>bdiDryRunRecordsValidated</fullName>
        <categories>Data Importer</categories>
        <language>en_US</language>
        <protected>true</protected>
        <shortDescription>label on progress widget during Dry Run</shortDescription>
        <value>Records validated:</value>
    </labels>
    <labels>
        <fullName>bdiDryRunTitle</fullName>
        <categories>Data Importer</categories>
        <language>en_US</language>
        <protected>true</protected>
        <shortDescription>title on the progress indicator during dry run mode</shortDescription>
        <value>NPSP Data Importer - Dry Run</value>
    </labels>
    <labels>
        <fullName>bdiErrorBatchNameRequired</fullName>
        <categories>Data Importer</categories>
        <language>en_US</language>
        <protected>true</protected>
        <shortDescription>error when a batch is missing a name</shortDescription>
        <value>Batch Name is a required field.</value>
    </labels>
    <labels>
        <fullName>bdiErrorDataImportCustomSettings</fullName>
        <categories>Data Importer</categories>
        <language>en_US</language>
        <protected>true</protected>
        <shortDescription>error when updating data import custom settings</shortDescription>
        <value>There was an error attempting to update the Custom Settings named Data Import Settings.</value>
    </labels>
    <labels>
        <fullName>bdiErrorDeploymentFailed</fullName>
        <categories>Data Importer</categories>
        <language>en_US</language>
        <protected>true</protected>
        <shortDescription>error deploying metadata during migration from help text to metadata mapping</shortDescription>
        <value>There was an error attempting to convert and enable Advanced Mapping.</value>
<<<<<<< HEAD
=======
    </labels>
    <labels>
        <fullName>bdiErrorDeploymentFailedLink</fullName>
        <categories>Data Importer</categories>
        <language>en_US</language>
        <protected>true</protected>
        <shortDescription>link to the deployment status page</shortDescription>
        <value>&lt;a href=&quot;{0}&quot; target=&quot;_blank&quot;&gt;You can view the deployment status here.&lt;/a&gt;</value>
>>>>>>> 0e6b848e
    </labels>
    <labels>
        <fullName>bdiErrorDonationLookupMatch</fullName>
        <categories>Data Importer</categories>
        <language>en_US</language>
        <protected>true</protected>
        <shortDescription>error on BDI record if DonationImported or PaymentImported lookups are invalid</shortDescription>
        <value>The lookup value provided in Donation Imported, or Payment Imported, is not valid.</value>
    </labels>
    <labels>
        <fullName>bdiErrorDonationMultiMatch</fullName>
        <categories>Data Importer</categories>
        <language>en_US</language>
        <protected>false</protected>
        <shortDescription>error message if the donation matched multiple opps</shortDescription>
        <value>The Donation information matched against multiple Opportunities, so the NPSP Data Importer did not import it. The Donation Possible Matches field contains the Salesforce Ids of the matched Opportunities.</value>
    </labels>
    <labels>
        <fullName>bdiErrorDonationNoMatch</fullName>
        <categories>Data Importer</categories>
        <language>en_US</language>
        <protected>false</protected>
        <shortDescription>error when no matching donation found, and a match is required</shortDescription>
        <value>The NPSP Data Importer found no matching Donations.</value>
    </labels>
    <labels>
        <fullName>bdiErrorDonationRequireNoMatch</fullName>
        <categories>Data Importer</categories>
        <language>en_US</language>
        <protected>false</protected>
        <shortDescription>error message if the donation matched opp(s), but behavior required no match</shortDescription>
        <value>The Donation information matched against one or more Opportunities, but the setting required no matches, so the NPSP Data Importer did not import it. The Donation Possible Matches field contains the Salesforce Ids of the matched Opportunities.</value>
    </labels>
    <labels>
        <fullName>bdiErrorInvalidCampaignName</fullName>
        <categories>Data Importer</categories>
        <language>en_US</language>
        <protected>false</protected>
        <shortDescription>bdiErrorInvalidCampaignName</shortDescription>
        <value>Invalid Donation Campaign Name</value>
    </labels>
    <labels>
        <fullName>bdiErrorInvalidDonor</fullName>
        <categories>Data Importer</categories>
        <language>en_US</language>
        <protected>false</protected>
        <shortDescription>bdiErrorInvalidDonor</shortDescription>
        <value>Invalid Donation Donor</value>
    </labels>
    <labels>
        <fullName>bdiErrorInvalidIMatchDonations</fullName>
        <categories>Data Importer</categories>
        <language>en_US</language>
        <protected>true</protected>
        <shortDescription>error thrown if specified class doesn&apos;t support the given BDI interface</shortDescription>
        <value>Either the NPSP Data Importer could not find the Apex classs {0}, or this class does not support the {1} interface.</value>
    </labels>
    <labels>
        <fullName>bdiErrorInvalidLastname</fullName>
        <categories>Data Importer</categories>
        <language>en_US</language>
        <protected>false</protected>
        <shortDescription>bdiErrorInvalidLastname</shortDescription>
        <value>You must specify Last Name.</value>
    </labels>
    <labels>
        <fullName>bdiErrorInvalidOppRTName</fullName>
        <categories>Data Importer</categories>
        <language>en_US</language>
        <protected>false</protected>
        <shortDescription>bdiErrorInvalidOppRTName</shortDescription>
        <value>Invalid Donation Record Type Name</value>
    </labels>
    <labels>
        <fullName>bdiErrorNonHHAccountContact</fullName>
        <categories>NPSP Data Importer</categories>
        <language>en_US</language>
        <protected>false</protected>
        <shortDescription>bdiErrorNonHHAccountContact</shortDescription>
        <value>This Contact matched an existing Contact that's associated with a non-Household Account. The Data Import Tool can only update Contacts that are part of a Household Account.</value>
    </labels>
    <labels>
        <fullName>bdiErrorNonHHAccountContactWithAdv</fullName>
        <categories>NPSP Data Importer</categories>
        <language>en_US</language>
        <protected>true</protected>
        <shortDescription>bdiErrorNonHHAccountContactWithAdv</shortDescription>
        <value>This Contact matched an existing Contact that's associated with a non-Household, non-Administrative Account. The Gift Entry Tool can only update Contacts that are part of a Household or Administrative Account.</value>
    </labels>
    <labels>
        <fullName>bdiErrorOneToOneMultiContact</fullName>
        <categories>NPSP Data Importer</categories>
        <language>en_US</language>
        <protected>true</protected>
        <shortDescription>bdiErrorOneToOneMultiContact</shortDescription>
        <value>A Data Import for a One-to-one or Administrative Contact cannot be associated with a second Contact.</value>
    </labels>
    <labels>
        <fullName>bdiErrorPaymentMultiMatch</fullName>
        <categories>Data Importer</categories>
        <language>en_US</language>
        <protected>true</protected>
        <shortDescription>error message if the donation matched multiple pmts</shortDescription>
        <value>The Donation information matched against multiple Payments, so the NPSP Data Importer did not import it. The Payment Possible Matches field contains the Salesforce Ids of the matched Payments.</value>
    </labels>
    <labels>
        <fullName>bdiFMUIBackToMapGroup</fullName>
        <categories>Advanced Mapping</categories>
        <language>en_US</language>
        <protected>true</protected>
        <shortDescription>bdiFMUIBackToMapGroup</shortDescription>
        <value>Back to Object Group</value>
    </labels>
    <labels>
        <fullName>bdiFMUIDataType</fullName>
        <categories>Advanced Mapping</categories>
        <language>en_US</language>
        <protected>true</protected>
        <shortDescription>bdiFMUIDataType</shortDescription>
        <value>Data Type</value>
    </labels>
    <labels>
        <fullName>bdiFMUIDatatableMapsTo</fullName>
        <categories>Advanced Mapping</categories>
        <language>en_US</language>
        <protected>true</protected>
        <shortDescription>bdiFMUIDatatableMapsTo</shortDescription>
        <value>Maps To</value>
    </labels>
    <labels>
        <fullName>bdiFMUIDescription1</fullName>
        <categories>Advanced Mapping</categories>
        <language>en_US</language>
        <protected>true</protected>
        <shortDescription>bdiFMUIDescription1</shortDescription>
        <value>
            Connect the field you created on the NPSP Data Import object to the field on your target object in
            the grid below. You can find fields by Field Label or the Field API Name.
        </value>
    </labels>
    <labels>
        <fullName>bdiFMUIDescription2</fullName>
        <categories>Advanced Mapping</categories>
        <language>en_US</language>
        <protected>true</protected>
        <shortDescription>bdiFMUIDescription2</shortDescription>
        <value>
            Fields on the NPSP Data Import object must map to compatible field types on your target object.
            When you select an NPSP Data Import field, only the compatible target fields will be available.
        </value>
    </labels>
    <labels>
        <fullName>bdiFMUIFieldAPIName</fullName>
        <categories>Advanced Mapping</categories>
        <language>en_US</language>
        <protected>true</protected>
        <shortDescription>bdiFMUIFieldAPIName</shortDescription>
        <value>Field API Name</value>
    </labels>
    <labels>
        <fullName>bdiFMUIFieldLabel</fullName>
        <categories>Advanced Mapping</categories>
        <language>en_US</language>
        <protected>true</protected>
        <shortDescription>bdiFMUIFieldLabel</shortDescription>
        <value>Field Label</value>
    </labels>
    <labels>
        <fullName>bdiFMUISourceFieldLabelHelp</fullName>
        <categories>Advanced Mapping</categories>
        <language>en_US</language>
        <protected>false</protected>
        <shortDescription>bdiFMUISourceFieldLabelHelp</shortDescription>
        <value>The NPSP Data Import field you want to map. Search by either Field Label or API Name. If you can’t find the field, confirm you created the field on the NPSP Data Import object.</value>
    </labels>
    <labels>
        <fullName>bdiFMUISourceFieldDataTypeHelp</fullName>
        <categories>Advanced Mapping</categories>
        <language>en_US</language>
        <protected>false</protected>
        <shortDescription>bdiFMUISourceFieldDataTypeHelp</shortDescription>
        <value>The data type of the field you chose on the NPSP Data Import object.</value>
    </labels>
    <labels>
        <fullName>bdiFMUITargetFieldLabelHelp</fullName>
        <categories>Advanced Mapping</categories>
        <language>en_US</language>
        <protected>false</protected>
        <shortDescription>bdiFMUITargetFieldLabelHelp</shortDescription>
        <value>The target field you want to connect to the NPSP Data Import field. Search by either Field Label or API Name. This is filtered to show only fields on your target object that are compatible with the field you chose on the NPSP Data Import object.</value>
    </labels>
    <labels>
        <fullName>bdiFMUITargetFieldDataTypeHelp</fullName>
        <categories>Advanced Mapping</categories>
        <language>en_US</language>
        <protected>false</protected>
        <shortDescription>bdiFMUITargetFieldDataTypeHelp</shortDescription>
        <value>The data type of the field you chose on the target object.</value>
    </labels>
    <labels>
        <fullName>bdiFMUILongDeployment</fullName>
        <categories>Advanced Mapping</categories>
        <language>en_US</language>
        <protected>true</protected>
        <shortDescription>bdiFMUILongDeployment</shortDescription>
        <value>Modifying this Field Mapping is taking longer than expected.</value>
    </labels>
    <labels>
        <fullName>bdiFMUILongDeploymentLink</fullName>
        <categories>Advanced Mapping</categories>
        <language>en_US</language>
        <protected>true</protected>
        <shortDescription>bdiFMUILongDeploymentLink</shortDescription>
        <value>You can view the deployment status here.</value>
    </labels>
    <labels>
        <fullName>bdiFMUILongDeploymentMessage</fullName>
        <categories>Advanced Mapping</categories>
        <language>en_US</language>
        <protected>true</protected>
        <shortDescription>bdiFMUILongDeploymentMessage</shortDescription>
        <value>It'll continue to process in the background. Please wait.</value>
    </labels>
    <labels>
        <fullName>bdiFMUINewFieldMapping</fullName>
        <categories>Advanced Mapping</categories>
        <language>en_US</language>
        <protected>true</protected>
        <shortDescription>bdiFMUINewFieldMapping</shortDescription>
        <value>Create New Field Mapping</value>
    </labels>
    <labels>
        <fullName>bdiFMUINoFieldMappings</fullName>
        <categories>Advanced Mapping</categories>
        <language>en_US</language>
        <protected>false</protected>
        <shortDescription>bdiFMUINoFieldMappings</shortDescription>
        <value>There are no Field Mappings for this Mapping Group yet, </value>
    </labels>
    <labels>
        <fullName>bdiFMUISearchSourceInputLabel</fullName>
        <categories>Advanced Mapping</categories>
        <language>en_US</language>
        <protected>true</protected>
        <shortDescription>bdiFMUISearchSourceInputLabel</shortDescription>
        <value>Search for the NPSP Data Import object&apos;s field by label or API name.</value>
    </labels>
    <labels>
        <fullName>bdiFMUISearchTargetInputLabel</fullName>
        <categories>Advanced Mapping</categories>
        <language>en_US</language>
        <protected>true</protected>
        <shortDescription>bdiFMUISearchTargetInputLabel</shortDescription>
        <value>Search for the target field by label or API name.</value>
    </labels>
    <labels>
        <fullName>bdiFMUISourceObject</fullName>
        <categories>Advanced Mapping</categories>
        <language>en_US</language>
        <protected>false</protected>
        <shortDescription>bdiFMUISourceObject</shortDescription>
        <value>Source (NPSP Data Import Object)</value>
    </labels>
    <labels>
        <fullName>bdiFMUISuccessful</fullName>
        <categories>Advanced Mapping</categories>
        <language>en_US</language>
        <protected>true</protected>
        <shortDescription>bdiFMUISuccessful</shortDescription>
        <value>successful</value>
    </labels>
    <labels>
        <fullName>bdiFMUITarget</fullName>
        <categories>Advanced Mapping</categories>
        <language>en_US</language>
        <protected>true</protected>
        <shortDescription>bdiFMUITarget</shortDescription>
        <value>Target</value>
    </labels>
    <labels>
        <fullName>bdiFMUITryAgain</fullName>
        <categories>Advanced Mapping</categories>
        <language>en_US</language>
        <protected>true</protected>
        <shortDescription>bdiFMUITryAgain</shortDescription>
        <value>Please try again.</value>
    </labels>
    <labels>
        <fullName>bdiFMUIUnsuccessful</fullName>
        <categories>Advanced Mapping</categories>
        <language>en_US</language>
        <protected>true</protected>
        <shortDescription>bdiFMUIUnsuccessful</shortDescription>
        <value>unsuccessful</value>
    </labels>
    <labels>
        <fullName>bdiFMUIUpdate</fullName>
        <categories>Advanced Mapping</categories>
        <language>en_US</language>
        <protected>true</protected>
        <shortDescription>bdiFMUIUpdate</shortDescription>
        <value>update</value>
    </labels>
    <labels>
        <fullName>bdiFailed</fullName>
        <categories>Data Importer</categories>
        <language>en_US</language>
        <protected>false</protected>
        <shortDescription>bdiFailed</shortDescription>
        <value>Failed</value>
    </labels>
    <labels>
        <fullName>bdiFieldMapping</fullName>
        <categories>Advanced Mapping</categories>
        <language>en_US</language>
        <protected>true</protected>
        <shortDescription>bdiFieldMapping</shortDescription>
        <value>Field Mapping</value>
    </labels>
    <labels>
        <fullName>bdiFieldMappings</fullName>
        <categories>Advanced Mapping</categories>
        <language>en_US</language>
        <protected>true</protected>
        <shortDescription>bdiFieldMappings</shortDescription>
        <value>Field Mappings</value>
    </labels>
    <labels>
        <fullName>bdiHouseholdModelRequired</fullName>
        <categories>NPSP Data Importer</categories>
        <language>en_US</language>
        <protected>false</protected>
        <shortDescription>bdiHouseholdModelRequired</shortDescription>
        <value>The NPSP Data Importer only works with the Household Account model.</value>
    </labels>
    <labels>
        <fullName>bdiIgnored</fullName>
        <categories>Data Importer</categories>
        <language>en_US</language>
        <protected>false</protected>
        <shortDescription>bdiIgnored</shortDescription>
        <value>Ignored</value>
    </labels>
    <labels>
        <fullName>bdiImported</fullName>
        <categories>Data Importer</categories>
        <language>en_US</language>
        <protected>true</protected>
        <shortDescription>bdiImported</shortDescription>
        <value>Imported</value>
    </labels>
    <labels>
        <fullName>bdiInvalidBatchId</fullName>
        <categories>Data Import</categories>
        <language>en_US</language>
        <protected>true</protected>
        <shortDescription>error when the importData() API is given a invalid Batch ID.</shortDescription>
        <value>The NPSP Data Import Batch Id {0} is invalid.</value>
    </labels>
    <labels>
        <fullName>bdiInvalidDonationMatchingBehavior</fullName>
        <categories>Data Importer</categories>
        <language>en_US</language>
        <protected>true</protected>
        <shortDescription>error message if the Donation Matching Behavior is invalid</shortDescription>
        <value>{0} is an invalid Donation Matching Behavior.</value>
    </labels>
    <labels>
        <fullName>bdiMassDelete</fullName>
        <categories>Data Importer</categories>
        <language>en_US</language>
        <protected>true</protected>
        <shortDescription>BDI Confirm Mass Delete Button</shortDescription>
        <value>Mass Delete</value>
    </labels>
    <labels>
        <fullName>bdiMassDeleteWarning</fullName>
        <categories>Data Importer</categories>
        <language>en_US</language>
        <protected>true</protected>
        <shortDescription>Warning for Mass Delete Buttons</shortDescription>
        <value>You are about to delete {0} record(s).
        &lt;br/&gt;
        &lt;br/&gt;&lt;b&gt;IMPORTANT:&lt;/b&gt; If you create gifts in your org using the Batch Gift Entry feature, we don&apos;&apos;t recommend using the Mass Delete button. Please see the NPSP documentation for instructions on deleting records using the data loader.</value>
    </labels>
    <labels>
        <fullName>bdiMatched</fullName>
        <categories>Data Importer</categories>
        <language>en_US</language>
        <protected>false</protected>
        <shortDescription>bdiMatched</shortDescription>
        <value>Matched</value>
    </labels>
    <labels>
        <fullName>bdiMatchedBest</fullName>
        <categories>Data Importer</categories>
        <language>en_US</language>
        <protected>false</protected>
        <shortDescription>Status on a bdi object to specify it was matched from an ambiguous set</shortDescription>
        <value>Best Match Used</value>
    </labels>
    <labels>
        <fullName>bdiMatchedId</fullName>
        <categories>Data Importer</categories>
        <language>en_US</language>
        <protected>false</protected>
        <shortDescription>BDI status when matching an object by its Salesforce ID</shortDescription>
        <value>Matched by Id</value>
    </labels>
    <labels>
        <fullName>bdiMatchedNone</fullName>
        <categories>Data Import</categories>
        <language>en_US</language>
        <protected>false</protected>
        <shortDescription>Status on a bdi object when no matching record found</shortDescription>
        <value>Matched None</value>
    </labels>
    <labels>
        <fullName>bdiMatchedByUser</fullName>
        <categories>Data Import</categories>
        <language>en_US</language>
        <protected>false</protected>
        <shortDescription>Status on a BDI object when user has selected matching record in BGE interface</shortDescription>
        <value>User-Selected Match</value>
    </labels>
    <labels>
        <fullName>bdiMatchedByUserNewOpp</fullName>
        <categories>Data Import</categories>
        <language>en_US</language>
        <protected>false</protected>
        <shortDescription>Status on a BDI object when user chose to create a new Opportunity in BGE</shortDescription>
        <value>User-Selected New Opportunity</value>
    </labels>
    <labels>
        <fullName>bdiMatchedApplyNewPayment</fullName>
        <categories>Data Import</categories>
        <language>en_US</language>
        <protected>false</protected>
        <shortDescription>status on BDI object when user selected opp in BGE interface for new payment</shortDescription>
        <value>Apply New Payment</value>
    </labels>
    <labels>
        <fullName>bdiOMUIChildParentHelp</fullName>
        <categories>Advanced Mapping</categories>
        <language>en_US</language>
        <protected>true</protected>
        <shortDescription>Is Child/Parent Help Text</shortDescription>
        <value>How the target object is related to the other Object Group. For example, a GAU Allocation is a Child of an Opportunity or a Recurring Donation is a Parent of an Opportunity.</value>
    </labels>
    <labels>
        <fullName>bdiOMUIChildParentLabel</fullName>
        <categories>Advanced Mapping</categories>
        <language>en_US</language>
        <protected>true</protected>
        <shortDescription>Is Child/Parent Field Label/Column Name</shortDescription>
        <value>Is Child/Parent</value>
    </labels>
    <labels>
        <fullName>bdiOMUICreateModalTitle</fullName>
        <categories>Advanced Mapping</categories>
        <language>en_US</language>
        <protected>false</protected>
        <shortDescription>Title for the Create Object Group modal.</shortDescription>
        <value>Create Object Group</value>
    </labels>
    <labels>
        <fullName>bdiOMUICreateNewObjectGroup</fullName>
        <categories>Advanced Mapping</categories>
        <language>en_US</language>
        <protected>false</protected>
        <shortDescription>Create New Object Group button</shortDescription>
        <value>Create New Object Group</value>
    </labels>
    <labels>
        <fullName>bdiOMUIEditModalTitle</fullName>
        <categories>Advanced Mapping</categories>
        <language>en_US</language>
        <protected>true</protected>
        <shortDescription>Title for the Edit Object Group modal.</shortDescription>
        <value>Edit Object Group</value>
    </labels>
    <labels>
        <fullName>bdiOMUILongDeployment</fullName>
        <categories>Advanced Mapping</categories>
        <language>en_US</language>
        <protected>false</protected>
        <shortDescription>Error message for long deployment</shortDescription>
        <value>Modifying this Object Group is taking longer than expected.</value>
    </labels>
    <labels>
        <fullName>bdiOMUIGroupNameHelp</fullName>
        <categories>Advanced Mapping</categories>
        <language>en_US</language>
        <protected>true</protected>
        <shortDescription>Object Group Name Help Text</shortDescription>
        <value>The name of this Object Group. A common naming convention is [object name] Group.</value>
    </labels>
    <labels>
        <fullName>bdiOMUIGroupNameLabel</fullName>
        <categories>Advanced Mapping</categories>
        <language>en_US</language>
        <protected>true</protected>
        <shortDescription>Object Group Name Label/Column Name</shortDescription>
        <value>Group Name</value>
    </labels>
    <labels>
        <fullName>bdiOMUIImportDetailsTitle</fullName>
        <categories>Advanced Mapping</categories>
        <language>en_US</language>
        <protected>true</protected>
        <shortDescription>Title for the Import Details section of the modal</shortDescription>
        <value>Import Details</value>
    </labels>
    <labels>
        <fullName>bdiOMUIImportStatusHelp</fullName>
        <categories>Advanced Mapping</categories>
        <language>en_US</language>
        <protected>true</protected>
        <shortDescription>Import Status Helptext</shortDescription>
        <value>During Dry Run or when the import processes, the status of the import for the Object Group shows in this field.</value>
    </labels>
    <labels>
        <fullName>bdiOMUIImportStatusLabel</fullName>
        <categories>Advanced Mapping</categories>
        <language>en_US</language>
        <protected>true</protected>
        <shortDescription>Import Status Field Label/Column Name</shortDescription>
        <value>Import Status</value>
    </labels>
    <labels>
        <fullName>bdiOMUILinkToRecordHelp</fullName>
        <categories>Advanced Mapping</categories>
        <language>en_US</language>
        <protected>true</protected>
        <shortDescription>Link to Record Helptext</shortDescription>
        <value>When the import processes, this field will have a link to this Object Group's record or it will display the Salesforce ID of the record.</value>
    </labels>
    <labels>
        <fullName>bdiOMUILinkToRecordLabel</fullName>
        <categories>Advanced Mapping</categories>
        <language>en_US</language>
        <protected>true</protected>
        <shortDescription>Link to Record Label/Column Name</shortDescription>
        <value>Link to Record</value>
    </labels>
    <labels>
        <fullName>bdiOMUIObjectNameHelp</fullName>
        <categories>Advanced Mapping</categories>
        <language>en_US</language>
        <protected>true</protected>
        <shortDescription>Object Name Helptext</shortDescription>
        <value>The target object where these data import records will be created. This is a filtered list of objects; please see the documentation for a full list of available objects.</value>
    </labels>
    <labels>
        <fullName>bdiOMUIObjectNameLabel</fullName>
        <categories>Advanced Mapping</categories>
        <language>en_US</language>
        <protected>true</protected>
        <shortDescription>Object Name Label/Column Name</shortDescription>
        <value>Object Name</value>
    </labels>
    <labels>
        <fullName>bdiOMUIOfGroupHelp</fullName>
        <categories>Advanced Mapping</categories>
        <language>en_US</language>
        <protected>true</protected>
        <shortDescription>Of This Object Group Helptext</shortDescription>
        <value>Your target object's records are related to another Object Group. Choose the related Object Group here.</value>
    </labels>
    <labels>
        <fullName>bdiOMUIOfGroupLabel</fullName>
        <categories>Advanced Mapping</categories>
        <language>en_US</language>
        <protected>true</protected>
        <shortDescription>Of This Object Group Label/Column</shortDescription>
        <value>Of This Object Group</value>
    </labels>
    <labels>
        <fullName>bdiOMUIPageDescriptionPt1</fullName>
        <categories>Advanced Mapping</categories>
        <language>en_US</language>
        <protected>true</protected>
        <shortDescription>Object groups description part 1</shortDescription>
        <value>Each row of this table shows your Object Groups. You'll set up individual field mappings when you click the dropdown icon for an Object Group, then click View Field Mappings.</value>
    </labels>
    <labels>
        <fullName>bdiOMUIPageDescriptionPt2</fullName>
        <categories>Advanced Mapping</categories>
        <language>en_US</language>
        <protected>true</protected>
        <shortDescription>Object groups description part 2</shortDescription>
        <value>Object Groups are collections of field mappings that tell the NPSP Data Import tool what types of records (e.g. Contacts, Opportunities, Payments, etc.) to create or update. NPSP is able to link related records within a single row of your import to one another because fields mappings are bundled in Object Groups in this way.</value>
    </labels>
    <labels>
        <fullName>bdiOMUIPageDescriptionPt3</fullName>
        <categories>Advanced Mapping</categories>
        <language>en_US</language>
        <protected>true</protected>
        <shortDescription>Object groups description part 3</shortDescription>
        <value>Let’s look at the two GAU Allocation 1 and GAU Allocation 2 Object Groups as an example. These object groups link directly to the Opportunity object. At times, 
            you may want to assign two GAU Allocations to a single Opportunity. To achieve this, in your import file enter the Opportunity information in the Donations columns, 
            then include the first GAU in the GAU Allocations 1 columns and the second GAU Allocation in the GAU Allocations 2 columns. Because of the GAU Allocation 1 and 
            GAU Allocation 2 Object Mappings, when you import, the two GAU Allocations are both assigned to the Opportunity.</value>
    </labels>
    <labels>
        <fullName>bdiOMUIObjectGroupsTitle</fullName>
        <categories>Advanced Mapping</categories>
        <language>en_US</language>
        <protected>true</protected>
        <shortDescription>Object Groups Title</shortDescription>
        <value>Object Groups</value>
    </labels>
    <labels>
        <fullName>bdiOMUIThroughFieldHelp</fullName>
        <categories>Advanced Mapping</categories>
        <language>en_US</language>
        <protected>true</protected>
        <shortDescription>Through This Field Helptext</shortDescription>
        <value>The Lookup Relationship or Master-Detail field that connects your target object to the related Object Group. 
            If the target object is a child of the related object, this field will be on the target object. Alternatively, 
            if the target object is the parent of the related object, this field will be on the related object.</value>
    </labels>
    <labels>
        <fullName>bdiOMUIThroughFieldLabel</fullName>
        <categories>Advanced Mapping</categories>
        <language>en_US</language>
        <protected>true</protected>
        <shortDescription>Through this field Label/Column Name</shortDescription>
        <value>Through This Field</value>
    </labels>
    <labels>
        <fullName>bdiOMUIViewFieldMappingsLabel</fullName>
        <categories>Advanced Mapping</categories>
        <language>en_US</language>
        <protected>true</protected>
        <shortDescription>View Field Mappings action</shortDescription>
        <value>View Field Mappings</value>
    </labels>
    <labels>
        <fullName>bdiOMUIErrorNoValidThroughThisField</fullName>
        <categories>Advanced Mapping</categories>
        <language>en_US</language>
        <protected>true</protected>
        <shortDescription>Error displayed when there are no valid options for "Through This Field"</shortDescription>
        <value>Error: There are no valid fields based on what you selected in "Object Name", "Is Child/Parent", and "Of This Mapping Group"</value>
    </labels>
    <labels>
        <fullName>bdiOMUIErrorDupeName</fullName>
        <categories>Advanced Mapping</categories>
        <language>en_US</language>
        <protected>true</protected>
        <shortDescription>Error displayed when Group name is duplicate</shortDescription>
        <value>Error: This name is already in use, please choose another.</value>
    </labels>
    <labels>
        <fullName>bdiOMUIErrorInvalidValues</fullName>
        <categories>Advanced Mapping</categories>
        <language>en_US</language>
        <protected>true</protected>
        <shortDescription>Basic error which any modal field is missing or invalid.</shortDescription>
        <value>Blank or invalid values in one or more fields.</value>
    </labels>
    <labels>
        <fullName>bdiOMUIErrorNoUnmappedFieldsPt1</fullName>
        <categories>Advanced Mapping</categories>
        <language>en_US</language>
        <protected>true</protected>
        <shortDescription>First part of error displayed when there are no unmapped fields.</shortDescription>
        <value>Error: There are no unmapped fields on the NPSP Data Import object to use for the </value>
    </labels>
    <labels>
        <fullName>bdiOMUIErrorNoUnmappedFieldsPt2</fullName>
        <categories>Advanced Mapping</categories>
        <language>en_US</language>
        <protected>true</protected>
        <shortDescription>Second part of error displayed when there are no unmapped fields.</shortDescription>
        <value>. Create new fields on the NPSP Data Import object if needed.</value>
    </labels>
    <labels>
        <fullName>bdiPositiveNumber</fullName>
        <categories>Data Importer</categories>
        <language>en_US</language>
        <protected>true</protected>
        <shortDescription>error when numeric settings set to negative number</shortDescription>
        <value>{0} must be a positive number.</value>
    </labels>
    <labels>
        <fullName>bdiRecordsFailed</fullName>
        <categories>Data Importer</categories>
        <language>en_US</language>
        <protected>false</protected>
        <shortDescription>bdiRecordsFailed</shortDescription>
        <value>Records failed:</value>
    </labels>
    <labels>
        <fullName>bdiRecordsImported</fullName>
        <categories>Data Importer</categories>
        <language>en_US</language>
        <protected>false</protected>
        <shortDescription>bdiRecordsImported</shortDescription>
        <value>Records imported:</value>
    </labels>
    <labels>
        <fullName>bdiRecordsProcessed</fullName>
        <categories>Data Importer</categories>
        <language>en_US</language>
        <protected>false</protected>
        <shortDescription>bdiRecordsProcessed</shortDescription>
        <value>Records processed:</value>
    </labels>
    <labels>
        <fullName>bdiRunBtn</fullName>
        <categories>Data Importer</categories>
        <language>en_US</language>
        <protected>false</protected>
        <shortDescription>bdiRunBtn</shortDescription>
        <value>Begin Data Import Process</value>
    </labels>
    <labels>
        <fullName>bdiSettingsSectionContactMatching</fullName>
        <categories>Batch Data Import</categories>
        <language>en_US</language>
        <protected>true</protected>
        <shortDescription>section label for contact matching rules in bDI</shortDescription>
        <value>Contact &amp; Account Matching</value>
    </labels>
    <labels>
        <fullName>bdiSettingsSectionDonationMatching</fullName>
        <categories>Batch Data Import</categories>
        <language>en_US</language>
        <protected>true</protected>
        <shortDescription>section label for Donation Matching in BDI Settings</shortDescription>
        <value>Donation Matching</value>
    </labels>
    <labels>
        <fullName>bdiSettingsSectionExtensibility</fullName>
        <categories>Batch Data Import</categories>
        <language>en_US</language>
        <protected>true</protected>
        <shortDescription>section label for Extensibility in BDI Settings</shortDescription>
        <value>Extensibility</value>
    </labels>
    <labels>
        <fullName>bdiStatus</fullName>
        <categories>Data Importer</categories>
        <language>en_US</language>
        <protected>false</protected>
        <shortDescription>bdiStatus</shortDescription>
        <value>Current Status:</value>
    </labels>
    <labels>
        <fullName>bdiStatusProcessed</fullName>
        <categories>Data Importer</categories>
        <language>en_US</language>
        <protected>false</protected>
        <shortDescription>bdiStatusProcessed</shortDescription>
        <value>processed {0} of {1} total batches.</value>
    </labels>
    <labels>
        <fullName>bdiStatusProcessing</fullName>
        <categories>Data Importer</categories>
        <language>en_US</language>
        <protected>false</protected>
        <shortDescription>bdiStatusProcessing</shortDescription>
        <value>is currently processing batch {0} of {1} total batches.</value>
    </labels>
    <labels>
        <fullName>bdiTime</fullName>
        <categories>Data Importer</categories>
        <language>en_US</language>
        <protected>false</protected>
        <shortDescription>bdiTime</shortDescription>
        <value>Time:</value>
    </labels>
    <labels>
        <fullName>bdiUpdated</fullName>
        <categories>Data Importer</categories>
        <language>en_US</language>
        <protected>true</protected>
        <shortDescription>bdiUpdated</shortDescription>
        <value>Updated</value>
    </labels>
    <labels>
        <fullName>bgeActionDelete</fullName>
        <language>en_US</language>
        <protected>true</protected>
        <shortDescription>Delete action for Batch Gift Entry</shortDescription>
        <value>Delete</value>
    </labels>
    <labels>
        <fullName>bgeActionView</fullName>
        <language>en_US</language>
        <protected>true</protected>
        <shortDescription>View action for Batch Gift Entry</shortDescription>
        <value>View</value>
    </labels>
    <labels>
        <fullName>bgeBatchSelectedFields</fullName>
        <language>en_US</language>
        <protected>true</protected>
        <shortDescription>bgeBatchActiveFields</shortDescription>
        <value>Selected Fields</value>
    </labels>
    <labels>
        <fullName>bgeBatchAvailableFields</fullName>
        <language>en_US</language>
        <protected>true</protected>
        <shortDescription>bgeBatchAvailableFields</shortDescription>
        <value>Available Fields</value>
    </labels>
    <labels>
        <fullName>bgeBatchBatchProcessSizeHelp</fullName>
        <language>en_US</language>
        <protected>true</protected>
        <shortDescription>Used as field help text since help text is not upgradeable.</shortDescription>
        <value>The number of records to process at a time in each batch.</value>
    </labels>
    <labels>
        <fullName>bgeBatchDonationDateRangeHelp</fullName>
        <language>en_US</language>
        <protected>true</protected>
        <shortDescription>Used as field help text since help text is not upgradeable.</shortDescription>
        <value>Enter the number of days from the Donation Date to consider when looking for a matching Opportunity or Payment. NPSP will choose the matching Opp or Payment whose date falls within the number of days AND is closest to the Donation Date.</value>
    </labels>
    <labels>
        <fullName>bgeBatchDonationMatchingBehaviorHelp</fullName>
        <language>en_US</language>
        <protected>true</protected>
        <shortDescription>Used as field help text since help text is not upgradeable.</shortDescription>
        <value>Defines how NPSP should handle matching Donations.</value>
    </labels>
    <labels>
        <fullName>bgeBatchDonationMatchingClassHelp</fullName>
        <language>en_US</language>
        <protected>true</protected>
        <shortDescription>Used as field help text since help text is not upgradeable.</shortDescription>
        <value>The developer name of an Apex class that implements the BDI_IMatching interface for Donations. Leave blank to let NPSP handle matching.</value>
    </labels>
    <labels>
        <fullName>bgeBatchDonationMatchingRuleHelp</fullName>
        <language>en_US</language>
        <protected>true</protected>
        <shortDescription>Used as field help text since help text is not upgradeable.</shortDescription>
        <value>You can match against any of the Opportunity or Payment fields that you chose to include in this batch.</value>
    </labels>
    <labels>
        <fullName>bgeBatchDonorLookupInfo</fullName>
        <language>en_US</language>
        <protected>true</protected>
        <shortDescription>Explanation text for hidden lookup fields.</shortDescription>
        <value>Select the fields to use for entering gifts in this batch. Donor Type and an Account or Contact lookup will always appear. You will only see fields that you have access to.</value>
    </labels>
    <labels>
        <fullName>bgeBatchErrorRequiredFields</fullName>
        <language>en_US</language>
        <protected>true</protected>
        <shortDescription>Error shown when required fields are missing.</shortDescription>
        <value>The following fields are required because other fields from their object are selected. Select them before proceeding:</value>
    </labels>
    <labels>
        <fullName>bgeBatchInfoWizard</fullName>
        <language>en_US</language>
        <protected>true</protected>
        <shortDescription>Header for Batch Info in Wizard prompting user entry</shortDescription>
        <value>Enter Batch Info</value>
    </labels>
    <labels>
        <fullName>bgeBatchOverviewWizard</fullName>
        <language>en_US</language>
        <protected>true</protected>
        <shortDescription>Header for Batch Info in Wizard</shortDescription>
        <value>Enter Batch Info</value>
    </labels>
    <labels>
        <fullName>bgeBatchPostProcessClassHelp</fullName>
        <language>en_US</language>
        <protected>true</protected>
        <shortDescription>Used as field help text since help text is not upgradeable.</shortDescription>
        <value>The developer name of an Apex class that implements the BDI_IPostProcess interface for NPSP batch records.
        </value>
    </labels>
    <labels>
        <fullName>bgeBatchProcessUsingScheduledJobHelp</fullName>
        <language>en_US</language>
        <protected>true</protected>
        <shortDescription>Used as field help text since help text is not upgradeable.</shortDescription>
        <value>When checked, the batch will be automatically processed based on the schedule for the associated job.</value>
    </labels>
    <labels>
        <fullName>bgeBatchRunOpportunityRollupsWhileProcessingHelp</fullName>
        <language>en_US</language>
        <protected>true</protected>
        <shortDescription>Used as field help text since help text is not upgradeable.</shortDescription>
        <value>When checked, NPSP calculates donor rollups when donations are processed. If unchecked, donor rollups are calculated during the default nightly Scheduled Job. Note that selecting this checkbox may slow down processing of this batch.</value>
    </labels>
    <labels>
        <fullName>bgeBatchOverview</fullName>
        <language>en_US</language>
        <protected>true</protected>
        <shortDescription>Header for Batch Info in View Mode</shortDescription>
        <value>Batch Info</value>
    </labels>
    <labels>
        <fullName>bgeBatchSelectFields</fullName>
        <language>en_US</language>
        <protected>true</protected>
        <shortDescription>Header and text for Field Selection</shortDescription>
        <value>Select Fields</value>
    </labels>
    <labels>
        <fullName>bgeBatchSetBatchOptions</fullName>
        <language>en_US</language>
        <protected>true</protected>
        <shortDescription>Header for Batch Options</shortDescription>
        <value>Set Batch Options</value>
    </labels>
    <labels>
        <fullName>bgeBatchSetFieldOptions</fullName>
        <language>en_US</language>
        <protected>true</protected>
        <shortDescription>Header for Batch Field Options</shortDescription>
        <value>Set Field Options</value>
    </labels>
    <labels>
        <fullName>bgeCopyBatchSetupButton</fullName>
        <language>en_US</language>
        <protected>true</protected>
        <shortDescription>Button text for copying existing Batch setup to a new Batch.</shortDescription>
        <value>Copy Batch Setup</value>
    </labels>
    <labels>
        <fullName>bgeCopyBatchSetupBatchNameAppend</fullName>
        <language>en_US</language>
        <protected>true</protected>
        <shortDescription>Button text for copying existing Batch setup to a new Batch.</shortDescription>
        <value>COPY</value>
    </labels>
    <labels>
        <fullName>bgeDryRunComplete</fullName>
        <language>en_US</language>
        <protected>true</protected>
        <shortDescription>Success message when batch dry run completes in BGE.</shortDescription>
        <value>Batch Dry Run Complete</value>
    </labels>
    <labels>
        <fullName>bgeDonationSelectorHelp</fullName>
        <language>en_US</language>
        <protected>true</protected>
        <shortDescription>Help text to appear in Donation Selector modal in BGE.</shortDescription>
        <value>This screen displays unpaid Payments and open Opportunities that have no unpaid Payments.</value>
    </labels>
    <labels>
        <fullName>bgeEditBatchFieldOptionsWarning</fullName>
        <language>en_US</language>
        <protected>true</protected>
        <shortDescription>Warning message for Field Options step of BGE Config Wizard</shortDescription>
        <value>WARNING: There are records saved to this batch. Any changes you make won&apos;t affect existing records.</value>
    </labels>
    <labels>
        <fullName>bgeEditBatchFieldSelectionWarning</fullName>
        <language>en_US</language>
        <protected>true</protected>
        <shortDescription>Warning message for Select Fields step of BGE Config Wizard</shortDescription>
        <value>WARNING: There are records saved to this batch. Any changes you make won&apos;t affect existing records. If you remove fields, those fields no longer appear on the gift entry screen, but data isn&apos;t deleted from those fields on existing records. Therefore, we recommend that you do not remove fields.</value>
    </labels>
    <labels>
        <fullName>bgeEditBatchOptionsWarning</fullName>
        <language>en_US</language>
        <protected>true</protected>
        <shortDescription>Warning message for Batch Options step of BGE Config Wizard</shortDescription>
        <value>WARNING: There are records saved to this batch. Any changes you make won&apos;t affect existing records. We will not attempt to match existing records using updated donation matching rule settings, unless those records are edited.</value>
    </labels>
    <labels>
        <fullName>bgeFLSError</fullName>
        <language>en_US</language>
        <protected>true</protected>
        <shortDescription>Label that appears when user does not pass FLS check in BGE</shortDescription>
        <value>You don&apos;t have the required field permissions. Contact your system administrator to inquire about getting the necessary permissions.</value>
    </labels>
    <labels>
        <fullName>bgeFormMatchingModalText</fullName>
        <language>en_US</language>
        <protected>true</protected>
        <shortDescription>Header text to prompt user to select a donation to update</shortDescription>
        <value>Select the record you want to update.</value>
    </labels>
    <labels>
        <fullName>bgeFormNewDonationHelptext</fullName>
        <language>en_US</language>
        <protected>true</protected>
        <shortDescription>Help text to indicate user is creating a new opportunity</shortDescription>
        <value>You are currently creating a new Opportunity.</value>
    </labels>
    <labels>
        <fullName>bgeFormNewPaymentHelptext</fullName>
        <language>en_US</language>
        <protected>true</protected>
        <shortDescription>Help text to indicate user is applying a new payment to an opportunity</shortDescription>
        <value>You are currently applying a new Payment to Opportunity:</value>
    </labels>
    <labels>
        <fullName>bgeFormNoneLink</fullName>
        <language>en_US</language>
        <protected>true</protected>
        <shortDescription>Link to create a new opportunity</shortDescription>
        <value>Alternatively, create a new Opportunity.</value>
    </labels>
    <labels>
        <fullName>bgeFormSelectedOpportunityApplyNewPayment</fullName>
        <language>en_US</language>
        <protected>true</protected>
        <shortDescription>Denotes donation selected in the BGE UI entry form will receive a new payment.</shortDescription>
        <value>Applying New Payment</value>
    </labels>
    <labels>
        <fullName>bgeFormSelectedOpportunity</fullName>
        <language>en_US</language>
        <protected>true</protected>
        <shortDescription>Denotes donation selected in the BGE UI entry form.</shortDescription>
        <value>Updating this Opportunity</value>
    </labels>
    <labels>
        <fullName>bgeFormSelectedPayment</fullName>
        <language>en_US</language>
        <protected>true</protected>
        <shortDescription>Denotes donation selected in the BGE UI entry form.</shortDescription>
        <value>Selected Payment</value>
    </labels>
    <labels>
        <fullName>bgeFormUpdateDonation</fullName>
        <language>en_US</language>
        <protected>true</protected>
        <shortDescription>Link text to change selected donation</shortDescription>
        <value>Update your donation selection</value>
    </labels>
    <labels>
        <fullName>bgeFormUpdateHelptext</fullName>
        <language>en_US</language>
        <protected>true</protected>
        <shortDescription>Help text to indicate that user has selected a donation</shortDescription>
        <value>You are currently updating:</value>
    </labels>
    <labels>
        <fullName>bgeFormUpdateOpportunity</fullName>
        <language>en_US</language>
        <protected>true</protected>
        <shortDescription>Button text to select an opportunity to update in BGE</shortDescription>
        <value>Update this Opportunity</value>
    </labels>
    <labels>
        <fullName>bgeFormUpdatePayment</fullName>
        <language>en_US</language>
        <protected>true</protected>
        <shortDescription>Button text to select a payment to update in BGE</shortDescription>
        <value>Update this Payment</value>
    </labels>
    <labels>
        <fullName>bgeGridAllGifts</fullName>
        <language>en_US</language>
        <protected>true</protected>
        <shortDescription>Label for Gift Entry Grid</shortDescription>
        <value>All Gifts</value>
    </labels>
    <labels>
        <fullName>bgeGridDonorType</fullName>
        <language>en_US</language>
        <protected>true</protected>
        <shortDescription>Label for Donor Type picklist</shortDescription>
        <value>Donor Type</value>
    </labels>
    <labels>
        <fullName>bgeGridErrorFromDryRun</fullName>
        <language>en_US</language>
        <protected>true</protected>
        <shortDescription>Message preventing user from processing batch if there are errors.</shortDescription>
        <value>There are errors on one or more entries. You must resolve all errors before you can process this batch.</value>
    </labels>
    <labels>
        <fullName>bgeGridErrorConflictingGifts</fullName>
        <language>en_US</language>
        <protected>true</protected>
        <shortDescription>Message preventing user from processing batch if there are conflicting gifts.</shortDescription>
        <value>There are conflicting gifts in this batch. You will need to resolve these conflicts before you're able to process this batch.</value>
    </labels>
    <labels>
        <fullName>bgeGridErrorRequiredTotalsExpected</fullName>
        <language>en_US</language>
        <protected>true</protected>
        <shortDescription>Message preventing user from processing batch if totals don&apos;t match expected</shortDescription>
        <value>Either the count of gifts or the total gifts doesn&apos;t match the expected values for this batch. These values must match before you can process the batch.</value>
    </labels>
    <labels>
        <fullName>bgeGridGiftCountHeader</fullName>
        <language>en_US</language>
        <protected>true</protected>
        <shortDescription>Label to give context to the progress bar.</shortDescription>
        <value>Gifts Entered</value>
    </labels>
    <labels>
        <fullName>bgeGridGiftDeleted</fullName>
        <language>en_US</language>
        <protected>true</protected>
        <shortDescription>Success message when gift is deleted.</shortDescription>
        <value>Gift successfully deleted.</value>
    </labels>
    <labels>
        <fullName>bgeGridGiftSaved</fullName>
        <language>en_US</language>
        <protected>true</protected>
        <shortDescription>Success message when gift is saved.</shortDescription>
        <value>New gift has been added to the batch.</value>
    </labels>
    <labels>
        <fullName>bgeGridGiftUpdated</fullName>
        <language>en_US</language>
        <protected>true</protected>
        <shortDescription>Success message when gift is updated.</shortDescription>
        <value>Gifts successfully updated.</value>
    </labels>
    <labels>
        <fullName>bgeGridNoGiftsHeader</fullName>
        <language>en_US</language>
        <protected>true</protected>
        <shortDescription>Header message when no gifts are associated with batch.</shortDescription>
        <value>Looks like you haven't entered any gifts yet!</value>
    </labels>
    <labels>
        <fullName>bgeGridNoGiftsBody</fullName>
        <language>en_US</language>
        <protected>true</protected>
        <shortDescription>Body message when no gifts are associated with batch.</shortDescription>
        <value>Enter a new gift and it will appear here.</value>
    </labels>
    <labels>
        <fullName>bgeGridTotalAmount</fullName>
        <language>en_US</language>
        <protected>true</protected>
        <shortDescription>Total amount matching expected amount.</shortDescription>
        <value>Total Amount:</value>
    </labels>
    <labels>
        <fullName>bgeGridTotalCount</fullName>
        <language>en_US</language>
        <protected>true</protected>
        <shortDescription>Total count versus expected count.</shortDescription>
        <value>Total Count:</value>
    </labels>
    <labels>
        <fullName>bgeGridWarningRequiredTotalsExpected</fullName>
        <language>en_US</language>
        <protected>true</protected>
        <shortDescription>Message warning user if totals don&apos;t match expected</shortDescription>
        <value>Require Expected Totals Match is selected but the Expected Count of Gifts and Expected Total Batch Amount fields are blank. Edit the batch details and either uncheck Require Expected Totals Match or add values in the related fields.</value>
    </labels>
    <labels>
        <fullName>bgeBatchDryRun</fullName>
        <language>en_US</language>
        <protected>true</protected>
        <shortDescription>Text for batch dry run in BGE.</shortDescription>
        <value>Batch Dry Run</value>
    </labels>
    <labels>
        <fullName>bgeMatchingAlert</fullName>
        <language>en_US</language>
        <protected>true</protected>
        <shortDescription>Alerts user that there are matched donations</shortDescription>
        <value>This donor has pending donations.</value>
    </labels>
    <labels>
        <fullName>bgeMatchingSelect</fullName>
        <language>en_US</language>
        <protected>true</protected>
        <shortDescription>Label for Select Open Donation text and modal header</shortDescription>
        <value>Review Donations</value>
    </labels>
    <labels>
        <fullName>bgeNewBatch</fullName>
        <language>en_US</language>
        <protected>true</protected>
        <shortDescription>Button to create a new batch.</shortDescription>
        <value>New Batch</value>
    </labels>
    <labels>
        <fullName>bgeNewGift</fullName>
        <language>en_US</language>
        <protected>true</protected>
        <shortDescription>Label for Gift Entry Form</shortDescription>
        <value>New Gift</value>
    </labels>
    <labels>
        <fullName>bgeProcessBatch</fullName>
        <language>en_US</language>
        <protected>true</protected>
        <shortDescription>Button to process a batch.</shortDescription>
        <value>Process Batch</value>
    </labels>
    <labels>
        <fullName>bgeTabHeader</fullName>
        <language>en_US</language>
        <protected>true</protected>
        <shortDescription>Header used for Batch Gift Entry tab</shortDescription>
        <value>Batch Gift Entry</value>
    </labels>
    <labels>
        <fullName>bgeWizardShowAdvancedOptions</fullName>
        <language>en_US</language>
        <protected>true</protected>
        <shortDescription>Label for link to show advanced options in the Wizard</shortDescription>
        <value>Show Advanced Options</value>
    </labels>
    <labels>
        <fullName>bgeWizardHideAdvancedOptions</fullName>
        <language>en_US</language>
        <protected>true</protected>
        <shortDescription>Label for link to hide advanced options in the Wizard</shortDescription>
        <value>Hide Advanced Options</value>
    </labels>
    <labels>
        <fullName>btnContinue</fullName>
        <language>en_US</language>
        <protected>true</protected>
        <shortDescription>button label to Continue an action</shortDescription>
        <value>Continue</value>
    </labels>
    <labels>
        <fullName>btnRemove</fullName>
        <categories>Manage Household UI</categories>
        <language>en_US</language>
        <protected>false</protected>
        <shortDescription>button label on the Remove Contact popup</shortDescription>
        <value>Remove</value>
    </labels>
    <labels>
        <fullName>campaignMemberStatusDefault</fullName>
        <categories>Campaign Member</categories>
        <language>en_US</language>
        <protected>false</protected>
        <shortDescription>campaignMemberStatusDefault</shortDescription>
        <value>campaignMemberStatusDefault</value>
    </labels>
    <labels>
        <fullName>campaignMemberStatusNonResponded</fullName>
        <categories>Opportunity, Campaign Member</categories>
        <language>en_US</language>
        <protected>false</protected>
        <shortDescription>campaignMemberStatusNonResponded</shortDescription>
        <value>campaignMemberStatusNonResponded</value>
    </labels>
    <labels>
        <fullName>campaignMemberStatusResponded</fullName>
        <categories>Opportunity, Campaign Member</categories>
        <language>en_US</language>
        <protected>false</protected>
        <shortDescription>campaignMemberStatusResponded</shortDescription>
        <value>campaignMemberStatusResponded</value>
    </labels>
    <labels>
        <fullName>CallableApiMethodNotImplemented</fullName>
        <categories>API</categories>
        <language>en_US</language>
        <protected>true</protected>
        <shortDescription>CallableApi Method Not Implemented</shortDescription>
        <value>{0} is not implemented</value>
    </labels>
    <labels>
        <fullName>CallableApiParameterError</fullName>
        <categories>API</categories>
        <language>en_US</language>
        <protected>true</protected>
        <shortDescription>Error parsing/type casting a parameter</shortDescription>
        <value>Error parsing {0} parameter: {1}</value>
    </labels>
    <labels>
        <fullName>CallableApiProcessingError</fullName>
        <categories>API</categories>
        <language>en_US</language>
        <protected>true</protected>
        <shortDescription>Error completing the specified API call</shortDescription>
        <value>Error completing the {0} api: {1}</value>
    </labels>
    <labels>
        <fullName>conFailedAccountCreate</fullName>
        <categories>Data Import, Contacts</categories>
        <language>en_US</language>
        <protected>true</protected>
        <shortDescription>Used when NPSP hits an error trying to create an account for a contact</shortDescription>
        <value>Failed to create Account for Contact {0} {1}. {2}</value>
    </labels>
    <labels>
        <fullName>conMergeBtnLabel</fullName>
        <categories>Contact Merge</categories>
        <language>en_US</language>
        <protected>true</protected>
        <shortDescription>conMergeBtnLabel</shortDescription>
        <value>Merge</value>
    </labels>
    <labels>
        <fullName>conMergeErrNoPersonAccounts</fullName>
        <categories>Contact Merge</categories>
        <language>en_US</language>
        <protected>false</protected>
        <shortDescription>conMergeErrNoPersonAccounts</shortDescription>
        <value>Person accounts are not supported.</value>
    </labels>
    <labels>
        <fullName>conMergeFoundContacts</fullName>
        <categories>Contact Merge</categories>
        <language>en_US</language>
        <protected>true</protected>
        <shortDescription>conMergeFoundContacts</shortDescription>
        <value>Found Contacts</value>
    </labels>
    <labels>
        <fullName>conMergePageTitle</fullName>
        <categories>Contact Merge</categories>
        <language>en_US</language>
        <protected>true</protected>
        <shortDescription>conMergePageTitle</shortDescription>
        <value>Contact Merge</value>
    </labels>
    <labels>
        <fullName>conMergePageTitleDetail</fullName>
        <categories>Contact Merge</categories>
        <language>en_US</language>
        <protected>true</protected>
        <shortDescription>conMergePageTitleDetail</shortDescription>
        <value>Merge Duplicate Contact Records</value>
    </labels>
    <labels>
        <fullName>conMergePortalUser</fullName>
        <categories>Contact Merge</categories>
        <language>en_US</language>
        <protected>true</protected>
        <shortDescription>Label for Is Portal/Community User</shortDescription>
        <value>Is a Portal/Community User</value>
    </labels>
    <labels>
        <fullName>conMergeSearchPlaceholder</fullName>
        <categories>Contact Merge</categories>
        <language>en_US</language>
        <protected>true</protected>
        <shortDescription>conMergeSearchPlaceholder</shortDescription>
        <value>Search Contacts</value>
    </labels>
    <labels>
        <fullName>conMergeSelectAll</fullName>
        <categories>Contact Merge</categories>
        <language>en_US</language>
        <protected>true</protected>
        <shortDescription>conMergeSelectAll</shortDescription>
        <value>Select All</value>
    </labels>
    <labels>
        <fullName>conMergeSelectContact</fullName>
        <categories>Contact Merge</categories>
        <language>en_US</language>
        <protected>true</protected>
        <shortDescription>conMergeSelectContact</shortDescription>
        <value>Select Contact</value>
    </labels>
    <labels>
        <fullName>conMergeSelectedContacts</fullName>
        <categories>Contact Merge</categories>
        <language>en_US</language>
        <protected>true</protected>
        <shortDescription>conMergeSelectedContacts</shortDescription>
        <value>Selected Contacts</value>
    </labels>
    <labels>
        <fullName>conMergeStageComplete</fullName>
        <categories>Contact Merge</categories>
        <language>en_US</language>
        <protected>true</protected>
        <shortDescription>conMergeStageComplete</shortDescription>
        <value>Stage Complete</value>
    </labels>
    <labels>
        <fullName>conMergeWinnerAsstText</fullName>
        <categories>Contact Merge</categories>
        <language>en_US</language>
        <protected>true</protected>
        <shortDescription>conMergeWinnerAsstText</shortDescription>
        <value>Choose this column as the master record</value>
    </labels>
    <labels>
        <fullName>engagementPlanCantEdit</fullName>
        <categories>Engagement Plans</categories>
        <language>en_US</language>
        <protected>false</protected>
        <shortDescription>engagementPlanCantEdit</shortDescription>
        <value>You can't change the Account, Contact, Campaign, Case, Opportunity, or Recurring Donation for an Engagement Plan. Create a new Engagement Plan instead.</value>
    </labels>
    <labels>
        <fullName>engagementPlanMissingField</fullName>
        <categories>Engagement Plans</categories>
        <language>en_US</language>
        <protected>true</protected>
        <shortDescription>engagementPlanMissingField</shortDescription>
        <value>Unable to create an Engagement Plan while applying a Level. Engagement Plan is missing the field</value>
    </labels>
    <labels>
        <fullName>engagementPlanNoLookups</fullName>
        <categories>Engagement Plans</categories>
        <language>en_US</language>
        <protected>false</protected>
        <shortDescription>engagementPlanNoLookups</shortDescription>
        <value>You must enter either an Account, Contact, Campaign, Case, Opportunity, or Recurring Donation for this Engagement Plan.</value>
    </labels>
    <labels>
        <fullName>engagementPlanTwoLookups</fullName>
        <categories>Engagement Plans</categories>
        <language>en_US</language>
        <protected>false</protected>
        <shortDescription>engagementPlanTwoLookups</shortDescription>
        <value>You can enter a value for only one of the following fields: Account, Contact, Campaign, Case, Opportunity, or Recurring Donation.</value>
    </labels>
    <labels>
        <fullName>exceptionDeletePermission</fullName>
        <categories>Error</categories>
        <language>en_US</language>
        <protected>true</protected>
        <shortDescription>exceptionDeletePermission</shortDescription>
        <value>You don&apos;&apos;t have the permissions required to delete {0} records.</value>
    </labels>
    <labels>
        <fullName>exceptionRequiredField</fullName>
        <categories>Error</categories>
        <language>en_US</language>
        <protected>false</protected>
        <shortDescription>exceptionRequiredField</shortDescription>
        <value>Required fields are missing:</value>
    </labels>
    <labels>
        <fullName>exceptionValidationRule</fullName>
        <categories>Error</categories>
        <language>en_US</language>
        <protected>false</protected>
        <shortDescription>exceptionValidationRule</shortDescription>
        <value>A validation rule is preventing the record from saving:</value>
    </labels>
    <labels>
        <fullName>flsError</fullName>
        <categories>Batch Data Import</categories>
        <language>en_US</language>
        <protected>false</protected>
        <shortDescription>flsError</shortDescription>
        <value>You do not have permissions to modify {0}.</value>
    </labels>
    <labels>
        <fullName>flsReadAccessError</fullName>
        <categories>Batch Data Import</categories>
        <language>en_US</language>
        <protected>false</protected>
        <shortDescription>flsReadAccessError</shortDescription>
        <value>You do not have permissions to access {0}.</value>
    </labels>
    <labels>
        <fullName>giftProcessingAccountException</fullName>
        <language>en_US</language>
        <protected>true</protected>
        <shortDescription>Gift Processing account model error</shortDescription>
        <value>Gift Processing doesn&apos;t support the Individual (&quot;Bucket&quot;) account model.</value>
    </labels>
    <labels>
        <fullName>giftProcessingConfigException</fullName>
        <language>en_US</language>
        <protected>true</protected>
        <shortDescription>Gift Processing configuration error</shortDescription>
        <value>Your org is missing required configuration for Gift Processing. Contact your admin for help.</value>
    </labels>
    <labels>
        <fullName>healthButtonRun</fullName>
        <categories>Health Check</categories>
        <language>en_US</language>
        <protected>false</protected>
        <shortDescription>healthButtonRun</shortDescription>
        <value>Run Health Check</value>
    </labels>
    <labels>
        <fullName>healthDetailsAccOne2OneNoContacts</fullName>
        <categories>Health Check</categories>
        <language>en_US</language>
        <protected>false</protected>
        <shortDescription>healthDetailsAccOne2OneNoContacts</shortDescription>
        <value>There are {0} One-to-One Accounts that have no Contacts.</value>
    </labels>
    <labels>
        <fullName>healthDetailsAccountDefaultRTInvalid</fullName>
        <categories>Health Check</categories>
        <language>en_US</language>
        <protected>true</protected>
        <shortDescription>healthDetailsAccountDefaultRTInvalid</shortDescription>
        <value>The Account Model record type isn't valid.</value>
    </labels>
    <labels>
        <fullName>healthDetailsAccountDefaultRTIssue</fullName>
        <categories>Health Check</categories>
        <language>en_US</language>
        <protected>true</protected>
        <shortDescription>healthDetailsAccountDefaultRTIssue</shortDescription>
        <value>The Account Model record type, {0} (set in NPSP Settings) is currently set as your Profile's default Account record type.</value>
    </labels>
    <labels>
        <fullName>healthDetailsAccountModel</fullName>
        <categories>Health Check</categories>
        <language>en_US</language>
        <protected>false</protected>
        <shortDescription>healthDetailsAccountModel</shortDescription>
        <value>There is no valid Account Model specified.</value>
    </labels>
    <labels>
        <fullName>healthDetailsAccountProcessor</fullName>
        <categories>HealthCheck</categories>
        <language>en_US</language>
        <protected>false</protected>
        <shortDescription>healthDetailsAccountProcessor</shortDescription>
        <value>The Account Model is set to {0}, but Health Check has found that you&apos;re using a mixture of Account types.</value>
    </labels>
    <labels>
        <fullName>healthDetailsAccountRTIssue</fullName>
        <categories>Health Check</categories>
        <language>en_US</language>
        <protected>false</protected>
        <shortDescription>healthDetailsAccountRTIssue</shortDescription>
        <value>{0} Account records using the {1} record type do not have their System fields correctly set.</value>
    </labels>
    <labels>
        <fullName>healthDetailsAutoRelCampaignTypeMissing</fullName>
        <categories>Health Check</categories>
        <language>en_US</language>
        <protected>true</protected>
        <shortDescription>healthDetailsAutoRelCampaignTypeMissing</shortDescription>
        <value>You must specify a Campaign Type for Relationship Autocreation records with Campaign Members.</value>
    </labels>
    <labels>
        <fullName>healthDetailsAutoRelFieldsMissing</fullName>
        <categories>Health Check</categories>
        <language>en_US</language>
        <protected>false</protected>
        <shortDescription>healthDetailsAutoRelFieldsMissing</shortDescription>
        <value>You must specify a valid Object, Field, and Relationship Type.</value>
    </labels>
    <labels>
        <fullName>healthDetailsAutoRelInvalidLookupField</fullName>
        <language>en_US</language>
        <protected>false</protected>
        <shortDescription>healthDetailsAutoRelInvalidLookupField</shortDescription>
        <value>Field {0} is not a lookup field.</value>
    </labels>
    <labels>
        <fullName>healthDetailsBadRDField</fullName>
        <categories>Health Check</categories>
        <language>en_US</language>
        <protected>false</protected>
        <shortDescription>healthDetailsBadRDField</shortDescription>
        <value>Recurring Donation field {0} does not exist.</value>
    </labels>
    <labels>
        <fullName>healthDetailsBadReportId</fullName>
        <categories>Health Check</categories>
        <language>en_US</language>
        <protected>false</protected>
        <shortDescription>healthDetailsBadReportId</shortDescription>
        <value>Invalid Report {0} specified.</value>
    </labels>
    <labels>
        <fullName>healthDetailsContactData</fullName>
        <categories>Health Check</categories>
        <language>en_US</language>
        <protected>false</protected>
        <shortDescription>healthDetailsContactData</shortDescription>
        <value>There are {0} Contacts that have no Account. Contacts with no Account are private to the User who created them and can't be seen by other Users.</value>
    </labels>
    <labels>
        <fullName>healthDetailsDuplicateAcctRT</fullName>
        <categories>Health Check</categories>
        <language>en_US</language>
        <protected>false</protected>
        <shortDescription>healthDetailsDuplicateAcctRT</shortDescription>
        <value>You cannot specify the same Account record type for the Household Account record type and the One-to-One record type.</value>
    </labels>
    <labels>
        <fullName>healthDetailsGenderField</fullName>
        <categories>Health Check</categories>
        <language>en_US</language>
        <protected>false</protected>
        <shortDescription>healthDetailsGenderField</shortDescription>
        <value>Gender field {0} does not exist on Contact.</value>
    </labels>
    <labels>
        <fullName>healthDetailsHHAccountModel</fullName>
        <categories>Health Check</categories>
        <language>en_US</language>
        <protected>false</protected>
        <shortDescription>healthDetailsHHAccountModel</shortDescription>
        <value>When using the Household Account Model, you must set Household Object Rules to "No Contacts". You can set the Household Object Rules field on the NPSP Settings Page under People | Households.</value>
    </labels>
    <labels>
        <fullName>healthDetailsHHActNoContacts</fullName>
        <categories>Health Check</categories>
        <language>en_US</language>
        <protected>false</protected>
        <shortDescription>healthDetailsHHActNoContacts</shortDescription>
        <value>There are {0} Household Accounts that have no Contacts.</value>
    </labels>
    <labels>
        <fullName>healthDetailsHHObNoContacts</fullName>
        <categories>Health Check</categories>
        <language>en_US</language>
        <protected>false</protected>
        <shortDescription>healthDetailsHHObNoContacts</shortDescription>
        <value>There are {0} Household object records that have no Contacts.</value>
    </labels>
    <labels>
        <fullName>healthDetailsInvalidCMField</fullName>
        <categories>Health Check</categories>
        <language>en_US</language>
        <protected>false</protected>
        <shortDescription>healthDetailsInvalidCMField</shortDescription>
        <value>Campaign Member field {0} does not exist.</value>
    </labels>
    <labels>
        <fullName>healthDetailsInvalidContactField</fullName>
        <categories>Health Check</categories>
        <language>en_US</language>
        <protected>false</protected>
        <shortDescription>healthDetailsInvalidContactField</shortDescription>
        <value>Contact field {0} does not exist.</value>
    </labels>
    <labels>
        <fullName>healthDetailsInvalidErrorChatterGroup</fullName>
        <categories>Health Check</categories>
        <language>en_US</language>
        <protected>false</protected>
        <shortDescription>healthDetailsInvalidErrorChatterGroup</shortDescription>
        <value>Invalid Chatter Group {0}.</value>
    </labels>
    <labels>
        <fullName>healthDetailsInvalidErrorRecipient</fullName>
        <categories>Health Check</categories>
        <language>en_US</language>
        <protected>false</protected>
        <shortDescription>healthDetailsInvalidErrorRecipient</shortDescription>
        <value>Invalid Error Notification recipient.</value>
    </labels>
    <labels>
        <fullName>healthDetailsInvalidErrorUser</fullName>
        <categories>Health Check</categories>
        <language>en_US</language>
        <protected>false</protected>
        <shortDescription>healthDetailsInvalidErrorUser</shortDescription>
        <value>Invalid User {0}.</value>
    </labels>
    <labels>
        <fullName>healthDetailsInvalidFieldNumeric</fullName>
        <categories>Health Check</categories>
        <language>en_US</language>
        <protected>false</protected>
        <shortDescription>Health Check error if a Level refers to an invalid field</shortDescription>
        <value>Level {0} refers to an invalid numeric field {1} on {2}.</value>
    </labels>
    <labels>
        <fullName>healthDetailsInvalidFiscalYears</fullName>
        <categories>Health Check</categories>
        <language>en_US</language>
        <protected>false</protected>
        <shortDescription>healthDetailsInvalidFiscalYears</shortDescription>
        <value>Your organization is using Custom Fiscal Years. NPSP does not support Fiscal Year Rollups with Custom Fiscal Years.</value>
    </labels>
    <labels>
        <fullName>healthDetailsInvalidLevelField</fullName>
        <categories>Health Check</categories>
        <language>en_US</language>
        <protected>false</protected>
        <shortDescription>Health Check error if a Level refers to an invalid field</shortDescription>
        <value>Level {0} refers to an invalid field {1} on {2}.</value>
    </labels>
    <labels>
        <fullName>healthDetailsInvalidLevelFieldReference</fullName>
        <categories>Health Check</categories>
        <language>en_US</language>
        <protected>false</protected>
        <shortDescription>Health Check error if a Level refers to an invalid field</shortDescription>
        <value>Level {0} refers to an invalid Level Lookup field {1} on {2}.</value>
    </labels>
    <labels>
        <fullName>healthDetailsInvalidObjectField</fullName>
        <categories>Health Check</categories>
        <language>en_US</language>
        <protected>false</protected>
        <shortDescription>healthDetailsInvalidObjectField</shortDescription>
        <value>{0} field {1} does not exist.</value>
    </labels>
    <labels>
        <fullName>healthDetailsInvalidOppField</fullName>
        <categories>Health Check</categories>
        <language>en_US</language>
        <protected>false</protected>
        <shortDescription>healthDetailsInvalidOppField</shortDescription>
        <value>Opportunity field {0} does not exist.</value>
    </labels>
    <labels>
        <fullName>healthDetailsInvalidOppStage</fullName>
        <categories>Health Check</categories>
        <language>en_US</language>
        <protected>false</protected>
        <shortDescription>healthDetailsInvalidOppStage</shortDescription>
        <value>The Opportunity stage {0} does not exist or is not active.</value>
    </labels>
    <labels>
        <fullName>healthDetailsInvalidPaymentField</fullName>
        <categories>Health Check</categories>
        <language>en_US</language>
        <protected>false</protected>
        <shortDescription>healthDetailsInvalidPaymentField</shortDescription>
        <value>Payment field {0} does not exist.</value>
    </labels>
    <labels>
        <fullName>healthDetailsInvalidRDCustomPeriod</fullName>
        <categories>Health Check</categories>
        <language>en_US</language>
        <protected>true</protected>
        <shortDescription>healthDetailsInvalidRDCustomPeriod</shortDescription>
        <value>Custom Installment Period {0} is not included in the picklist values for Recurring Donation field Installment Period.</value>
    </labels>
    <labels>
        <fullName>healthDetailsInvalidRDCustomPeriodPIcklist</fullName>
        <categories>Health Check</categories>
        <language>en_US</language>
        <protected>true</protected>
        <shortDescription>healthDetailsInvalidRDCustomPeriodPIcklist</shortDescription>
        <value>Recurring Donation Installment Period picklist value {0} is not a valid Custom Installment Period.</value>
    </labels>
    <labels>
        <fullName>healthDetailsInvalidRecordtypeId</fullName>
        <categories>Health Check</categories>
        <language>en_US</language>
        <protected>false</protected>
        <shortDescription>healthDetailsInvalidRecordtypeId</shortDescription>
        <value>Recordtype Id {0} is invalid.</value>
    </labels>
    <labels>
        <fullName>healthDetailsInvalidRecordtypeName</fullName>
        <categories>Health Check</categories>
        <language>en_US</language>
        <protected>false</protected>
        <shortDescription>healthDetailsInvalidRecordtypeName</shortDescription>
        <value>Recordtype Name {0} is invalid.</value>
    </labels>
    <labels>
        <fullName>healthDetailsInvalidScheduledJob</fullName>
        <categories>Health Check</categories>
        <language>en_US</language>
        <protected>false</protected>
        <shortDescription>healthDetailsInvalidScheduledJob</shortDescription>
        <value>The record {0} in the Schedulable__c object is not valid.</value>
    </labels>
    <labels>
        <fullName>healthDetailsMailingListReportMissing</fullName>
        <categories>Health Check</categories>
        <language>en_US</language>
        <protected>false</protected>
        <shortDescription>healthDetailsMailingListReportMissing</shortDescription>
        <value>The NPSP Campaign Household Mailing List Report is missing. This report is run when you click the Household Mailing List button from a Campaign record.</value>
    </labels>
    <labels>
        <fullName>healthDetailsMissingOppPayments</fullName>
        <categories>Health Check</categories>
        <language>en_US</language>
        <protected>false</protected>
        <shortDescription>healthDetailsMissingOppPayments</shortDescription>
        <value>{0} Opportunities that should have Payments are missing those Payments.</value>
    </labels>
    <labels>
        <fullName>healthDetailsNothingScheduled</fullName>
        <categories>Health Check</categories>
        <language>en_US</language>
        <protected>false</protected>
        <shortDescription>healthDetailsNothingScheduled</shortDescription>
        <value>The NPSP default jobs are not scheduled. Scheduled jobs update summary fields on records every night.</value>
    </labels>
    <labels>
        <fullName>healthDetailsOCR</fullName>
        <categories>Health Check</categories>
        <language>en_US</language>
        <protected>true</protected>
        <shortDescription>healthDetailsOCR</shortDescription>
        <value>{0} and {1} cannot use the same Role value.</value>
    </labels>
    <labels>
        <fullName>healthDetailsOCRDupPrimary</fullName>
        <categories>Health Check</categories>
        <language>en_US</language>
        <protected>false</protected>
        <shortDescription>healthDetailsOCRDupPrimary</shortDescription>
        <value>Health Check found {0} Opportunities that had more than one Opportunity Contact Role marked as Primary.</value>
    </labels>
    <labels>
        <fullName>healthDetailsOCRDupPrimaryValid</fullName>
        <categories>Health Check</categories>
        <language>en_US</language>
        <protected>false</protected>
        <shortDescription>healthDetailsOCRDupPrimaryValid</shortDescription>
        <value>No Opportunities were found with multiple Primary Opportunity Contact Roles.</value>
    </labels>
    <labels>
        <fullName>healthDetailsOCRSettingsResolution</fullName>
        <categories>Health Check</categories>
        <language>en_US</language>
        <protected>true</protected>
        <shortDescription>healthDetailsOCRSettingsResolution</shortDescription>
        <value>On the NPSP Settings tab, click Donations | Contact Roles, and edit the values of the above settings.</value>
    </labels>
    <labels>
        <fullName>healthDetailsOCRSettingsValid</fullName>
        <categories>Health Check</categories>
        <language>en_US</language>
        <protected>true</protected>
        <shortDescription>healthDetailsOCRSettingsValid</shortDescription>
        <value>NPSP Opportunity Contact Roles settings are valid.</value>
    </labels>
    <labels>
        <fullName>healthDetailsPaymentMappingBadDataTypes</fullName>
        <categories>Health Check</categories>
        <language>en_US</language>
        <protected>false</protected>
        <shortDescription>healthDetailsPaymentMappingBadDataTypes</shortDescription>
        <value>Payment field {0} and Opportunity field {1} are not of compatible data types.</value>
    </labels>
    <labels>
        <fullName>healthDetailsRDFieldsBadDatatypes</fullName>
        <categories>Health Check</categories>
        <language>en_US</language>
        <protected>false</protected>
        <shortDescription>healthDetailsRDFieldsBadDatatypes</shortDescription>
        <value>Recurring Donation field {0} and Opportunity field {1} are not of compatible data types.</value>
    </labels>
    <labels>
        <fullName>healthDetailsRelReciprocalInvalid</fullName>
        <categories>Health Check</categories>
        <language>en_US</language>
        <protected>false</protected>
        <shortDescription>healthDetailsRelReciprocalInvalid</shortDescription>
        <value>Reciprocal Relationship {0} should have a value in at least one of the fields for Male, Female, or Neutral.</value>
    </labels>
    <labels>
        <fullName>healthDetailsSaveAcctFailed</fullName>
        <categories>Health Check</categories>
        <language>en_US</language>
        <protected>false</protected>
        <shortDescription>healthDetailsSaveAcctFailed</shortDescription>
        <value>Unable to create a new Account.</value>
    </labels>
    <labels>
        <fullName>healthDetailsSaveOppsFailed</fullName>
        <categories>Health Check</categories>
        <language>en_US</language>
        <protected>false</protected>
        <shortDescription>healthDetailsSaveOppsFailed</shortDescription>
        <value>Unable to create new Opportunities.</value>
    </labels>
    <labels>
        <fullName>healthDetailsScheduleJobs</fullName>
        <categories>Health Check</categories>
        <language>en_US</language>
        <protected>false</protected>
        <shortDescription>healthDetailsScheduleJobs</shortDescription>
        <value>One or more of the Opportunity Rollup, Recurring Donation, and Seasonal Address jobs are missing from the Schedulable__c object.</value>
    </labels>
    <labels>
        <fullName>healthDetailsTriggerHandlerDuplicate</fullName>
        <categories>Health Check</categories>
        <language>en_US</language>
        <protected>false</protected>
        <shortDescription>healthDetailsTriggerHandlerDuplicate</shortDescription>
        <value>Health Check found more than one Trigger Handler {0} on object {1} with the same field values. Duplicate Trigger Handlers will affect NPSP behavior.</value>
    </labels>
    <labels>
        <fullName>healthDetailsTriggerHandlerMismatch</fullName>
        <categories>Health Check</categories>
        <language>en_US</language>
        <protected>false</protected>
        <shortDescription>healthDetailsTriggerHandlerMismatch</shortDescription>
        <value>Trigger Handler {0} on object {1} does not match the default NPSP configuration.</value>
    </labels>
    <labels>
        <fullName>healthDetailsTriggerHandlerMissing</fullName>
        <categories>Health Check</categories>
        <language>en_US</language>
        <protected>false</protected>
        <shortDescription>healthDetailsTriggerHandlerMissing</shortDescription>
        <value>Trigger Handler {0} on object {1} is missing and will affect NPSP behavior.</value>
    </labels>
    <labels>
        <fullName>healthDetailsUDFBadDatatypes</fullName>
        <categories>Health Check</categories>
        <language>en_US</language>
        <protected>false</protected>
        <shortDescription>healthDetailsUDFBadDatatypes</shortDescription>
        <value>Opportunity field {0} and {1} field {2} are not of compatible data types.</value>
    </labels>
    <labels>
        <fullName>healthDetailsValidRDCustomPeriod</fullName>
        <categories>Health Check</categories>
        <language>en_US</language>
        <protected>true</protected>
        <shortDescription>healthDetailsValidRDCustomPeriod</shortDescription>
        <value>Recurring Donation Custom Installment Periods are valid.</value>
    </labels>
    <labels>
        <fullName>healthLabelAccountData</fullName>
        <categories>Health Check</categories>
        <language>en_US</language>
        <protected>false</protected>
        <shortDescription>healthLabelAccountData</shortDescription>
        <value>Account Data</value>
    </labels>
    <labels>
        <fullName>healthLabelAccountDefaultRT</fullName>
        <categories>Health Check</categories>
        <language>en_US</language>
        <protected>true</protected>
        <shortDescription>healthLabelAccountDefaultRT</shortDescription>
        <value>Account Model Record Type</value>
    </labels>
    <labels>
        <fullName>healthLabelAccountModelData</fullName>
        <categories>Health Check</categories>
        <language>en_US</language>
        <protected>false</protected>
        <shortDescription>healthLabelAccountModelData</shortDescription>
        <value>Account Model Data</value>
    </labels>
    <labels>
        <fullName>healthLabelAccountRTIssueValid</fullName>
        <categories>Health Check</categories>
        <language>en_US</language>
        <protected>false</protected>
        <shortDescription>healthLabelAccountRTIssueValid</shortDescription>
        <value>Account system fields for any Household Accounts and One-to-One Accounts are set correctly.</value>
    </labels>
    <labels>
        <fullName>healthLabelAllTestsPassed</fullName>
        <categories>Health Check</categories>
        <language>en_US</language>
        <protected>false</protected>
        <shortDescription>healthLabelAllTestsPassed</shortDescription>
        <value>All Health Check tests have successfully passed.</value>
    </labels>
    <labels>
        <fullName>healthLabelAutoRelValid</fullName>
        <categories>Health Check</categories>
        <language>en_US</language>
        <protected>false</protected>
        <shortDescription>healthLabelAutoRelValid</shortDescription>
        <value>Automatic Relationships are valid.</value>
    </labels>
    <labels>
        <fullName>healthLabelContactData</fullName>
        <categories>Health Check</categories>
        <language>en_US</language>
        <protected>false</protected>
        <shortDescription>healthLabelContactData</shortDescription>
        <value>Contact Data</value>
    </labels>
    <labels>
        <fullName>healthLabelErrorRecipientValid</fullName>
        <categories>Health Check</categories>
        <language>en_US</language>
        <protected>false</protected>
        <shortDescription>healthLabelErrorRecipientValid</shortDescription>
        <value>The Error Notification recipient is valid.</value>
    </labels>
    <labels>
        <fullName>healthLabelFailed</fullName>
        <categories>Health Check</categories>
        <language>en_US</language>
        <protected>false</protected>
        <shortDescription>healthLabelFailed</shortDescription>
        <value>Failed</value>
    </labels>
    <labels>
        <fullName>healthLabelFiscalYearsValid</fullName>
        <categories>Health Check</categories>
        <language>en_US</language>
        <protected>false</protected>
        <shortDescription>healthLabelFiscalYearsValid</shortDescription>
        <value>Your organization is not using Custom Fiscal Years.</value>
    </labels>
    <labels>
        <fullName>healthLabelHHAccData</fullName>
        <categories>Health Check</categories>
        <language>en_US</language>
        <protected>false</protected>
        <shortDescription>healthLabelHHAccData</shortDescription>
        <value>Household Account Data</value>
    </labels>
    <labels>
        <fullName>healthLabelHHData</fullName>
        <categories>Health Check</categories>
        <language>en_US</language>
        <protected>false</protected>
        <shortDescription>healthLabelHHData</shortDescription>
        <value>Household Data</value>
    </labels>
    <labels>
        <fullName>healthLabelHHObjData</fullName>
        <categories>Health Check</categories>
        <language>en_US</language>
        <protected>false</protected>
        <shortDescription>healthLabelHHObjData</shortDescription>
        <value>Household Object Data</value>
    </labels>
    <labels>
        <fullName>healthLabelIntro</fullName>
        <categories>Health Check</categories>
        <language>en_US</language>
        <protected>false</protected>
        <shortDescription>healthLabelIntro</shortDescription>
        <value>Health Check verifies that all of your NPSP Settings are valid and looks for problems in your Account-related data. When complete, you can view the results below, including detailed information for any failures.</value>
    </labels>
    <labels>
        <fullName>healthLabelLastRun</fullName>
        <categories>Health Check</categories>
        <language>en_US</language>
        <protected>false</protected>
        <shortDescription>healthLabelLastRun</shortDescription>
        <value>Last run: {0}</value>
    </labels>
    <labels>
        <fullName>healthLabelNoMissingOppPayments</fullName>
        <categories>Health Check</categories>
        <language>en_US</language>
        <protected>false</protected>
        <shortDescription>healthLabelNoMissingOppPayments</shortDescription>
        <value>All Opportunities with Payments have expected Payments.</value>
    </labels>
    <labels>
        <fullName>healthLabelNone</fullName>
        <categories>Health Check</categories>
        <language>en_US</language>
        <protected>false</protected>
        <shortDescription>healthLabelNone</shortDescription>
        <value>(none)</value>
    </labels>
    <labels>
        <fullName>healthLabelOCRCheck</fullName>
        <categories>Health Check</categories>
        <language>en_US</language>
        <protected>false</protected>
        <shortDescription>healthLabelOCRCheck</shortDescription>
        <value>Opportunity Contact Roles</value>
    </labels>
    <labels>
        <fullName>healthLabelOCRSettings</fullName>
        <categories>Health Check</categories>
        <language>en_US</language>
        <protected>true</protected>
        <shortDescription>healthLabelOCRSettings</shortDescription>
        <value>Opportunity Contact Roles Settings</value>
    </labels>
    <labels>
        <fullName>healthLabelOppPayments</fullName>
        <categories>Health Check</categories>
        <language>en_US</language>
        <protected>false</protected>
        <shortDescription>healthLabelOppPayments</shortDescription>
        <value>Opportunity Payments</value>
    </labels>
    <labels>
        <fullName>healthLabelPassed</fullName>
        <categories>Health Check</categories>
        <language>en_US</language>
        <protected>false</protected>
        <shortDescription>healthLabelPassed</shortDescription>
        <value>Passed</value>
    </labels>
    <labels>
        <fullName>healthLabelPaymentMappingsValid</fullName>
        <categories>Health Check</categories>
        <language>en_US</language>
        <protected>false</protected>
        <shortDescription>healthLabelPaymentMappingsValid</shortDescription>
        <value>Payment Mappings are valid.</value>
    </labels>
    <labels>
        <fullName>healthLabelRDOppsValid</fullName>
        <categories>Health Check</categories>
        <language>en_US</language>
        <protected>false</protected>
        <shortDescription>healthLabelRDOppsValid</shortDescription>
        <value>New Opportunities can be saved.</value>
    </labels>
    <labels>
        <fullName>healthLabelRDValid</fullName>
        <categories>Health Check</categories>
        <language>en_US</language>
        <protected>false</protected>
        <shortDescription>healthLabelRDValid</shortDescription>
        <value>Recurring Donation Field Mappings are valid.</value>
    </labels>
    <labels>
        <fullName>healthLabelRelReciprocalValid</fullName>
        <categories>Health Check</categories>
        <language>en_US</language>
        <protected>false</protected>
        <shortDescription>healthLabelRelReciprocalValid</shortDescription>
        <value>Reciprocal Relationships are valid.</value>
    </labels>
    <labels>
        <fullName>healthLabelScheduler</fullName>
        <categories>Health Check</categories>
        <language>en_US</language>
        <protected>false</protected>
        <shortDescription>healthLabelScheduler</shortDescription>
        <value>NPSP Default Scheduler</value>
    </labels>
    <labels>
        <fullName>healthLabelSchedulerValid</fullName>
        <categories>Health Check</categories>
        <language>en_US</language>
        <protected>false</protected>
        <shortDescription>healthLabelSchedulerValid</shortDescription>
        <value>NPSP Recurring Jobs are scheduled.</value>
    </labels>
    <labels>
        <fullName>healthLabelShowPassedTests</fullName>
        <categories>Health Check</categories>
        <language>en_US</language>
        <protected>false</protected>
        <shortDescription>healthLabelShowPassedTests</shortDescription>
        <value>Show Passed Tests</value>
    </labels>
    <labels>
        <fullName>healthLabelTime</fullName>
        <categories>Health Check</categories>
        <language>en_US</language>
        <protected>false</protected>
        <shortDescription>healthLabelTime</shortDescription>
        <value>Detection time in seconds: {0}</value>
    </labels>
    <labels>
        <fullName>healthLabelTriggerHandlerCheck</fullName>
        <categories>Health Check</categories>
        <language>en_US</language>
        <protected>false</protected>
        <shortDescription>healthLabelTriggerHandlerCheck</shortDescription>
        <value>Trigger Configuration</value>
    </labels>
    <labels>
        <fullName>healthLabelTriggerHandlersValid</fullName>
        <categories>Health Check</categories>
        <language>en_US</language>
        <protected>false</protected>
        <shortDescription>healthLabelTriggerHandlersValid</shortDescription>
        <value>Triggers are configured for NPSP default triggers.</value>
    </labels>
    <labels>
        <fullName>healthLabelUDFValid</fullName>
        <categories>Health Check</categories>
        <language>en_US</language>
        <protected>false</protected>
        <shortDescription>healthLabelUDFValid</shortDescription>
        <value>User Defined Rollups are valid.</value>
    </labels>
    <labels>
        <fullName>healthLabelVerifyLevels</fullName>
        <categories>Health Check</categories>
        <language>en_US</language>
        <protected>false</protected>
        <shortDescription>Health Check title for Levels</shortDescription>
        <value>Levels</value>
    </labels>
    <labels>
        <fullName>healthLabelVerifyLevelsSuccess</fullName>
        <categories>Health Check</categories>
        <language>en_US</language>
        <protected>false</protected>
        <shortDescription>Health Check message when all Levels verify ok</shortDescription>
        <value>All field references on all Levels are valid.</value>
    </labels>
    <labels>
        <fullName>healthLabelWarning</fullName>
        <categories>Health Check</categories>
        <language>en_US</language>
        <protected>false</protected>
        <shortDescription>healthLabelWarning</shortDescription>
        <value>Warning</value>
    </labels>
    <labels>
        <fullName>healthPaymentAutoCloseStageInvalid</fullName>
        <categories>Health Check</categories>
        <language>en_US</language>
        <protected>true</protected>
        <shortDescription>healthPaymentAutoCloseStageInvalid</shortDescription>
        <value>Select an active Closed/Won stage in the Opportunity stage to be transitioned to when all Payments are Paid setting.</value>
    </labels>
    <labels>
        <fullName>healthPaymentAutoCloseStageMustBeActiveClosedWonOrBlank</fullName>
        <categories>Health Check</categories>
        <language>en_US</language>
        <protected>true</protected>
        <shortDescription>healthPaymentAutoCloseStageMustBeActiveClosedWonOrBlank</shortDescription>
        <value>Select an active Closed/Won stage in the Opportunity Stage for When Fully Paid setting. You can also leave the value blank, which prevents NPSP from automatically updating the Opportunity stage when all Payments are received.</value>
    </labels>
    <labels>
        <fullName>healthPaymentAutoCloseStageValid</fullName>
        <categories>Health Check</categories>
        <language>en_US</language>
        <protected>true</protected>
        <shortDescription>healthPaymentAutoCloseStageValid</shortDescription>
        <value>The selected value in the Opportunity Stage for When Fully Paid setting is valid. This value is either an active Closed/Won stage, or blank.</value>
    </labels>
    <labels>
        <fullName>healthSolutionAccOne2OneNoContacts</fullName>
        <categories>Health Check</categories>
        <language>en_US</language>
        <protected>false</protected>
        <shortDescription>healthSolutionAccOne2OneNoContacts</shortDescription>
        <value>Consider deleting these unused One-to-One Accounts to save storage space.</value>
    </labels>
    <labels>
        <fullName>healthSolutionAccountDefaultRTInvalid</fullName>
        <categories>Health Check</categories>
        <language>en_US</language>
        <protected>true</protected>
        <shortDescription>healthSolutionAccountDefaultRTInvalid</shortDescription>
        <value>Go to &lt;b&gt;People | Account Model&lt;/b&gt; and select a valid record type.</value>
    </labels>
    <labels>
        <fullName>healthSolutionAccountDefaultRTIssue</fullName>
        <categories>Health Check</categories>
        <language>en_US</language>
        <protected>true</protected>
        <shortDescription>healthSolutionAccountDefaultRTIssue</shortDescription>
        <value>The record type selected for the Account Model should not be used as the default Account record type for any Profile. Doing so can cause various data issues.</value>
    </labels>
    <labels>
        <fullName>healthSolutionAccountModel</fullName>
        <categories>Health Check</categories>
        <language>en_US</language>
        <protected>false</protected>
        <shortDescription>healthSolutionAccountModel</shortDescription>
        <value>All of your Accounts should use the same Account Model. View all of your Accounts and their types by running the &lt;b&gt;Individual Accounts by Account Type&lt;/b&gt; report in the NPSP Health Check reports folder.</value>
    </labels>
    <labels>
        <fullName>healthSolutionAccountRTIssue</fullName>
        <categories>Health Check</categories>
        <language>en_US</language>
        <protected>false</protected>
        <shortDescription>healthSolutionAccountRTIssue</shortDescription>
        <value>For Household Accounts, make sure npe01__SYSTEM_AccountType__c is &apos;Household Account&apos;. For One-to-One Accounts, make sure npe01__SYSTEM_AccountType__c is &apos;One-to-One Individual&apos;. Also make sure for both, npe01__SYSTEMISINDIVIDUAL__c is true.</value>
    </labels>
    <labels>
        <fullName>healthSolutionAutoRelFieldsMissing</fullName>
        <categories>Health Check</categories>
        <language>en_US</language>
        <protected>false</protected>
        <shortDescription>healthSolutionAutoRelFieldsMissing</shortDescription>
        <value>Click {0} | {1} on the NPSP Settings tab, and delete the invalid Relationships Autocreation record.</value>
    </labels>
    <labels>
        <fullName>healthSolutionAutoRelInvalidCMField</fullName>
        <categories>Health Check</categories>
        <language>en_US</language>
        <protected>false</protected>
        <shortDescription>healthSolutionAutoRelInvalidCMField</shortDescription>
        <value>Click {0} | {1} on the NPSP Settings tab and delete the Relationships Autocreation record that references this field.</value>
    </labels>
    <labels>
        <fullName>healthSolutionAutoRelInvalidContactField</fullName>
        <language>en_US</language>
        <protected>false</protected>
        <shortDescription>healthSolutionAutoRelInvalidContactField</shortDescription>
        <value>Click {0} | {1} on the NPSP Settings tab and delete the Relationships Autocreation record that references this field.</value>
    </labels>
    <labels>
        <fullName>healthSolutionAutoRelInvalidLookupField</fullName>
        <categories>Health Check</categories>
        <language>en_US</language>
        <protected>false</protected>
        <shortDescription>healthSolutionAutoRelInvalidLookupField</shortDescription>
        <value>Click {0} | {1} on the NPSP Settings tab and delete the Relationships Autocreation record that references this field.</value>
    </labels>
    <labels>
        <fullName>healthSolutionBadRDField</fullName>
        <categories>Health Check</categories>
        <language>en_US</language>
        <protected>false</protected>
        <shortDescription>healthSolutionBadRDField</shortDescription>
        <value>On the NPSP Settings tab, click {0} | {1}, and delete the Recurring Donation Field Mapping record that references this field.</value>
    </labels>
    <labels>
        <fullName>healthSolutionContactData</fullName>
        <categories>Health Check</categories>
        <language>en_US</language>
        <protected>false</protected>
        <shortDescription>healthSolutionContactData</shortDescription>
        <value>View these Contacts by running the &lt;b&gt;Contacts without Accounts&lt;/b&gt; report in the NPSP Health Check reports folder.</value>
    </labels>
    <labels>
        <fullName>healthSolutionEditSetting</fullName>
        <categories>Health Check</categories>
        <language>en_US</language>
        <protected>false</protected>
        <shortDescription>healthSolutionEditSetting</shortDescription>
        <value>On the NPSP Settings tab, click {1} | {2}, and edit the {0} setting.</value>
    </labels>
    <labels>
        <fullName>healthSolutionHHAccNoContacts</fullName>
        <categories>Health Check</categories>
        <language>en_US</language>
        <protected>false</protected>
        <shortDescription>healthSolutionHHAccNoContacts</shortDescription>
        <value>Consider deleting these unused Household Account records to save space. View these Household Account records by running the &lt;b&gt;Empty Household Accounts&lt;/b&gt; report in the NPSP Health Check reports folder.</value>
    </labels>
    <labels>
        <fullName>healthSolutionHHObjNoContacts</fullName>
        <categories>Health Check</categories>
        <language>en_US</language>
        <protected>false</protected>
        <shortDescription>healthSolutionHHObjNoContacts</shortDescription>
        <value>Consider deleting these unused Household objects to save space. If you have completed a conversion to the Household Account model and no longer need the data on the Household object records they can be deleted.  View these Household objects by running the &lt;b&gt;Empty Household Objects&lt;/b&gt; report in the NPSP Health Check reports folder.</value>
    </labels>
    <labels>
        <fullName>healthSolutionInvalidFiscalYears</fullName>
        <categories>Health Check</categories>
        <language>en_US</language>
        <protected>false</protected>
        <shortDescription>healthSolutionInvalidFiscalYears</shortDescription>
        <value>Since Salesforce does not support turning off Custom Fiscal Years, NPSP Rollups will default to Calendar Year.</value>
    </labels>
    <labels>
        <fullName>healthSolutionInvalidLevelField</fullName>
        <categories>Health Check</categories>
        <language>en_US</language>
        <protected>false</protected>
        <shortDescription>Health Check Solution for an invalid Level field</shortDescription>
        <value>Go to the Levels Tab, and update the invalid field reference on Level {0}.</value>
    </labels>
    <labels>
        <fullName>healthSolutionInvalidOppField</fullName>
        <categories>Health Check</categories>
        <language>en_US</language>
        <protected>false</protected>
        <shortDescription>healthSolutionInvalidOppField</shortDescription>
        <value>On the NPSP Settings tab, click {0} | {1}, and delete the Payment Mapping record that references this field.</value>
    </labels>
    <labels>
        <fullName>healthSolutionInvalidOppStage</fullName>
        <categories>Health Check</categories>
        <language>en_US</language>
        <protected>false</protected>
        <shortDescription>healthSolutionInvalidOppStage</shortDescription>
        <value>Add this Opportunity Stage value in Salesforce Setup.</value>
    </labels>
    <labels>
        <fullName>healthSolutionInvalidPaymentField</fullName>
        <categories>Health Check</categories>
        <language>en_US</language>
        <protected>false</protected>
        <shortDescription>healthSolutionInvalidPaymentField</shortDescription>
        <value>On the NPSP Settings tab click {0} | {1}, and delete the Payment Mapping record that references this field.</value>
    </labels>
    <labels>
        <fullName>healthSolutionInvalidRDCustomPeriod</fullName>
        <categories>Health Check</categories>
        <language>en_US</language>
        <protected>true</protected>
        <shortDescription>healthSolutionInvalidRDCustomPeriod</shortDescription>
        <value>Add this Recurring Donation Installment Period picklist value in Salesforce Setup.</value>
    </labels>
    <labels>
        <fullName>healthSolutionInvalidRDCustomPeriodPicklist</fullName>
        <categories>Health Check</categories>
        <language>en_US</language>
        <protected>true</protected>
        <shortDescription>healthSolutionInvalidRDCustomPeriodPicklist</shortDescription>
        <value>On the NPSP Settings tab, click {0} | {1}, and add the missing Recurring Donation Custom Installment Period, or delete the picklist value from the Installment Period field.</value>
    </labels>
    <labels>
        <fullName>healthSolutionInvalidScheduledJob</fullName>
        <categories>Health Check</categories>
        <language>en_US</language>
        <protected>false</protected>
        <shortDescription>healthSolutionInvalidScheduledJob</shortDescription>
        <value>You must update the record to have a valid Class the implements the UTIL_MasterSchedulableHelper.UTIL_IRecurring interface.</value>
    </labels>
    <labels>
        <fullName>healthSolutionInvalidUDFObjectField</fullName>
        <categories>Health Check</categories>
        <language>en_US</language>
        <protected>false</protected>
        <shortDescription>healthSolutionInvalidUDFObjectField</shortDescription>
        <value>On the NPSP Settings tab, click {0} | {1} and delete the User Rollup record that references this field.</value>
    </labels>
    <labels>
        <fullName>healthSolutionMailingListReportMissing</fullName>
        <categories>Health Check</categories>
        <language>en_US</language>
        <protected>false</protected>
        <shortDescription>healthSolutionMailingListReportMissing</shortDescription>
        <value>Create a Campaigns with Contacts report, and add a filter for Member Status does not contain "Duplicate". Then specify this report on the {0} | {1} tab in NPSP Settings.</value>
    </labels>
    <labels>
        <fullName>healthSolutionMissingOppPayments</fullName>
        <categories>Health Check</categories>
        <language>en_US</language>
        <protected>false</protected>
        <shortDescription>healthSolutionMissingOppPayments</shortDescription>
        <value>View these Opportunities by running the &lt;b&gt;Opportunities without Payments&lt;/b&gt; report in the NPSP Health Check reports folder. Note that you should add filter criteria on the report to exclude any Opportunity types and Opportunity record types you&apos;ve excluded in NPSP Payments Settings. You can create the missing Payment records using the Create Missing Payments button on NPSP Settings | Bulk Data Processes | Create Missing Payments.</value>
    </labels>
    <labels>
        <fullName>healthSolutionNothingScheduled</fullName>
        <categories>Health Check</categories>
        <language>en_US</language>
        <protected>false</protected>
        <shortDescription>healthSolutionNothingScheduled</shortDescription>
        <value>To reschedule the default NPSP jobs, go to NPSP Settings | Bulk Data Processes | Process Scheduler. Click Edit. Make sure Don't Enable Auto Schedule Default NPSP Job is not selected. Click Save. See Edit or Reschedule NPSP Jobs in the Power of Us Hub for more information: https://powerofus.force.com/articles/Resource/NPSP-Edit-or-Reschedule-NPSP-Scheduled-Jobs</value>
    </labels>
    <labels>
        <fullName>healthSolutionOCRDupPrimary</fullName>
        <categories>Health Check</categories>
        <language>en_US</language>
        <protected>false</protected>
        <shortDescription>healthSolutionOCRDupPrimary</shortDescription>
        <value>If you have more than one Opportunity Contact Role marked Primary, it can cause NPSP to incorrectly calculate Opportunity Rollups, such as Total Gifts. To see which Opportunities have more than one Opportunity Contact Role marked Primary, run the &lt;b&gt;Opportunities with Primary Contact Roles&lt;/b&gt; report in the NPSP Health Checks report folder.</value>
    </labels>
    <labels>
        <fullName>healthSolutionOCRException</fullName>
        <categories>Health Check</categories>
        <language>en_US</language>
        <protected>false</protected>
        <shortDescription>healthSolutionOCRException</shortDescription>
        <value>If you have more than 50,000 Opportunities and Opportunity Contact Roles, you can safely ignore any errors dealing with SOQL limits.</value>
    </labels>
    <labels>
        <fullName>healthSolutionPaymentMappingBadDataTypes</fullName>
        <language>en_US</language>
        <protected>false</protected>
        <shortDescription>healthSolutionPaymentMappingBadDataTypes</shortDescription>
        <value>On the NPSP Settings tab, click {0} | {1}, and delete the Payment Mapping record that references these fields.</value>
    </labels>
    <labels>
        <fullName>healthSolutionRDBadOppField</fullName>
        <categories>Health Check</categories>
        <language>en_US</language>
        <protected>false</protected>
        <shortDescription>healthSolutionRDBadOppField</shortDescription>
        <value>On the NPSP Settings tab, click {0} | {1}, and  delete the Recurring Donation Field Mapping record that references this field.</value>
    </labels>
    <labels>
        <fullName>healthSolutionRDFieldsBadDatatypes</fullName>
        <categories>Health Check</categories>
        <language>en_US</language>
        <protected>false</protected>
        <shortDescription>healthSolutionRDFieldsBadDatatypes</shortDescription>
        <value>On the NPSP Settings tab, click {0} | {1}, and delete the Recurring Donation Field Mapping record that references these fields.</value>
    </labels>
    <labels>
        <fullName>healthSolutionRelReciprocalInvalid</fullName>
        <categories>Health Check</categories>
        <language>en_US</language>
        <protected>false</protected>
        <shortDescription>healthSolutionRelReciprocalInvalid</shortDescription>
        <value>On the NPSP Settings tab, click {0} | {1}, and delete the Reciprocal Relationship record. Then create a new one with the required information.</value>
    </labels>
    <labels>
        <fullName>healthSolutionSaveOppsFailed</fullName>
        <categories>Health Check</categories>
        <language>en_US</language>
        <protected>false</protected>
        <shortDescription>healthSolutionSaveOppsFailed</shortDescription>
        <value>Make sure you have no Validation Rules, Required Fields, or Workflow Rules that would prevent an Opportunity or Account from being saved.</value>
    </labels>
    <labels>
        <fullName>healthSolutionScheduleJobs</fullName>
        <categories>Health Check</categories>
        <language>en_US</language>
        <protected>false</protected>
        <shortDescription>healthSolutionScheduleJobs</shortDescription>
        <value>All NPSP scheduled classes should have records in Schedulable__c in order for these features to work correctly.</value>
    </labels>
    <labels>
        <fullName>healthSolutionTriggerHandlerMismatch</fullName>
        <categories>Health Check</categories>
        <language>en_US</language>
        <protected>false</protected>
        <shortDescription>healthSolutionTriggerHandlerMismatch</shortDescription>
        <value>Changes to triggers can affect core NPSP functionality in unexpected ways, and should be thoroughly tested before deployment to production. If these changes were unintentional, you should reset your Trigger Handlers to match the default NPSP configuration. See the Manage Trigger Handlers article in the Power Of Us Hub for more information: https://powerofus.force.com/articles/Resource/NPSP-Manage-Trigger-Handlers</value>
    </labels>
    <labels>
        <fullName>healthSolutionUDFBadDatatypes</fullName>
        <categories>Health Check</categories>
        <language>en_US</language>
        <protected>false</protected>
        <shortDescription>healthSolutionUDFBadDatatypes</shortDescription>
        <value>On the NPSP Settings tab, click {0} | {1}, and delete the User Rollup record that references these two fields.</value>
    </labels>
    <labels>
        <fullName>healthSolutionUDFOppField</fullName>
        <categories>Health Check</categories>
        <language>en_US</language>
        <protected>false</protected>
        <shortDescription>healthSolutionUDFOppField</shortDescription>
        <value>On the NPSP Settings tab, click {0} | {1}, and delete the User Rollup record that references this field.</value>
    </labels>
    <labels>
        <fullName>hhCmpDedupLabelReturnToCmp</fullName>
        <categories>Household Campaign Dedupe</categories>
        <language>en_US</language>
        <protected>false</protected>
        <shortDescription>hhCmpDedupLabelReturnToCmp</shortDescription>
        <value>Return to Campaign</value>
    </labels>
    <labels>
        <fullName>hhCmpDedupeBatchMessage</fullName>
        <categories>Household Campaign Dedupe</categories>
        <language>en_US</language>
        <protected>false</protected>
        <shortDescription>hhCmpDedupeBatchMessage</shortDescription>
        <value>Due to the large number of Campaign Members on this Campaign, NPSP is using a batch process to identify Household Members, which may take several minutes to complete. When it's done, you can view the Household Mailing report by clicking on the Household Mailing Report link.</value>
    </labels>
    <labels>
        <fullName>hhCmpDedupeBatchProgressTitle</fullName>
        <categories>Household Campaign Dedupe</categories>
        <language>en_US</language>
        <protected>false</protected>
        <shortDescription>hhCmpDedupeBatchProgressTitle</shortDescription>
        <value>Campaign Household Deduplication</value>
    </labels>
    <labels>
        <fullName>hhCmpDedupeLabelOpenReport</fullName>
        <categories>Household Campaign Dedupe</categories>
        <language>en_US</language>
        <protected>false</protected>
        <shortDescription>hhCmpDedupeLabelOpenReport</shortDescription>
        <value>Open Report</value>
    </labels>
    <labels>
        <fullName>hhCmpDedupeNoReport</fullName>
        <categories>Household Campaign Dedupe</categories>
        <language>en_US</language>
        <protected>false</protected>
        <shortDescription>hhCmpDedupeNoReport</shortDescription>
        <value>Could not find the report. Create a report and save it with the Report Unique Name of &apos;NPSP_Campaign_Household_Mailing_List_V2&apos;. Use the Campaigns with Contacts report type and add filters for CampaignId equals blank and Member Status does not contain &apos;Duplicate&apos;.</value>
    </labels>
    <labels>
        <fullName>hhCmpDedupeStatus</fullName>
        <categories>Household Campaign Dedupe</categories>
        <language>en_US</language>
        <protected>false</protected>
        <shortDescription>hhCmpDedupeStatus</shortDescription>
        <value>- Household Duplicate</value>
    </labels>
    <labels>
        <fullName>isARequiredField</fullName>
        <language>en_US</language>
        <protected>false</protected>
        <shortDescription>isARequiredField</shortDescription>
        <value>is a required field.</value>
    </labels>
    <labels>
        <fullName>labelListViewFirst</fullName>
        <categories>SoqlListView</categories>
        <language>en_US</language>
        <protected>false</protected>
        <shortDescription>label for First link in list view</shortDescription>
        <value>First</value>
    </labels>
    <labels>
        <fullName>labelListViewLast</fullName>
        <categories>SoqlListView</categories>
        <language>en_US</language>
        <protected>false</protected>
        <shortDescription>label for Last link in list view</shortDescription>
        <value>Last</value>
    </labels>
    <labels>
        <fullName>labelListViewNext</fullName>
        <categories>SoqlListView</categories>
        <language>en_US</language>
        <protected>false</protected>
        <shortDescription>label for Next link in list view</shortDescription>
        <value>Next</value>
    </labels>
    <labels>
        <fullName>labelListViewPageInfo</fullName>
        <categories>SoqlListView</categories>
        <language>en_US</language>
        <protected>false</protected>
        <shortDescription>label for page info in list view</shortDescription>
        <value>&amp;nbsp;&amp;nbsp;&amp;nbsp;Page {0} of {1} &amp;nbsp;&amp;nbsp;({2} records)</value>
    </labels>
    <labels>
        <fullName>labelListViewPrevious</fullName>
        <categories>SoqlListView</categories>
        <language>en_US</language>
        <protected>false</protected>
        <shortDescription>label for Previous link in list view</shortDescription>
        <value>Previous</value>
    </labels>
    <labels>
        <fullName>labelMessageLoading</fullName>
        <categories>SoqlListView, Settings</categories>
        <language>en_US</language>
        <protected>false</protected>
        <shortDescription>label for the loading... message used in some pages</shortDescription>
        <value>Loading...</value>
    </labels>
    <labels>
        <fullName>labelShowMore</fullName>
        <categories>SoqlListView</categories>
        <language>en_US</language>
        <protected>false</protected>
        <shortDescription>label for Show More on list views</shortDescription>
        <value>Show more</value>
    </labels>
    <labels>
        <fullName>lblAddressOverride</fullName>
        <categories>Manage Household UI</categories>
        <language>en_US</language>
        <protected>false</protected>
        <shortDescription>lblAddressOverride</shortDescription>
        <value>(address override)</value>
    </labels>
    <labels>
        <fullName>lblBtnAddAllHHMembers</fullName>
        <categories>Manage Household UI</categories>
        <language>en_US</language>
        <protected>false</protected>
        <shortDescription>lblBtnAddAllHHMembers</shortDescription>
        <value>Add All Members</value>
    </labels>
    <labels>
        <fullName>lblBtnAddContact</fullName>
        <categories>Manage Household UI</categories>
        <language>en_US</language>
        <protected>false</protected>
        <shortDescription>lblBtnAddContact</shortDescription>
        <value>Add {0}</value>
    </labels>
    <labels>
        <fullName>lblCCardExcludeFrom</fullName>
        <categories>Manage Household UI</categories>
        <language>en_US</language>
        <protected>false</protected>
        <shortDescription>lblCCardExcludeFrom</shortDescription>
        <value>Exclude from:</value>
    </labels>
    <labels>
        <fullName>lblCity</fullName>
        <categories>Manage Household UI</categories>
        <language>en_US</language>
        <protected>false</protected>
        <shortDescription>lblCity</shortDescription>
        <value>City</value>
    </labels>
    <labels>
        <fullName>lblCloned</fullName>
        <language>en_US</language>
        <protected>false</protected>
        <shortDescription>lblCloned</shortDescription>
        <value>Cloned</value>
    </labels>
    <labels>
        <fullName>lblCountry</fullName>
        <categories>Manage Household UI</categories>
        <language>en_US</language>
        <protected>false</protected>
        <shortDescription>lblCountry</shortDescription>
        <value>Country</value>
    </labels>
    <labels>
        <fullName>lblDeleteContact</fullName>
        <categories>Manage Household UI</categories>
        <language>en_US</language>
        <protected>false</protected>
        <shortDescription>caption of Remove Contact popup</shortDescription>
        <value>Remove Contact</value>
    </labels>
    <labels>
        <fullName>lblDeleteContactPrompt</fullName>
        <categories>Manage Household UI</categories>
        <language>en_US</language>
        <protected>false</protected>
        <shortDescription>prompt for the Remove Contact Popup</shortDescription>
        <value>Do you want to remove this Contact from this Household on Save?</value>
    </labels>
    <labels>
        <fullName>lblDeprecated</fullName>
        <language>en_US</language>
        <protected>true</protected>
        <shortDescription>Notify user component has been deprecated.</shortDescription>
        <value>This component has been deprecated.</value>
    </labels>
    <labels>
        <fullName>lblExtendedStatus</fullName>
        <categories>UTIL_JobProgressLightning</categories>
        <language>en_US</language>
        <protected>true</protected>
        <shortDescription>lblExtendedStatus</shortDescription>
        <value>Extended Status</value>
    </labels>
    <labels>
        <fullName>lblFindInContacts</fullName>
        <categories>Manage Household UI</categories>
        <language>en_US</language>
        <protected>false</protected>
        <shortDescription>autocomplete&apos;s label for &quot;smith in Contacts&quot;</shortDescription>
        <value>in Contacts</value>
    </labels>
    <labels>
        <fullName>lblFindOrAddContact</fullName>
        <categories>Manage Household UI</categories>
        <language>en_US</language>
        <protected>false</protected>
        <shortDescription>string displayed in the autocomplete control when empty</shortDescription>
        <value>Find a Contact or add a new Contact to the Household.</value>
    </labels>
    <labels>
        <fullName>lblFirstName</fullName>
        <categories>Manage Household UI</categories>
        <language>en_US</language>
        <protected>false</protected>
        <shortDescription>lblFirstName</shortDescription>
        <value>First Name</value>
    </labels>
    <labels>
        <fullName>lblFormalGreeting</fullName>
        <categories>Manage Household UI</categories>
        <language>en_US</language>
        <protected>false</protected>
        <shortDescription>lblFormalGreeting</shortDescription>
        <value>Formal Greeting</value>
    </labels>
    <labels>
        <fullName>lblHousehold</fullName>
        <categories>Manage Household UI</categories>
        <language>en_US</language>
        <protected>false</protected>
        <shortDescription>lblHousehold</shortDescription>
        <value>Household</value>
    </labels>
    <labels>
        <fullName>lblHouseholdName</fullName>
        <categories>Manage Household UI</categories>
        <language>en_US</language>
        <protected>false</protected>
        <shortDescription>lblHouseholdName</shortDescription>
        <value>Household Name</value>
    </labels>
    <labels>
        <fullName>lblInformalGreeting</fullName>
        <categories>Manage Household UI</categories>
        <language>en_US</language>
        <protected>false</protected>
        <shortDescription>lblInformalGreeting</shortDescription>
        <value>Informal Greeting</value>
    </labels>
    <labels>
        <fullName>lblLastName</fullName>
        <categories>Manage Household UI</categories>
        <language>en_US</language>
        <protected>false</protected>
        <shortDescription>lblLastName</shortDescription>
        <value>Last Name</value>
    </labels>
    <labels>
        <fullName>lblMergeHHPrompt</fullName>
        <categories>Manage Household UI</categories>
        <language>en_US</language>
        <protected>false</protected>
        <shortDescription>lblMergeHHPrompt</shortDescription>
        <value>{0} is in a Household with other members.  Do you want to just add {0}, or add all members from the Household?</value>
    </labels>
    <labels>
        <fullName>lblMergeHHTitle</fullName>
        <categories>Manage Household UI</categories>
        <language>en_US</language>
        <protected>false</protected>
        <shortDescription>lblMergeHHTitle</shortDescription>
        <value>Merge Households</value>
    </labels>
    <labels>
        <fullName>lblNPSPSettings</fullName>
        <categories>Payment Wizard</categories>
        <language>en_US</language>
        <protected>false</protected>
        <shortDescription>lblNPSPSettings</shortDescription>
        <value>NPSP Settings</value>
    </labels>
    <labels>
        <fullName>lblNoHHMergePermissions</fullName>
        <categories>Manage Household UI</categories>
        <language>en_US</language>
        <protected>false</protected>
        <shortDescription>error displayed when required perms missing to add a contact and its household</shortDescription>
        <value>You must have Edit and Delete permissions on Households (Accounts) in order to add an existing Contact to the Household.</value>
    </labels>
    <labels>
        <fullName>lblPostalCode</fullName>
        <categories>Manage Household UI</categories>
        <language>en_US</language>
        <protected>false</protected>
        <shortDescription>lblPostalCode</shortDescription>
        <value>Postal Code</value>
    </labels>
    <labels>
        <fullName>lblProgress</fullName>
        <categories>UTIL_JobProgressLightning</categories>
        <language>en_US</language>
        <protected>true</protected>
        <shortDescription>lblProgress</shortDescription>
        <value>Progress</value>
    </labels>
    <labels>
        <fullName>lblRequired</fullName>
        <categories>Engagement Plan, UTIL_FormField</categories>
        <language>en_US</language>
        <protected>true</protected>
        <shortDescription>lblRequired</shortDescription>
        <value>Required</value>
    </labels>
    <labels>
        <fullName>lblSalutation</fullName>
        <categories>Manage Household UI</categories>
        <language>en_US</language>
        <protected>false</protected>
        <shortDescription>lblSalutation</shortDescription>
        <value>Salutation</value>
    </labels>
    <labels>
        <fullName>lblState</fullName>
        <categories>Manage Household UI</categories>
        <language>en_US</language>
        <protected>false</protected>
        <shortDescription>lblState</shortDescription>
        <value>State</value>
    </labels>
    <labels>
        <fullName>lblStatus</fullName>
        <categories>UTIL_JobProgressLightning</categories>
        <language>en_US</language>
        <protected>true</protected>
        <shortDescription>lblStatus</shortDescription>
        <value>Status</value>
    </labels>
    <labels>
        <fullName>lblStreet</fullName>
        <categories>Manage Household UI</categories>
        <language>en_US</language>
        <protected>false</protected>
        <shortDescription>lblStreet</shortDescription>
        <value>Street</value>
    </labels>
    <labels>
        <fullName>lblToday</fullName>
        <categories>UTIL_InputField</categories>
        <language>en_US</language>
        <protected>true</protected>
        <shortDescription>lblToday</shortDescription>
        <value>Today</value>
    </labels>
    <labels>
        <fullName>lblYouAreHere</fullName>
        <categories>UTIL_PageHeader</categories>
        <language>en_US</language>
        <protected>true</protected>
        <shortDescription>lblYouAreHere</shortDescription>
        <value>You are here:</value>
    </labels>
    <labels>
        <fullName>leadConvertAccountName</fullName>
        <categories>Lead Converter</categories>
        <language>en_US</language>
        <protected>false</protected>
        <shortDescription>leadConvertAccountName</shortDescription>
        <value>Account</value>
    </labels>
    <labels>
        <fullName>leadConvertAffilationName</fullName>
        <categories>Lead Converter</categories>
        <language>en_US</language>
        <protected>false</protected>
        <shortDescription>leadConvertAffilationName</shortDescription>
        <value>Affiliated Account</value>
    </labels>
    <labels>
        <fullName>leadConvertAffiliateExistingAccount</fullName>
        <categories>Lead Convert</categories>
        <language>en_US</language>
        <protected>false</protected>
        <shortDescription>leadConvertAffiliateExistingAccount</shortDescription>
        <value>Affiliate with Existing Account:</value>
    </labels>
    <labels>
        <fullName>leadConvertAffiliateNewAccount</fullName>
        <categories>Lead Convert</categories>
        <language>en_US</language>
        <protected>false</protected>
        <shortDescription>leadConvertAffiliateNewAccount</shortDescription>
        <value>Affiliate with New Account:</value>
    </labels>
    <labels>
        <fullName>leadConvertAffiliatedAccount</fullName>
        <categories>Lead Convert</categories>
        <language>en_US</language>
        <protected>false</protected>
        <shortDescription>leadConvertAffiliatedAccount</shortDescription>
        <value>Affiliated Account</value>
    </labels>
    <labels>
        <fullName>leadConvertAttachBucketAccount</fullName>
        <categories>Lead Converter</categories>
        <language>en_US</language>
        <protected>false</protected>
        <shortDescription>leadConvertAttachBucketAccount</shortDescription>
        <value>Attach to Individual Bucket Account</value>
    </labels>
    <labels>
        <fullName>leadConvertAttachExistingAccount</fullName>
        <categories>Lead Converter</categories>
        <language>en_US</language>
        <protected>false</protected>
        <shortDescription>leadConvertAttachExistingAccount</shortDescription>
        <value>Attach with Existing Account:</value>
    </labels>
    <labels>
        <fullName>leadConvertAutocreateHHAccount</fullName>
        <categories>Lead Converter</categories>
        <language>en_US</language>
        <protected>false</protected>
        <shortDescription>leadConvertAutocreateHHAccount</shortDescription>
        <value>Create Household Account</value>
    </labels>
    <labels>
        <fullName>leadConvertAutocreateOne2OneAccount</fullName>
        <categories>Lead Converter</categories>
        <language>en_US</language>
        <protected>false</protected>
        <shortDescription>leadConvertAutocreateOne2OneAccount</shortDescription>
        <value>Create One-to-One Account</value>
    </labels>
    <labels>
        <fullName>leadConvertBtnCancel</fullName>
        <categories>Lead Converter</categories>
        <language>en_US</language>
        <protected>false</protected>
        <shortDescription>leadConvertBtnCancel</shortDescription>
        <value>Cancel</value>
    </labels>
    <labels>
        <fullName>leadConvertBtnConvert</fullName>
        <categories>Lead Converter</categories>
        <language>en_US</language>
        <protected>false</protected>
        <shortDescription>leadConvertBtnConvert</shortDescription>
        <value>Convert</value>
    </labels>
    <labels>
        <fullName>leadConvertContactAccount</fullName>
        <categories>Lead Convert</categories>
        <language>en_US</language>
        <protected>false</protected>
        <shortDescription>leadConvertContactAccount</shortDescription>
        <value>Contact Account</value>
    </labels>
    <labels>
        <fullName>leadConvertContactSelection</fullName>
        <categories>Lead Converter</categories>
        <language>en_US</language>
        <protected>true</protected>
        <shortDescription>leadConvertContactSelection</shortDescription>
        <value>You must select an option for Contact.</value>
    </labels>
    <labels>
        <fullName>leadConvertCreateAccount</fullName>
        <categories>Lead Converter</categories>
        <language>en_US</language>
        <protected>false</protected>
        <shortDescription>leadConvertCreateAccount</shortDescription>
        <value>Create New Account:</value>
    </labels>
    <labels>
        <fullName>leadConvertCreateNewContact</fullName>
        <categories>Lead Converter</categories>
        <language>en_US</language>
        <protected>false</protected>
        <shortDescription>leadConvertCreateNewContact</shortDescription>
        <value>Create New:</value>
    </labels>
    <labels>
        <fullName>leadConvertMergeExistingContact</fullName>
        <categories>Lead Converter</categories>
        <language>en_US</language>
        <protected>false</protected>
        <shortDescription>leadConvertMergeExistingContact</shortDescription>
        <value>Merge with Existing:</value>
    </labels>
    <labels>
        <fullName>leadConvertNewOpp</fullName>
        <categories>Lead Converter</categories>
        <language>en_US</language>
        <protected>false</protected>
        <shortDescription>leadConvertNewOpp</shortDescription>
        <value>Do not create a new {0} upon conversion.</value>
    </labels>
    <labels>
        <fullName>leadConvertOwner</fullName>
        <categories>Lead Converter</categories>
        <language>en_US</language>
        <protected>false</protected>
        <shortDescription>leadConvertOwner</shortDescription>
        <value>Record Owner</value>
    </labels>
    <labels>
        <fullName>leadConvertPageTitle</fullName>
        <categories>Lead Converter</categories>
        <language>en_US</language>
        <protected>false</protected>
        <shortDescription>leadConvertPageTitle</shortDescription>
        <value>Convert Lead:</value>
    </labels>
    <labels>
        <fullName>leadConvertRecordTypeWarning</fullName>
        <categories>Lead Converter</categories>
        <language>en_US</language>
        <protected>true</protected>
        <shortDescription>leadConvertRecordTypeWarning</shortDescription>
        <value>The default Account Record Type for your Profile is the same Record Type set as the Account Model in NPSP Settings, which could cause various data issues. We recommend changing the Account Record Type default to a different value for all profile(s).</value>
    </labels>
    <labels>
        <fullName>leadConvertSectionTitle</fullName>
        <categories>Lead Converter</categories>
        <language>en_US</language>
        <protected>false</protected>
        <shortDescription>leadConvertSectionTitle</shortDescription>
        <value>Convert Lead</value>
    </labels>
    <labels>
        <fullName>leadConvertSendEmail</fullName>
        <categories>Lead Converter</categories>
        <language>en_US</language>
        <protected>false</protected>
        <shortDescription>leadConvertSendEmail</shortDescription>
        <value>Send Email to the Owner</value>
    </labels>
    <labels>
        <fullName>leadConvertStatus</fullName>
        <categories>Lead Converter</categories>
        <language>en_US</language>
        <protected>false</protected>
        <shortDescription>leadConvertStatus</shortDescription>
        <value>Converted Status</value>
    </labels>
    <labels>
        <fullName>leadConvertViewContactError</fullName>
        <categories>Lead Converter</categories>
        <language>en_US</language>
        <protected>false</protected>
        <shortDescription>leadConvertViewContactError</shortDescription>
        <value>You can only view existing Contacts.</value>
    </labels>
    <labels>
        <fullName>lvlBtnSaveAndNew</fullName>
        <categories>UTIL_PageHeader</categories>
        <language>en_US</language>
        <protected>true</protected>
        <shortDescription>Save &amp; New button on the Level Edit page</shortDescription>
        <value>Save &amp; New</value>
    </labels>
    <labels>
        <fullName>lvlErrorDuplicateLookups</fullName>
        <categories>Levels</categories>
        <language>en_US</language>
        <protected>true</protected>
        <shortDescription>Error when the Level has the same lookup field  specified for level and previous</shortDescription>
        <value>You must specify different values for Level Field and Previous Level Field.</value>
    </labels>
    <labels>
        <fullName>lvlErrorDuplicateName</fullName>
        <categories>Levels</categories>
        <language>en_US</language>
        <protected>false</protected>
        <shortDescription>error when a name of a level is duplicated</shortDescription>
        <value>Level name {0} already exists.  Names for the same Target and Level Field must be unique.</value>
    </labels>
    <labels>
        <fullName>lvlErrorInvalidLookupField</fullName>
        <categories>Levels</categories>
        <language>en_US</language>
        <protected>false</protected>
        <shortDescription>error when Level Assignment fails to save its current or previous level</shortDescription>
        <value>Field {0} specified in Level {1} is not a valid lookup to a Level object.</value>
    </labels>
    <labels>
        <fullName>lvlErrorInvalidSourceField</fullName>
        <categories>Levels</categories>
        <language>en_US</language>
        <protected>false</protected>
        <shortDescription>error if level&apos;s source field isn&apos;t valid</shortDescription>
        <value>Field {0} specified in Level {1} is not a valid number field.</value>
    </labels>
    <labels>
        <fullName>lvlErrorMinGTMax</fullName>
        <categories>Levels</categories>
        <language>en_US</language>
        <protected>true</protected>
        <shortDescription>error if the Level Minimum is &gt; than Level Maximum</shortDescription>
        <value>The Minimum Amount must be less than the Maximum Amount on level {0}.</value>
    </labels>
    <labels>
        <fullName>lvlErrorMinOverlap</fullName>
        <categories>Levels</categories>
        <language>en_US</language>
        <protected>true</protected>
        <shortDescription>error when we detect the minimum amount overlaps another level</shortDescription>
        <value>The Minimum Amount to Maximum Amount range on Level {0} overlaps with the Minimum Amount to Maximum Amount range on Level {1}</value>
    </labels>
    <labels>
        <fullName>lvlErrorNoMinMax</fullName>
        <categories>Levels</categories>
        <language>en_US</language>
        <protected>true</protected>
        <shortDescription>error if both min and max are empty on a level</shortDescription>
        <value>The {0} level must have either a Minimum Amount or a Maximum Amount.</value>
    </labels>
    <labels>
        <fullName>mtchBtnSearch</fullName>
        <categories>Find Matched Gifts</categories>
        <language>en_US</language>
        <protected>false</protected>
        <shortDescription>mtchBtnSearch</shortDescription>
        <value>Search</value>
    </labels>
    <labels>
        <fullName>mtchCloseDateEnd</fullName>
        <categories>Find Matched Gifts</categories>
        <language>en_US</language>
        <protected>false</protected>
        <shortDescription>mtchCloseDateEnd</shortDescription>
        <value>Close Date End</value>
    </labels>
    <labels>
        <fullName>mtchCloseDateStart</fullName>
        <categories>Find Matched Gifts</categories>
        <language>en_US</language>
        <protected>false</protected>
        <shortDescription>mtchCloseDateStart</shortDescription>
        <value>Close Date Start</value>
    </labels>
    <labels>
        <fullName>mtchFindMatchedGiftsSectionHeader</fullName>
        <categories>Find Matched Gifts</categories>
        <language>en_US</language>
        <protected>false</protected>
        <shortDescription>mtchFindMatchedGiftsSectionHeader</shortDescription>
        <value>Find Matched Gifts</value>
    </labels>
    <labels>
        <fullName>mtchFindMoreGifts</fullName>
        <categories>Find Matched Gifts</categories>
        <language>en_US</language>
        <protected>false</protected>
        <shortDescription>mtchFindMoreGifts</shortDescription>
        <value>Find More Gifts</value>
    </labels>
    <labels>
        <fullName>mtchFindMoreGiftsInfo</fullName>
        <categories>Find Matched Gifts</categories>
        <language>en_US</language>
        <protected>false</protected>
        <shortDescription>mtchFindMoreGiftsInfo</shortDescription>
        <value>Enter your search criteria and click Search.</value>
    </labels>
    <labels>
        <fullName>mtchItems</fullName>
        <categories>Find Matching Gifts, Manage Soft Credits</categories>
        <language>en_US</language>
        <protected>false</protected>
        <shortDescription>mtchItems</shortDescription>
        <value>{0} items</value>
    </labels>
    <labels>
        <fullName>mtchSearchCriteriaEmpty</fullName>
        <categories>Find Matching Gifts</categories>
        <language>en_US</language>
        <protected>false</protected>
        <shortDescription>mtchSearchCriteriaEmpty</shortDescription>
        <value>Please enter a value for at least one of the search criteria fields.</value>
    </labels>
    <labels>
        <fullName>mtchSelectCbxTitle</fullName>
        <categories>Find Matched Gifts</categories>
        <language>en_US</language>
        <protected>false</protected>
        <shortDescription>mtchSelectCbxTitle</shortDescription>
        <value>Select</value>
    </labels>
    <labels>
        <fullName>mtchTotalMatchingGift</fullName>
        <categories>Find Matched Gifts</categories>
        <language>en_US</language>
        <protected>false</protected>
        <shortDescription>mtchTotalMatchingGift</shortDescription>
        <value>Total Matching Gift</value>
    </labels>
    <labels>
        <fullName>mtchTotalSelected</fullName>
        <categories>Find Matched Gifts</categories>
        <language>en_US</language>
        <protected>false</protected>
        <shortDescription>mtchTotalSelected</shortDescription>
        <value>Total Selected</value>
    </labels>
    <labels>
        <fullName>mtchTotalUnaccounted</fullName>
        <categories>Find Matched Gifts</categories>
        <language>en_US</language>
        <protected>false</protected>
        <shortDescription>mtchTotalUnaccounted</shortDescription>
        <value>Total Unaccounted</value>
    </labels>
    <labels>
        <fullName>oppInstallmentsOf</fullName>
        <categories>OppNaming</categories>
        <language>en_US</language>
        <protected>false</protected>
        <shortDescription>oppInstallmentsOf</shortDescription>
        <value>of</value>
    </labels>
    <labels>
        <fullName>oppNamingBoth</fullName>
        <categories>OppNaming</categories>
        <language>en_US</language>
        <protected>false</protected>
        <shortDescription>oppNamingBoth</shortDescription>
        <value>Both</value>
    </labels>
    <labels>
        <fullName>oppNamingIndividual</fullName>
        <categories>OppNaming</categories>
        <language>en_US</language>
        <protected>false</protected>
        <shortDescription>oppNamingIndividual</shortDescription>
        <value>Contact Donations</value>
    </labels>
    <labels>
        <fullName>oppNamingOrganizational</fullName>
        <categories>OppNaming</categories>
        <language>en_US</language>
        <protected>false</protected>
        <shortDescription>oppNamingOrganizational</shortDescription>
        <value>Organization Donations</value>
    </labels>
    <labels>
        <fullName>pmtModifyCurrency</fullName>
        <categories>Payment, Error</categories>
        <language>en_US</language>
        <protected>true</protected>
        <shortDescription>pmtModifyCurrency</shortDescription>
        <value>You can't modify Payment currencies directly. Update the parent Opportunity's currency, and NPSP will automatically update the currency of all related Payment records.</value>
    </labels>
    <labels>
        <fullName>pmtPaidPaymentDateRequired</fullName>
        <categories>Payment, Accounting Data Consistency</categories>
        <language>en_US</language>
        <protected>true</protected>
        <shortDescription>pmtPaidPaymentDateRequired</shortDescription>
        <value>A paid Payment must have a Payment Date.</value>
    </labels>
    <labels>
        <fullName>pmtUnpaidPaymentScheduledDateRequired</fullName>
        <categories>Payment, Accounting Data Consistency</categories>
        <language>en_US</language>
        <protected>true</protected>
        <shortDescription>pmtUnpaidPaymentScheduledDateRequired</shortDescription>
        <value>An unpaid Payment must have a Scheduled Date.</value>
    </labels>
    <labels>
        <fullName>pmtWriteOffPaidPayment</fullName>
        <categories>Payment, Error</categories>
        <language>en_US</language>
        <protected>true</protected>
        <shortDescription>pmtWriteOffPaidPayment</shortDescription>
        <value>A Payment can't be both paid and written off. You must deselect one or both checkboxes.</value>
    </labels>
    <labels>
        <fullName>pmtWizardBtnCalcPayments</fullName>
        <categories>Payment Wizard</categories>
        <language>en_US</language>
        <protected>false</protected>
        <shortDescription>pmtWizardBtnCalcPayments</shortDescription>
        <value>Calculate Payments</value>
    </labels>
    <labels>
        <fullName>pmtWizardBtnCreatePayments</fullName>
        <categories>Payment Wizard</categories>
        <language>en_US</language>
        <protected>false</protected>
        <shortDescription>pmtWizardBtnCreatePayments</shortDescription>
        <value>Create Payments</value>
    </labels>
    <labels>
        <fullName>pmtWizardBtnRemovePaidPayments</fullName>
        <categories>Payment Wizard</categories>
        <language>en_US</language>
        <protected>false</protected>
        <shortDescription>pmtWizardBtnRemovePaidPayments</shortDescription>
        <value>Remove Paid and Written Off Payments</value>
    </labels>
    <labels>
        <fullName>pmtWizardClosedLost</fullName>
        <categories>Payment Wizard</categories>
        <language>en_US</language>
        <protected>false</protected>
        <shortDescription>pmtWizardClosedLost</shortDescription>
        <value>NOTE: This Opportunity is marked Closed/Lost. To create Payments, first edit the Opportunity record and change the stage to an open or Closed/Won stage.</value>
    </labels>
    <labels>
        <fullName>pmtWizardCreateSchedule</fullName>
        <categories>Payment Wizard</categories>
        <language>en_US</language>
        <protected>false</protected>
        <shortDescription>pmtWizardCreateSchedule</shortDescription>
        <value>Create a Payment Schedule</value>
    </labels>
    <labels>
        <fullName>pmtWizardFirstPaymentDate</fullName>
        <categories>Payment Wizard</categories>
        <language>en_US</language>
        <protected>false</protected>
        <shortDescription>pmtWizardFirstPaymentDate</shortDescription>
        <value>Date of First Payment</value>
    </labels>
    <labels>
        <fullName>pmtWizardInterval</fullName>
        <categories>Payment Wizard</categories>
        <language>en_US</language>
        <protected>false</protected>
        <shortDescription>pmtWizardInterval</shortDescription>
        <value>Interval</value>
    </labels>
    <labels>
        <fullName>pmtWizardIntervalNumber</fullName>
        <categories>Payment Wizard</categories>
        <language>en_US</language>
        <protected>true</protected>
        <shortDescription>pmtWizardIntervalNumber</shortDescription>
        <value>Number</value>
    </labels>
    <labels>
        <fullName>pmtWizardIntervalPeriod</fullName>
        <categories>Payment Wizard</categories>
        <language>en_US</language>
        <protected>true</protected>
        <shortDescription>pmtWizardIntervalPeriod</shortDescription>
        <value>Period</value>
    </labels>
    <labels>
        <fullName>pmtWizardMonth</fullName>
        <categories>Payment Wizard</categories>
        <language>en_US</language>
        <protected>true</protected>
        <shortDescription>pmtWizardMonth</shortDescription>
        <value>Month</value>
    </labels>
    <labels>
        <fullName>pmtWizardMsgNoOppFound</fullName>
        <categories>Payment Wizard</categories>
        <language>en_US</language>
        <protected>false</protected>
        <shortDescription>pmtWizardMsgNoOppFound</shortDescription>
        <value>No opportunity found.</value>
    </labels>
    <labels>
        <fullName>pmtWizardInvalidRecords</fullName>
        <categories>Payment Wizard</categories>
        <language>en_US</language>
        <protected>true</protected>
        <shortDescription>pmtWizardInvalidRecords</shortDescription>
        <value>NOTE: This Opportunity has payment record(s) that are both Paid and Written Off. You must deselect one or both checkboxes.</value>
    </labels>
    <labels>
        <fullName>pmtWizardScheduleInvalidRecords</fullName>
        <categories>Payment Wizard</categories>
        <language>en_US</language>
        <protected>true</protected>
        <shortDescription>pmtWizardScheduleInvalidRecords</shortDescription>
        <value>One or more existing Payment records are both paid and written off. To create a new Payment schedule, you must first deselect one or both checkboxes for these Payments.</value>
    </labels>
    <labels>
        <fullName>pmtWizardScheduleNoAmount</fullName>
        <categories>Payment Wizard</categories>
        <language>en_US</language>
        <protected>true</protected>
        <shortDescription>pmtWizardNoAmount</shortDescription>
        <value>NOTE: This Opportunity has no Amount. You must enter an Amount before you can schedule Payments.</value>
    </labels>
    <labels>
        <fullName>pmtWizardWriteOffNoAmount</fullName>
        <categories>Payment Wizard</categories>
        <language>en_US</language>
        <protected>true</protected>
        <shortDescription>pmtWizardNoAmount</shortDescription>
        <value>NOTE: This Opportunity has no Amount. You must enter an Amount before you can write off Payments.</value>
    </labels>
    <labels>
        <fullName>pmtWizardWriteOffInvalidRecords</fullName>
        <categories>Payment Wizard</categories>
        <language>en_US</language>
        <protected>true</protected>
        <shortDescription>pmtWizardWriteOffInvalidRecords</shortDescription>
        <value>One or more existing Payment records are both paid and written off. To write off Payments, you must first deselect one or both checkboxes for these Payments.</value>
    </labels>
    <labels>
        <fullName>pmtWizardNoUnpaidAmount</fullName>
        <categories>Payment Wizard</categories>
        <language>en_US</language>
        <protected>false</protected>
        <shortDescription>pmtWizardNoUnpaidAmount</shortDescription>
        <value>All Payments for this Opportunity are either paid or written off. To create a new Payment schedule, click Delete Paid and Written Off Payments.</value>
    </labels>
    <labels>
        <fullName>pmtWizardNoWriteoffAmount</fullName>
        <categories>Payment Wizard</categories>
        <language>en_US</language>
        <protected>false</protected>
        <shortDescription>pmtWizardNoWriteoffAmount</shortDescription>
        <value>All Payments for this Opportunity are either paid or written off. If you need to make changes to the Payment records, edit them directly.</value>
    </labels>
    <labels>
        <fullName>pmtWizardNumberOfPayments</fullName>
        <categories>Payment Wizard</categories>
        <language>en_US</language>
        <protected>false</protected>
        <shortDescription>pmtWizardNumberOfPayments</shortDescription>
        <value># of Payments</value>
    </labels>
    <labels>
        <fullName>pmtWizardPaymentNumber</fullName>
        <categories>Payment Wizard</categories>
        <language>en_US</language>
        <protected>false</protected>
        <shortDescription>pmtWizardPaymentNumber</shortDescription>
        <value>Payment Number</value>
    </labels>
    <labels>
        <fullName>pmtWizardPaymentsDisabled</fullName>
        <categories>Payment Wizard</categories>
        <language>en_US</language>
        <protected>false</protected>
        <shortDescription>pmtWizardPaymentsDisabled</shortDescription>
        <value>You do not have NPSP Payments Enabled. To use the Payment Scheduling Wizard, please enable Payments on the NPSP Settings page under Donations | Payments.</value>
    </labels>
    <labels>
        <fullName>pmtWizardPaymentsDisabledTitle</fullName>
        <categories>Payment Wizard</categories>
        <language>en_US</language>
        <protected>false</protected>
        <shortDescription>pmtWizardPaymentsDisabledTitle</shortDescription>
        <value>NPSP Payments Not Enabled</value>
    </labels>
    <labels>
        <fullName>pmtWizardPaymentsNoAccessMessage</fullName>
        <categories>Payment Wizard</categories>
        <language>en_US</language>
        <protected>true</protected>
        <shortDescription>Message displayed when the user has no permission to manage payments</shortDescription>
        <value>You do not have permissions to manage Payments.</value>
    </labels>
    <labels>
        <fullName>pmtWizardSectionTitle</fullName>
        <categories>Payment Wizard</categories>
        <language>en_US</language>
        <protected>false</protected>
        <shortDescription>pmtWizardSectionTitle</shortDescription>
        <value>Current Opportunity Info</value>
    </labels>
    <labels>
        <fullName>pmtWizardSectionWriteoff</fullName>
        <categories>Payment Wizard</categories>
        <language>en_US</language>
        <protected>false</protected>
        <shortDescription>pmtWizardSectionWriteoff</shortDescription>
        <value>Write Off Remaining Balance</value>
    </labels>
    <labels>
        <fullName>pmtWizardSectionWriteoffPayments</fullName>
        <categories>Payment Wizard</categories>
        <language>en_US</language>
        <protected>false</protected>
        <shortDescription>pmtWizardSectionWriteoffPayments</shortDescription>
        <value>Write Off Payments</value>
    </labels>
    <labels>
        <fullName>pmtWizardSubtitle</fullName>
        <categories>Payment Wizard</categories>
        <language>en_US</language>
        <protected>false</protected>
        <shortDescription>pmtWizardSubtitle</shortDescription>
        <value>Create one or more Payments for this Opportunity</value>
    </labels>
    <labels>
        <fullName>pmtWizardToBeCreated</fullName>
        <categories>Payment Wizard</categories>
        <language>en_US</language>
        <protected>false</protected>
        <shortDescription>pmtWizardToBeCreated</shortDescription>
        <value>Payments to be Created</value>
    </labels>
    <labels>
        <fullName>pmtWizardWarning</fullName>
        <categories>Payment Wizard</categories>
        <language>en_US</language>
        <protected>false</protected>
        <shortDescription>pmtWizardWarning</shortDescription>
        <value>Warning</value>
    </labels>
    <labels>
        <fullName>pmtWizardWeek</fullName>
        <categories>Payment Wizard</categories>
        <language>en_US</language>
        <protected>true</protected>
        <shortDescription>pmtWizardWeek</shortDescription>
        <value>Week</value>
    </labels>
    <labels>
        <fullName>pmtWizardWriteoffDate</fullName>
        <categories>Payment Wizard</categories>
        <language>en_US</language>
        <protected>false</protected>
        <shortDescription>pmtWizardWriteoffDate</shortDescription>
        <value>Which date would you like to use?</value>
    </labels>
    <labels>
        <fullName>pmtWizardWriteoffMessage</fullName>
        <categories>Payment Wizard</categories>
        <language>en_US</language>
        <protected>false</protected>
        <shortDescription>pmtWizardWriteoffMessage</shortDescription>
        <value>You are preparing to write off {0} Payment(s) totaling {1}</value>
    </labels>
    <labels>
        <fullName>pmtWizardWriteoffNoAccessMessage</fullName>
        <categories>Payment Wizard</categories>
        <language>en_US</language>
        <protected>true</protected>
        <shortDescription>Message displayed when the user has no permission to apply the Write Off</shortDescription>
        <value>You do not have permissions to Write Off Payments.</value>
    </labels>
    <labels>
        <fullName>pmtWizardYear</fullName>
        <categories>Payment Wizard</categories>
        <language>en_US</language>
        <protected>true</protected>
        <shortDescription>pmtWizardYear</shortDescription>
        <value>Year</value>
    </labels>
    <labels>
        <fullName>pmtWrittenOffPaymentDateRequired</fullName>
        <categories>Payment, Accounting Data Consistency</categories>
        <language>en_US</language>
        <protected>true</protected>
        <shortDescription>pmtWrittenOffPaymentDateRequired</shortDescription>
        <value>A written off Payment must have a Payment Date.</value>
    </labels>
    <labels>
        <fullName>pscDeleteRow</fullName>
        <categories>Manage Soft Credits</categories>
        <language>en_US</language>
        <protected>true</protected>
        <shortDescription>pscDeleteRow</shortDescription>
        <value>Delete Row</value>
    </labels>
    <labels>
        <fullName>pscManageSoftCreditsAdd</fullName>
        <categories>Manage Soft Credits</categories>
        <language>en_US</language>
        <protected>false</protected>
        <shortDescription>pscManageSoftCreditsAdd</shortDescription>
        <value>Add another soft credit</value>
    </labels>
    <labels>
        <fullName>pscManageSoftCreditsAmount</fullName>
        <categories>Manage Soft Credits</categories>
        <language>en_US</language>
        <protected>false</protected>
        <shortDescription>pscManageSoftCreditsAmount</shortDescription>
        <value>Amount</value>
    </labels>
    <labels>
        <fullName>pscManageSoftCreditsAmountMissing</fullName>
        <categories>Manage Soft Credits</categories>
        <language>en_US</language>
        <protected>false</protected>
        <shortDescription>pscManageSoftCreditsAmountMissing</shortDescription>
        <value>Please enter an amount or percent for each soft credit.</value>
    </labels>
    <labels>
        <fullName>pscManageSoftCreditsContactMissing</fullName>
        <categories>Manage Soft Credits</categories>
        <language>en_US</language>
        <protected>false</protected>
        <shortDescription>pscManageSoftCreditsContactMissing</shortDescription>
        <value>You must enter a Contact for each soft credit.</value>
    </labels>
    <labels>
        <fullName>pscManageSoftCreditsAmountOrPercent</fullName>
        <categories>Manage Soft Credits</categories>
        <language>en_US</language>
        <protected>false</protected>
        <shortDescription>pscManageSoftCreditsAmountOrPercent</shortDescription>
        <value>Amount or Percent</value>
    </labels>
    <labels>
        <fullName>pscManageSoftCreditsCantChangeCurrency</fullName>
        <categories>Manage Soft Credits</categories>
        <language>en_US</language>
        <protected>false</protected>
        <shortDescription>pscManageSoftCreditsCantChangeCurrency</shortDescription>
        <value>You can&apos;t modify soft credit currencies directly. Update the parent Opportunity&apos;s currency, and NPSP will automatically update the currency of all related soft credits.</value>
    </labels>
    <labels>
        <fullName>pscManageSoftCreditsPermissionDenied</fullName>
        <categories>Manage Soft Credits, Error</categories>
        <language>en_US</language>
        <protected>true</protected>
        <shortDescription>You do not have permission to manage soft credits</shortDescription>
        <value>You do not have permissions to manage Partial Soft Credits. Please contact your system administrator for more information.</value>
    </labels>
    <labels>
        <fullName>pscManageSoftCreditsFull</fullName>
        <categories>Manage Soft Credits</categories>
        <language>en_US</language>
        <protected>false</protected>
        <shortDescription>pscManageSoftCreditsFull</shortDescription>
        <value>Full</value>
    </labels>
    <labels>
        <fullName>pscManageSoftCreditsInvalidContact</fullName>
        <categories>Manage Soft Credits</categories>
        <language>en_US</language>
        <protected>false</protected>
        <shortDescription>pscManageSoftCreditsInvalidContact</shortDescription>
        <value>{0} is the Primary Contact for this Opportunity. You can't add soft credit to this Contact.</value>
    </labels>
    <labels>
        <fullName>pscManageSoftCreditsNoRoles</fullName>
        <categories>Manage Soft Credits</categories>
        <language>en_US</language>
        <protected>false</protected>
        <shortDescription>pscManageSoftCreditsNoRoles</shortDescription>
        <value>You have no Roles specified as Soft Credit Roles. In NPSP Settings under Donations | Contact Roles, select at least one Role in the Soft Credit Roles setting.</value>
    </labels>
    <labels>
        <fullName>pscManageSoftCreditsOppAmount</fullName>
        <categories>Manage Soft Credits</categories>
        <language>en_US</language>
        <protected>false</protected>
        <shortDescription>pscManageSoftCreditsOppAmount</shortDescription>
        <value>Total Amount</value>
    </labels>
    <labels>
        <fullName>pscManageSoftCreditsPSCAmount</fullName>
        <categories>Manage Soft Credits</categories>
        <language>en_US</language>
        <protected>false</protected>
        <shortDescription>pscManageSoftCreditsPSCAmount</shortDescription>
        <value>Soft Credit Amount</value>
    </labels>
    <labels>
        <fullName>pscManageSoftCreditsPartial</fullName>
        <categories>Manage Soft Credits</categories>
        <language>en_US</language>
        <protected>false</protected>
        <shortDescription>pscManageSoftCreditsPartial</shortDescription>
        <value>Partial</value>
    </labels>
    <labels>
        <fullName>pscManageSoftCreditsPercent</fullName>
        <categories>Manage Soft Credits</categories>
        <language>en_US</language>
        <protected>false</protected>
        <shortDescription>pscManageSoftCreditsPercent</shortDescription>
        <value>Percent</value>
    </labels>
    <labels>
        <fullName>pscManageSoftCreditsPrimaryDonor</fullName>
        <categories>Manage Soft Credits</categories>
        <language>en_US</language>
        <protected>false</protected>
        <shortDescription>pscManageSoftCreditsPrimaryDonor</shortDescription>
        <value>Primary Donor</value>
    </labels>
    <labels>
        <fullName>pscManageSoftCreditsReconcileFail</fullName>
        <categories>Manage Soft Credits</categories>
        <language>en_US</language>
        <protected>false</protected>
        <shortDescription>pscManageSoftCreditsReconcileFail</shortDescription>
        <value>The total Soft Credit Amount can't exceed the Opportunity Amount. Select Allow Soft Credit Amount more than Total Amount to override this restriction.</value>
    </labels>
    <labels>
        <fullName>pscManageSoftCreditsRestrictions</fullName>
        <categories>Manage Soft Creditds</categories>
        <language>en_US</language>
        <protected>false</protected>
        <shortDescription>pscManageSoftCreditsRestrictions</shortDescription>
        <value>Soft Credit Restrictions</value>
    </labels>
    <labels>
        <fullName>pscManageSoftCreditsRoleMissing</fullName>
        <categories>Manage Soft Credits</categories>
        <language>en_US</language>
        <protected>false</protected>
        <shortDescription>pscManageSoftCreditsRoleMissing</shortDescription>
        <value>You must specify a Role Name for all soft credits.</value>
    </labels>
    <labels>
        <fullName>pscManageSoftCreditsTitle</fullName>
        <categories>Manage Soft Credits</categories>
        <language>en_US</language>
        <protected>false</protected>
        <shortDescription>pscManageSoftCreditsTitle</shortDescription>
        <value>Manage Soft Credits</value>
    </labels>
    <labels>
        <fullName>pscManageSoftCreditsType</fullName>
        <categories>Manage Soft Credits</categories>
        <language>en_US</language>
        <protected>false</protected>
        <shortDescription>pscManageSoftCreditsType</shortDescription>
        <value>Type</value>
    </labels>
    <labels>
        <fullName>pscManageSoftCreditsUnaccounted</fullName>
        <categories>Manage Soft Credits</categories>
        <language>en_US</language>
        <protected>false</protected>
        <shortDescription>pscManageSoftCreditsUnaccounted</shortDescription>
        <value>Total Unaccounted</value>
    </labels>
    <labels>
        <fullName>pscManageSoftCreditsValidateTotals</fullName>
        <categories>Manage Soft Credits</categories>
        <language>en_US</language>
        <protected>false</protected>
        <shortDescription>pscManageSoftCreditsValidateTotals</shortDescription>
        <value>Allow Soft Credit Amount more than Total Amount</value>
    </labels>
    <labels>
        <fullName>sendAcknowledgmentFailedStatus</fullName>
        <categories>Send Acknowledgment button</categories>
        <language>en_US</language>
        <protected>false</protected>
        <shortDescription>sendAcknowledgmentFailedStatus</shortDescription>
        <value>Email Acknowledgment Not Sent</value>
    </labels>
    <labels>
        <fullName>sendAcknowledgmentFailureReasons</fullName>
        <categories>Send Acknowledgment Button</categories>
        <language>en_US</language>
        <protected>false</protected>
        <shortDescription>sendAcknowledgmentFailureReasons</shortDescription>
        <value>NPSP did not send acknowledgements for the following records. Acknowledgements can fail if there is no workflow rule (Acknowledgement Status EQUALS &apos;Send Acknowledgement&apos;) activated to send the acknowledgement, or if the records did not meet additional criteria to trigger the workflow rule. For example, if Primary Contact is not set, or if the Primary Contact&apos;s email field is empty or invalid.</value>
    </labels>
    <labels>
        <fullName>sendAcknowledgmentFireStatus</fullName>
        <categories>Send Acknowledgment Button</categories>
        <language>en_US</language>
        <protected>false</protected>
        <shortDescription>sendAcknowledgmentFireStatus</shortDescription>
        <value>Email Acknowledgment Now</value>
    </labels>
    <labels>
        <fullName>sendAcknowledgmentNoneSelected</fullName>
        <categories>Send Acknowledgment button</categories>
        <language>en_US</language>
        <protected>false</protected>
        <shortDescription>sendAcknowledgmentNoneSelected</shortDescription>
        <value>You must select one or more Opportunities before clicking Email Acknowledgments.</value>
    </labels>
    <labels>
        <fullName>sendAcknowledgmentNumberNoEmail</fullName>
        <categories>Send Acknowledgment Button</categories>
        <language>en_US</language>
        <protected>false</protected>
        <shortDescription>sendAcknowledgmentNumberNoEmail</shortDescription>
        <value>NPSP failed to send {0} acknowledgement(s).</value>
    </labels>
    <labels>
        <fullName>sendAcknowledgmentNumberSent</fullName>
        <categories>Send Acknowledgment Button</categories>
        <language>en_US</language>
        <protected>false</protected>
        <shortDescription>sendAcknowledgmentNumberSent</shortDescription>
        <value>{0} acknowledgment(s) sent.</value>
    </labels>
    <labels>
        <fullName>sendAcknowledgmentNumberAlreadySent</fullName>
        <categories>Send Acknowledgment Button</categories>
        <language>en_US</language>
        <protected>true</protected>
        <shortDescription>sendAcknowledgmentNumberAlreadySent</shortDescription>
        <value>{0} acknowledgment(s) already sent.</value>
    </labels>
    <labels>
        <fullName>sendAcknowledgmentPageTitle</fullName>
        <categories>Send Acknowledgment Button</categories>
        <language>en_US</language>
        <protected>false</protected>
        <shortDescription>sendAcknowledgmentPageTitle</shortDescription>
        <value>Email Acknowledgments</value>
    </labels>
    <labels>
        <fullName>sendAcknowledgmentReturnLinkLabel</fullName>
        <categories>Send Acknowledgment Button</categories>
        <language>en_US</language>
        <protected>false</protected>
        <shortDescription>sendAcknowledgmentReturnLinkLabel</shortDescription>
        <value>Return to Opportunity</value>
    </labels>
    <labels>
        <fullName>sendAcknowledgmentSucceeded</fullName>
        <categories>Send Acknowledgment button</categories>
        <language>en_US</language>
        <protected>false</protected>
        <shortDescription>sendAcknowledgmentSucceeded</shortDescription>
        <value>Acknowledged</value>
    </labels>
    <labels>
        <fullName>statusCompleted</fullName>
        <categories>Status</categories>
        <language>en_US</language>
        <protected>false</protected>
        <shortDescription>statusCompleted</shortDescription>
        <value>Completed</value>
    </labels>
    <labels>
        <fullName>statusInProgress</fullName>
        <categories>Status</categories>
        <language>en_US</language>
        <protected>false</protected>
        <shortDescription>statusInProgress</shortDescription>
        <value>In Progress</value>
    </labels>
    <labels>
        <fullName>statusNotStarted</fullName>
        <categories>Status</categories>
        <language>en_US</language>
        <protected>false</protected>
        <shortDescription>statusNotStarted</shortDescription>
        <value>Not Started</value>
    </labels>
    <labels>
        <fullName>stgActive</fullName>
        <categories>Settings</categories>
        <language>en_US</language>
        <protected>true</protected>
        <shortDescription>stgActive</shortDescription>
        <value>Active</value>
    </labels>
    <labels>
        <fullName>stgAdd</fullName>
        <categories>Settings</categories>
        <language>en_US</language>
        <protected>true</protected>
        <shortDescription>To add to a list</shortDescription>
        <value>Add</value>
    </labels>
    <labels>
        <fullName>stgAddrGeneralSettingsIntro</fullName>
        <categories>Settings, address</categories>
        <language>en_US</language>
        <protected>false</protected>
        <shortDescription>stgAddrGeneralSettingsIntro</shortDescription>
        <value>Household and Organization Account Management lets you add multiple Addresses to an Account, specify default Addresses, and specify seasonal Addresses. Address Management is only available in NPSP3 and later with the Household Account model.</value>
    </labels>
    <labels>
        <fullName>stgAddrMustChooseClass</fullName>
        <categories>Settings, address</categories>
        <language>en_US</language>
        <protected>false</protected>
        <shortDescription>stgAddrMustChooseClass</shortDescription>
        <value>You must choose a verification service in order to enable automatic verification.</value>
    </labels>
    <labels>
        <fullName>stgAddrPermissionDenied</fullName>
        <categories>Settings, address</categories>
        <language>en_US</language>
        <protected>true</protected>
        <shortDescription>Permission Denied on Address Verification Panel</shortDescription>
        <value>You do not have permissions to manage Address settings. Please contact your system administrator for more information.</value>
    </labels>
    <labels>
        <fullName>stgAllocationLevel</fullName>
        <categories>Settings</categories>
        <language>en_US</language>
        <protected>true</protected>
        <shortDescription>stgAllocationLevel</shortDescription>
        <value>Allocation Type</value>
    </labels>
    <labels>
        <fullName>stgBDIGoToSetup</fullName>
        <categories>Settings</categories>
        <language>en_US</language>
        <protected>true</protected>
        <shortDescription>stgBDIGoToSetup</shortDescription>
        <value>Configure Advanced Mapping</value>
    </labels>
    <labels>
        <fullName>stgBtnBack</fullName>
        <categories>Settings</categories>
        <language>en_US</language>
        <protected>true</protected>
        <shortDescription>Button to go back to a previous page</shortDescription>
        <value>Back</value>
    </labels>
    <labels>
        <fullName>stgBtnCancel</fullName>
        <categories>Settings, UTIL_PageHeader</categories>
        <language>en_US</language>
        <protected>false</protected>
        <shortDescription>stgBtnCancel</shortDescription>
        <value>Cancel</value>
    </labels>
    <labels>
        <fullName>stgBtnClearErrorLog</fullName>
        <categories>Settings</categories>
        <language>en_US</language>
        <protected>false</protected>
        <shortDescription>stgBtnClearErrorLog</shortDescription>
        <value>Clear Error Log</value>
    </labels>
    <labels>
        <fullName>stgBtnClone</fullName>
        <categories>Settings</categories>
        <language>en_US</language>
        <protected>true</protected>
        <shortDescription>stgBtnClone</shortDescription>
        <value>Clone</value>
    </labels>
    <labels>
        <fullName>stgBtnCreateAutoRel</fullName>
        <categories>Settings</categories>
        <language>en_US</language>
        <protected>false</protected>
        <shortDescription>stgBtnCreateAutoRel</shortDescription>
        <value>Create Automatic Relationship</value>
    </labels>
    <labels>
        <fullName>stgBtnCreateMapping</fullName>
        <categories>Settings</categories>
        <language>en_US</language>
        <protected>false</protected>
        <shortDescription>stgBtnCreateMapping</shortDescription>
        <value>Create Custom Mapping</value>
    </labels>
    <labels>
        <fullName>stgBtnCreateRDPeriod</fullName>
        <categories>Settings</categories>
        <language>en_US</language>
        <protected>false</protected>
        <shortDescription>stgBtnCreateRDPeriod</shortDescription>
        <value>Create Custom Installment Period</value>
    </labels>
    <labels>
        <fullName>stgBtnCreateRelReciprocal</fullName>
        <categories>Settings</categories>
        <language>en_US</language>
        <protected>false</protected>
        <shortDescription>stgBtnCreateRelReciprocal</shortDescription>
        <value>Create Reciprocal Relationship</value>
    </labels>
    <labels>
        <fullName>stgBtnCreateTH</fullName>
        <categories>Settings</categories>
        <language>en_US</language>
        <protected>false</protected>
        <shortDescription>stgBtnCreateTH</shortDescription>
        <value>Create Trigger Handler</value>
    </labels>
    <labels>
        <fullName>stgBtnCreateUDR</fullName>
        <categories>Settings</categories>
        <language>en_US</language>
        <protected>false</protected>
        <shortDescription>stgBtnCreateUDR</shortDescription>
        <value>Create Rollup</value>
    </labels>
    <labels>
        <fullName>stgBtnEdit</fullName>
        <categories>Settings</categories>
        <language>en_US</language>
        <protected>false</protected>
        <shortDescription>stgBtnEdit</shortDescription>
        <value>Edit</value>
    </labels>
    <labels>
        <fullName>stgBtnHHAutoName</fullName>
        <categories>Settings</categories>
        <language>en_US</language>
        <protected>false</protected>
        <shortDescription>stgBtnHHAutoName</shortDescription>
        <value>Refresh All Household Names</value>
    </labels>
    <labels>
        <fullName>stgBtnNew</fullName>
        <categories>Settings</categories>
        <language>en_US</language>
        <protected>false</protected>
        <shortDescription>stgBtnNew</shortDescription>
        <value>New</value>
    </labels>
    <labels>
        <fullName>stgBtnNewAutoRel</fullName>
        <categories>Settings</categories>
        <language>en_US</language>
        <protected>false</protected>
        <shortDescription>stgBtnNewAutoRel</shortDescription>
        <value>New Automatic Relationship</value>
    </labels>
    <labels>
        <fullName>stgBtnNewONS</fullName>
        <categories>Settings</categories>
        <language>en_US</language>
        <protected>false</protected>
        <shortDescription>stgBtnNewONS</shortDescription>
        <value>New Opportunity Name</value>
    </labels>
    <labels>
        <fullName>stgBtnNewPaymentMap</fullName>
        <categories>Settings</categories>
        <language>en_US</language>
        <protected>false</protected>
        <shortDescription>stgBtnNewPaymentMap</shortDescription>
        <value>New Payment Field Mapping</value>
    </labels>
    <labels>
        <fullName>stgBtnNewRDFieldMap</fullName>
        <categories>Settings</categories>
        <language>en_US</language>
        <protected>false</protected>
        <shortDescription>stgBtnNewRDFieldMap</shortDescription>
        <value>New Custom Field Mapping</value>
    </labels>
    <labels>
        <fullName>stgBtnNewRDPeriod</fullName>
        <categories>Settings</categories>
        <language>en_US</language>
        <protected>false</protected>
        <shortDescription>stgBtnNewRDPeriod</shortDescription>
        <value>New Custom Installment Period</value>
    </labels>
    <labels>
        <fullName>stgBtnNewRelReciprocal</fullName>
        <categories>Settings</categories>
        <language>en_US</language>
        <protected>false</protected>
        <shortDescription>stgBtnNewRelReciprocal</shortDescription>
        <value>New Reciprocal Relationship</value>
    </labels>
    <labels>
        <fullName>stgBtnNewTH</fullName>
        <categories>Settings</categories>
        <language>en_US</language>
        <protected>false</protected>
        <shortDescription>stgBtnNewTH</shortDescription>
        <value>New Trigger Handler</value>
    </labels>
    <labels>
        <fullName>stgBtnNewUDR</fullName>
        <categories>Settings</categories>
        <language>en_US</language>
        <protected>false</protected>
        <shortDescription>stgBtnNewUDR</shortDescription>
        <value>New User Defined Rollup</value>
    </labels>
    <labels>
        <fullName>stgBtnRDCreateNewMap</fullName>
        <categories>Settings</categories>
        <language>en_US</language>
        <protected>false</protected>
        <shortDescription>stgBtnRDCreateNewMap</shortDescription>
        <value>Create Custom Field Mapping</value>
    </labels>
    <labels>
        <fullName>stgBtnRefreshOpportunityNames</fullName>
        <categories>Settings</categories>
        <language>en_US</language>
        <protected>false</protected>
        <shortDescription>stgBtnRefreshOpportunityNames</shortDescription>
        <value>Refresh All Opportunity Names</value>
    </labels>
    <labels>
        <fullName>stgBtnRefreshPrimaryContacts</fullName>
        <categories>Settings</categories>
        <language>en_US</language>
        <protected>false</protected>
        <shortDescription>stgBtnRefreshPrimaryContacts</shortDescription>
        <value>Refresh All Opportunity Primary Contacts</value>
    </labels>
    <labels>
        <fullName>stgBtnRunBatch</fullName>
        <categories>Settings</categories>
        <language>en_US</language>
        <protected>false</protected>
        <shortDescription>stgBtnRunBatch</shortDescription>
        <value>Run Batch</value>
    </labels>
    <labels>
        <fullName>stgBtnSave</fullName>
        <categories>Settings, UTIL_PageHeader</categories>
        <language>en_US</language>
        <protected>false</protected>
        <shortDescription>stgBtnSave</shortDescription>
        <value>Save</value>
    </labels>
    <labels>
        <fullName>stgCheckboxTrue</fullName>
        <categories>Settings</categories>
        <language>en_US</language>
        <protected>true</protected>
        <shortDescription>For alternative text when a boolean is selected.</shortDescription>
        <value>Selected</value>
    </labels>
    <labels>
        <fullName>stgCheckboxFalse</fullName>
        <categories>Settings</categories>
        <language>en_US</language>
        <protected>true</protected>
        <shortDescription>For alternative text when a boolean is not selected.</shortDescription>
        <value>Not Selected</value>
    </labels>
    <labels>
        <fullName>stgClearErrors</fullName>
        <language>en_US</language>
        <protected>true</protected>
        <shortDescription>Error shown when errors must be removed before something else can occur.</shortDescription>
        <value>Clear errors before proceeding.</value>
    </labels>
    <labels>
        <fullName>stgCountOf</fullName>
        <categories>Settings</categories>
        <language>en_US</language>
        <protected>false</protected>
        <shortDescription>stgCountOf</shortDescription>
        <value>Count of</value>
    </labels>
    <labels>
        <fullName>stgCreatedBy</fullName>
        <categories>Settings</categories>
        <language>en_US</language>
        <protected>false</protected>
        <shortDescription>stgCreatedBy</shortDescription>
        <value>Created By</value>
    </labels>
    <labels>
        <fullName>stgCRLPHouseholdAccountError</fullName>
        <categories>Settings</categories>
        <language>en_US</language>
        <protected>true</protected>
        <shortDescription>stgCRLPHouseholdAccountError</shortDescription>
        <value>You must be using the Household Account Model in order to use Customizable Rollups.</value>
    </labels>
    <labels>
        <fullName>stgCRLPInfoOnUDRBody</fullName>
        <categories>Settings</categories>
        <language>en_US</language>
        <protected>true</protected>
        <shortDescription>stgCRLPInfoOnUDRBody</shortDescription>
        <value>Customizable Rollups offer all the functionality of User Defined Rollups and so much more:&lt;br/&gt;
            &lt;br/&gt;
            ● Roll up Payments in addition to Opportunities&lt;br/&gt;
            ● Use filters to easily exclude certain records or data&lt;br/&gt;
            ● Roll up data for more than 2 years back&lt;br/&gt;
            &lt;br/&gt;
            Go to NPSP Settings | Donations | Customizable Rollups to enable Customizable Rollups and get started using them!
        </value>
    </labels>
    <labels>
        <fullName>stgCRLPInfoOnUDRHeading</fullName>
        <categories>Settings</categories>
        <language>en_US</language>
        <protected>true</protected>
        <shortDescription>stgCRLPInfoOnUDRHeading</shortDescription>
        <value>Why not try Customizable Rollups instead?</value>
    </labels>
    <labels>
        <fullName>stgCRLPNonAdminError</fullName>
        <categories>Settings</categories>
        <language>en_US</language>
        <protected>true</protected>
        <shortDescription>stgCRLPNonAdminError</shortDescription>
        <value>Only System Administrators can enable or disable Customizable Rollups.</value>
    </labels>
    <labels>
        <fullName>stgCRLPGoToSetup</fullName>
        <categories>Settings</categories>
        <language>en_US</language>
        <protected>true</protected>
        <shortDescription>stgCRLPGoToSetup</shortDescription>
        <value>Configure Customizable Rollups</value>
    </labels>
    <labels>
        <fullName>stgCRLPReset</fullName>
        <categories>Settings</categories>
        <language>en_US</language>
        <protected>true</protected>
        <shortDescription>stgCRLPReset</shortDescription>
        <value>Reset Customizable Rollups</value>
    </labels>
    <labels>
        <fullName>stgDefaultValue</fullName>
        <categories>Settings</categories>
        <language>en_US</language>
        <protected>false</protected>
        <shortDescription>stgDefaultValue</shortDescription>
        <value>Default Value</value>
    </labels>
    <labels>
        <fullName>stgDIFMNonAdminError</fullName>
        <categories>Settings</categories>
        <language>en_US</language>
        <protected>true</protected>
        <shortDescription>stgDIFMNonAdminError</shortDescription>
        <value>Only System Administrators can enable or disable Data Import Advanced Mapping.</value>
    </labels>
    <labels>
        <fullName>stgDocumentation</fullName>
        <categories>Settings</categories>
        <language>en_US</language>
        <protected>false</protected>
        <shortDescription>stgDocumentation</shortDescription>
        <value>Documentation</value>
    </labels>
    <labels>
        <fullName>stgDeploymentCustomMetadataMappingEnabled</fullName>
        <categories>Settings</categories>
        <language>en_US</language>
        <protected>true</protected>
<<<<<<< HEAD
        <shortDescription>stgDeploymentInProgress</shortDescription>
        <value>Advanced Mapping is enabled.</value>
=======
        <shortDescription>stgDeploymentCustomMetadataMappingEnabled</shortDescription>
        <value>Custom Metadata mapping is enabled.</value>
>>>>>>> 0e6b848e
    </labels>
    <labels>
        <fullName>stgDeploymentHasInvalidHelpTextMappings</fullName>
        <categories>Settings</categories>
        <language>en_US</language>
        <protected>true</protected>
        <shortDescription>stgDeploymentHasInvalidHelpTextMappings</shortDescription>
        <value>Advanced Mapping is enabled, but we found some invalid Help Text mappings that couldn't migrate. &lt;b&gt;Take a screenshot of the table below, it will not be displayed again after you leave this page.&lt;/b&gt;</value>
    </labels>
    <labels>
        <fullName>stgDeploymentHelpTextMappingEnabled</fullName>
        <categories>Settings</categories>
        <language>en_US</language>
        <protected>true</protected>
        <shortDescription>stgDeploymentHelpTextMappingEnabled</shortDescription>
        <value>Help Text mapping is enabled.</value>
    </labels>
    <labels>
        <fullName>stgDeploymentInProgress</fullName>
        <categories>Settings</categories>
        <language>en_US</language>
        <protected>true</protected>
        <shortDescription>stgDeploymentInProgress</shortDescription>
        <value>Deployment in progress. You can leave this page. The page will reload when deployment is finished.</value>
    </labels>
    <labels>
        <fullName>stgDeploymentTimedOut</fullName>
        <categories>Settings</categories>
        <language>en_US</language>
        <protected>true</protected>
        <shortDescription>stgDeploymentInProgress</shortDescription>
        <value>Page timed out.</value>
    </labels>
    <labels>
        <fullName>stgDeploymentTryAgain</fullName>
        <categories>Settings</categories>
        <language>en_US</language>
        <protected>true</protected>
        <shortDescription>stgDeploymentTryAgain</shortDescription>
        <value>You can try again immediately.</value>
    </labels>
    <labels>
        <fullName>stgDontAutoScheduleHelpText</fullName>
        <categories>Settings</categories>
        <language>en_US</language>
        <protected>false</protected>
        <shortDescription>stgDontAutoScheduleHelpText</shortDescription>
        <value>NPSP has a number of Scheduled Jobs that calculate rollups, update Recurring Donations and Seasonal Addresses, and perform error handling.
&lt;br/&gt;
&lt;br/&gt;
When Don't Auto Schedule Default NPSP Jobs is not selected, whenever you load the NPSP Settings page, NPSP checks that all the default NPSP Jobs are scheduled. If they're not scheduled, NPSP reschedules them. NPSP will reschedule only missing NPSP Jobs; it will not overwrite Jobs that have been updated.
&lt;br/&gt;
&lt;br/&gt;
To view these Jobs, search for Scheduled Jobs in Salesforce Setup.
&lt;br/&gt;
&lt;br/&gt;
Selecting Don't Auto Schedule Default NPSP Jobs tells NPSP not to check for or reschedule the default Jobs.</value>
    </labels>
    <labels>
        <fullName>stgErrorINaming</fullName>
        <categories>Settings</categories>
        <language>en_US</language>
        <protected>false</protected>
        <shortDescription>stgErrorINaming</shortDescription>
        <value>The Apex class you selected in the Implementing Class field does not implement the HH_INaming interface. Select a different Apex class, or use the default NPSP class HH_NameSpec.</value>
    </labels>
    <labels>
        <fullName>stgErrorInvalidClass</fullName>
        <categories>Settings</categories>
        <language>en_US</language>
        <protected>false</protected>
        <shortDescription>stgErrorInvalidClass</shortDescription>
        <value>Invalid Implementing Class.</value>
    </labels>
    <labels>
        <fullName>stgErrorInvalidNameFormat</fullName>
        <categories>Settings</categories>
        <language>en_US</language>
        <protected>false</protected>
        <shortDescription>stgErrorInvalidNameFormat</shortDescription>
        <value>Error in {0}: {1}</value>
    </labels>
    <labels>
        <fullName>stgHHNameRefreshTitle</fullName>
        <categories>Settings</categories>
        <language>en_US</language>
        <protected>false</protected>
        <shortDescription>stgHHNameRefreshTitle</shortDescription>
        <value>Refresh Household Names</value>
    </labels>
    <labels>
        <fullName>stgHelpAccountModel</fullName>
        <categories>Settings</categories>
        <language>en_US</language>
        <protected>false</protected>
        <shortDescription>stgHelpAccountModel</shortDescription>
        <value>The Account model used by the Nonprofit Success Pack. This option controls what happens when you create a Contact with a blank Account field value. WARNING: You should not use the Account Model record type you select as the default Account record type for any Profile. Doing so can cause various data issues.</value>
    </labels>
    <labels>
        <fullName>stgHelpAdvancedMapping1</fullName>
        <categories>Settings</categories>
        <language>en_US</language>
        <protected>false</protected>
        <shortDescription>stgHelpAdvancedMapping1</shortDescription>
        <value>When you enable Advanced Mapping, we convert your existing Help Text field mappings to Advanced Mapping. Once enabled, you'll edit mappings and create new ones on this page.</value>
    </labels>
    <labels>
        <fullName>stgHelpAdvancedMapping2</fullName>
        <categories>Settings</categories>
        <language>en_US</language>
        <protected>false</protected>
        <shortDescription>stgHelpAdvancedMapping2</shortDescription>
        <value>You can disable Advanced Mapping and go back to Help Text mapping, but any changes you make with Advanced Mapping will be lost.</value>
    </labels>
    <labels>
        <fullName>stgHelpAdvancedMapping3</fullName>
        <categories>Settings</categories>
        <language>en_US</language>
        <protected>false</protected>
        <shortDescription>stgHelpAdvancedMapping3</shortDescription>
        <value>Find complete Advanced Mapping setup documentation &lt;a href=&quot;https://powerofus.force.com/NPSP_Advanced_Mapping&quot; target=&quot;_blank&quot;&gt;here&lt;/a&gt;.</value>
    </labels>
    <labels>
        <fullName>stgHelpAdvancedMapping4</fullName>
        <categories>Settings</categories>
        <language>en_US</language>
        <protected>false</protected>
        <shortDescription>stgHelpAdvancedMapping4</shortDescription>
        <value>
<<<<<<< HEAD
            &lt;b&gt;This message will no longer be displayed if you leave this page!&lt;/b&gt; We couldn't convert some of your existing Help Text mappings because they are invalid. Read more about &lt;a href=&quot;https://powerofus.force.com/NPSP_Help_Text_Mapping&quot; target=&quot;_blank&quot;&gt;common Help Text mapping issues&lt;/a&gt;. &lt;b&gt;Please take a screenshot of this page or copy the information in the table below to track updates you need to make to these mappings.&lt;/b&gt;
=======
            We couldn't convert some of your existing Help Text mappings because they were invalid. Read more about &lt;a href=&quot;https://powerofus.force.com/NPSP_Help_Text_Mapping&quot; target=&quot;_blank&quot;&gt;common Help Text mapping issues&lt;/a&gt;. &lt;b&gt;Please take a screenshot of this page or copy the information in the table below to track updates you need to make to these mappings.&lt;/b&gt;
>>>>>>> 0e6b848e
            &lt;br/&gt;
            &lt;br/&gt;
            To correct these mappings you may want to disable Advanced Mapping; correct the invalid Help Text mappings; and enable Advanced Mapping again. Alternatively, you add these mappings when you configure Advanced Mapping on the next screen, but these additional mappings will revert to the original invalid Help Text if you disable Advanced Mapping.
        </value>
    </labels>
    <labels>
        <fullName>stgHelpAdvancedMappingInvalidHelpText</fullName>
        <categories>Settings</categories>
        <language>en_US</language>
        <protected>false</protected>
        <shortDescription>stgHelpAdvancedMappingInvalidHelpText</shortDescription>
        <value>Invalid Help Text Mappings</value>
    </labels>
    <labels>
        <fullName>stgHelpAdvancedMappingTableHeader1</fullName>
        <categories>Settings</categories>
        <language>en_US</language>
        <protected>false</protected>
        <shortDescription>stgHelpAdvancedMappingTableHeader1</shortDescription>
        <value>NPSP Data Import Field</value>
    </labels>
    <labels>
        <fullName>stgHelpAdvancedMappingTableHeader2</fullName>
        <categories>Settings</categories>
        <language>en_US</language>
        <protected>false</protected>
        <shortDescription>stgHelpAdvancedMappingTableHeader2</shortDescription>
        <value>Current Help Text Value</value>
    </labels>
    <labels>
        <fullName>stgHelpAlloFiscalYearRollups</fullName>
        <categories>Allocation, Settings</categories>
        <language>en_US</language>
        <protected>false</protected>
        <shortDescription>stgHelpAlloFiscalYearRollups</shortDescription>
        <value>When selected, this option enables fiscal year settings, rather than calendar year settings, for Allocation rollup totals. To set Fiscal Year information, go to Setup and search for Fiscal Year. NOTE: Nonprofit Success Pack does not support custom fiscal year settings.</value>
    </labels>
    <labels>
        <fullName>stgHelpAlloNDayValue</fullName>
        <categories>Allocation, Settings</categories>
        <language>en_US</language>
        <protected>false</protected>
        <shortDescription>stgHelpAlloNDayValue</shortDescription>
        <value>Sets the value for 'N day' rollups, where 'N' is the number of days from today into the past. This value defaults to roll up GAU Allocations over the past 365 days.</value>
    </labels>
    <labels>
        <fullName>stgHelpAllocationLevel</fullName>
        <categories>Settings</categories>
        <language>en_US</language>
        <protected>true</protected>
        <shortDescription>stgHelpAllocationLevel</shortDescription>
        <value>An allocation is the specific amount of a gift that goes to a designated General Accounting Unit (GAU). This setting determines whether funds are allocated based on the Amount on the Opportunity or the Amount on the Payment.&lt;br/&gt;&lt;br/&gt;

&lt;b&gt;WARNING:&lt;/b&gt; Choosing to use Payment Allocations changes the way Opportunity Allocations work in your org. It's important that you understand these changes and the additional requirements that exist before enabling them.&lt;br/&gt;&lt;br/&gt;

If you enable and start using Payment Allocations and then disable them, you will need to manually reconcile your data and update Opportunity Allocation records to reflect the information previously assigned in Payment Allocations. Review the Payment Allocations documentation to better understand the potential impact.&lt;br/&gt;&lt;br/&gt;

When you enable Payment Allocations, existing rollups remain the same. We do not modify rollups or create new Custom Rollups. You can create new rollups based only on Payments, if you want to.</value>
    </labels>
    <labels>
        <fullName>stgHelpAutoAffil</fullName>
        <categories>Settings</categories>
        <language>en_US</language>
        <protected>false</protected>
        <shortDescription>stgHelpAutoAffil</shortDescription>
        <value>When selected, this option tells Salesforce to create or update Affiliations for Contacts connected to Organization Accounts whenever the Contact's Account field or Primary Affiliation field changes. Organizations Accounts include all Record Types except those defined as Household or One-to-One Account Record Types.</value>
    </labels>
    <labels>
        <fullName>stgHelpAutoRelCampaignRT</fullName>
        <categories>Settings</categories>
        <language>en_US</language>
        <protected>false</protected>
        <shortDescription>stgHelpAutoRelCampaignRT</shortDescription>
        <value>Select the Campaign Type(s) you'd like this Automatic Relationship to be created for.</value>
    </labels>
    <labels>
        <fullName>stgHelpAutoRelField</fullName>
        <categories>Settings</categories>
        <language>en_US</language>
        <protected>false</protected>
        <shortDescription>stgHelpAutoRelField</shortDescription>
        <value>The field that triggers the auto-creation of the Relationship.</value>
    </labels>
    <labels>
        <fullName>stgHelpAutoRelObject</fullName>
        <categories>Settings</categories>
        <language>en_US</language>
        <protected>false</protected>
        <shortDescription>stgHelpAutoRelObject</shortDescription>
        <value>The Salesforce object associated with this auto-created Relationship..</value>
    </labels>
    <labels>
        <fullName>stgHelpAutoRelType</fullName>
        <categories>Settings</categories>
        <language>en_US</language>
        <protected>false</protected>
        <shortDescription>stgHelpAutoRelType</shortDescription>
        <value>The Relationship Type that you want to create between the base Contact or Campaign Member, and the corresponding Contact or Campaign Member. The corresponding Contact or Campaign Member will receive a Reciprocal Relationship value, if one is available.</value>
    </labels>
    <labels>
        <fullName>stgHelpBDEAllowBlankOppNames</fullName>
        <categories>Settings</categories>
        <language>en_US</language>
        <protected>false</protected>
        <shortDescription>stgHelpBDEAllowBlankOppNames</shortDescription>
        <value>If selected, Batch Data Entry will not name Opportunities, even if you leave the Name field blank on the Batch Data Entry page.</value>
    </labels>
    <labels>
        <fullName>stgHelpBDEOppNaming</fullName>
        <categories>Settings</categories>
        <language>en_US</language>
        <protected>false</protected>
        <shortDescription>stgHelpBDEOppNaming</shortDescription>
        <value>When selected, NPSP uses the default naming convention for batch-entered Opportunities, regardless of the value you enter in the Name field of the batch entry screen. NOTE: This setting has no effect if custom Opportunity Names are configured.</value>
    </labels>
    <labels>
        <fullName>stgHelpBatchAlloRollup</fullName>
        <categories>Allocation, Settings</categories>
        <language>en_US</language>
        <protected>false</protected>
        <shortDescription>stgHelpBatchAlloRollup</shortDescription>
        <value>This utility calculates rollup totals for all Closed Opportunities with Allocations and updates the relevant General Accounting Unit (GAU) records.
This process may take some time, but you can safely close this page and the process will continue in the background.</value>
    </labels>
    <labels>
        <fullName>stgHelpBatchCreateDefault</fullName>
        <categories>Allocation, Settings</categories>
        <language>en_US</language>
        <protected>false</protected>
        <shortDescription>stgHelpBatchCreateDefault</shortDescription>
        <value>Clicking this button starts a batch process that creates default allocations for all existing opportunities, except opportunities excluded in the Allocations Rollup Settings. Default allocations must be enabled and a default General Accounting Unit selected to run this tool.</value>
    </labels>
    <labels>
        <fullName>stgHelpBatchOppRollup</fullName>
        <categories>Settings</categories>
        <language>en_US</language>
        <protected>false</protected>
        <shortDescription>stgHelpBatchOppRollup</shortDescription>
        <value>This utility calculates rollup totals for all Closed Opportunities and updates the relevant Contacts, Households, and Accounts.
This process may take some time, but you can safely close this page and the process will continue in the background.</value>
    </labels>
    <labels>
        <fullName>stgHelpBtnHHNaming</fullName>
        <categories>Settings</categories>
        <language>en_US</language>
        <protected>false</protected>
        <shortDescription>stgHelpBtnHHNaming</shortDescription>
        <value>&lt;b&gt;WARNING:&lt;/b&gt; Clicking this button will activate Automatic Household Naming, and populate your existing Household Names, Formal Greetings, and Informal Greetings with new names, according to the formats you&apos;ve chosen. Every single Household Account (or Household object) in your Salesforce organization will be renamed (except those Households that do not have automatic naming enabled.)&lt;br/&gt;&lt;br/&gt;

&lt;b&gt;This is an irreversible process.&lt;/b&gt; While you can deactivate Automatic Household Naming at any time, all newly populated names will remain. &lt;br/&gt;&lt;br/&gt;

Before starting this process, we recommend disabling the following when they affect Households:
&lt;br/&gt;
&lt;br/&gt;
● Custom Validation Rules&lt;br/&gt;
● Workflow Rules&lt;br/&gt;
● Process Builder&lt;br/&gt;
● Visual Workflows&lt;br/&gt;
● Custom Triggers&lt;br/&gt;

&lt;br/&gt;
Once the process is 100% complete, you can safely leave or refresh this page.</value>
    </labels>
    <labels>
        <fullName>stgHelpBtnOppNaming</fullName>
        <categories>Settings</categories>
        <language>en_US</language>
        <protected>false</protected>
        <shortDescription>stgHelpBtnOppNaming</shortDescription>
        <value>&lt;b&gt;WARNING:&lt;/b&gt; Clicking this button will activate batch Opportunity renaming, and refresh all Opportunity Names according to the formats you've chosen. Salesforce will rename every Opportunity in your organization except those Opportunities whose Opportunity Name Formats you've specified as &quot;Do Not Rename.&quot;&lt;br/&gt;&lt;br/&gt;

&lt;b&gt;This is an irreversible process.&lt;/b&gt;
Before starting this process, we recommend that you back up your data. We also recommend disabling the following when they affect Opportunities:
&lt;br/&gt;
&lt;br/&gt;
● Custom Validation Rules&lt;br/&gt;
● Workflow Rules&lt;br/&gt;
● Process Builder&lt;br/&gt;
● Visual Workflows&lt;br/&gt;
● Custom Triggers&lt;br/&gt;&lt;br/&gt;
Once the process is 100% complete, you can safely leave or refresh this page.</value>
    </labels>
    <labels>
        <fullName>stgHelpChatterGroup</fullName>
        <categories>Settings</categories>
        <language>en_US</language>
        <protected>false</protected>
        <shortDescription>stgHelpChatterGroup</shortDescription>
        <value>Chatter group where error notifications will be posted.</value>
    </labels>
    <labels>
        <fullName>stgHelpCiceroAddrVerification</fullName>
        <categories>Address Verification Settings page</categories>
        <language>en_US</language>
        <protected>true</protected>
        <shortDescription>stgHelpCiceroAddrVerification</shortDescription>
        <value>Make sure you enter your Cicero API Key in the Auth Token settings field. You will find your API Key on your Cicero My Profile page at cicero.azavea.com</value>
    </labels>
    <labels>
        <fullName>stgHelpContactRTExcluded</fullName>
        <categories>Settings</categories>
        <language>en_US</language>
        <protected>false</protected>
        <shortDescription>stgHelpContactRTExcluded</shortDescription>
        <value>The Contact Record Types you want to exclude from automatic Household Member Contact Role creation. For example, you might want to create a &quot;child&quot; record type for children Contacts in the Household, and enter it here. Salesforce would then exclude those Contacts from receiving the Household Member Contact Role when the Opportunity is created.</value>
    </labels>
    <labels>
        <fullName>stgHelpCreateMissingPayments</fullName>
        <categories>Settings</categories>
        <language>en_US</language>
        <protected>false</protected>
        <shortDescription>stgHelpCreateMissingPayments</shortDescription>
        <value>&lt;b&gt;WARNING:&lt;/b&gt; Clicking this button will activate batch Payment creation. NPSP will create a Payment for each Opportunity without Payments that:
&lt;br/&gt;
&lt;br/&gt;
● has an amount greater than zero&lt;br/&gt;
● is not marked Do Not Automatically Create Payment&lt;br/&gt;
● is not excluded in the Donations | Payments settings&lt;br/&gt;
&lt;br/&gt;

&lt;b&gt;This is an irreversible process.&lt;/b&gt;
Before starting this process, we recommend disabling the following when they affect Payments:
&lt;br/&gt;
&lt;br/&gt;
● Custom Validation Rules&lt;br/&gt;
● Workflow Rules&lt;br/&gt;
● Process Builder&lt;br/&gt;
● Visual Workflows&lt;br/&gt;
● Custom Triggers&lt;br/&gt;

&lt;br/&gt;
Once the process is 100% complete, you can safely leave or refresh this page.</value>
    </labels>
    <labels>
        <fullName>stgHelpCustomizableRollupsEnable1</fullName>
        <categories>Settings</categories>
        <language>en_US</language>
        <protected>true</protected>
        <shortDescription>stgHelpCustomizableRollupsEnable1</shortDescription>
        <value>
            You can find complete Customizable Rollups documentation &lt;a href=&quot;https://powerofus.force.com/NPSP_Customizable_Rollups_Overview&quot; target=&quot;_blank&quot;&gt;here&lt;/a&gt;.
        </value>
    </labels>
    <labels>
        <fullName>stgHelpCustomizableRollupsEnable2</fullName>
        <categories>Settings</categories>
        <language>en_US</language>
        <protected>true</protected>
        <shortDescription>stgHelpCustomizableRollupsEnable2</shortDescription>
        <value>
            When you enable Customizable Rollups for the first time, we will automatically convert your existing rollups and the 87 out-of-box NPSP rollups into Customizable Rollups. For complete details, see &lt;a href=&quot;https://powerofus.force.com/NPSP_Customizable_Rollups_Considerations&quot; target=&quot;_blank&quot;&gt;this doc&lt;/a&gt;.
            &lt;br/&gt;&lt;br/&gt;
            You can disable and go back to legacy rollups, but any new rollups or rollup/filter changes made in Customizable Rollups won't be applied to your legacy rollup settings.
        </value>
    </labels>
    <labels>
        <fullName>stgHelpCustomizableRollupsEnable3</fullName>
        <categories>Settings</categories>
        <language>en_US</language>
        <protected>true</protected>
        <shortDescription>stgHelpCustomizableRollupsEnable</shortDescription>
        <value>
            Removes any new rollups, filter groups, and filter rules you created while using Customizable Rollups AND resets all NPSP legacy rollups back to their default behavior.
        </value>
    </labels>
    <labels>
        <fullName>stgHelpDefaultAllocationsEnabled</fullName>
        <categories>Allocation, Settings</categories>
        <language>en_US</language>
        <protected>false</protected>
        <shortDescription>stgHelpDefaultAllocationsEnabled</shortDescription>
        <value>When selected, NPSP automatically creates GAU Allocation records allocated to the General Accounting Unit specified in the Default General Accounting Unit field below. This feature enables better reporting on the Default General Accounting Unit, but uses more data storage.</value>
    </labels>
    <labels>
        <fullName>stgHelpDefaultGAU</fullName>
        <categories>Settings</categories>
        <language>en_US</language>
        <protected>false</protected>
        <shortDescription>stgHelpDefaultGAU</shortDescription>
        <value>When Default Allocations Enabled is selected, NPSP creates a GAU Allocation for all new Opportunities not excluded in GAU Allocations Rollup Settings, and assigns them to this General Accounting Unit. NOTE: This doesn't include existing unallocated Opportunities. You can allocate them to the default General Accounting Unit in NPSP Settings under Bulk Data Processes | Batch Create Default Allocations.</value>
    </labels>
    <labels>
        <fullName>stgHelpDisableHHAccountAddr</fullName>
        <categories>Settings</categories>
        <language>en_US</language>
        <protected>false</protected>
        <shortDescription>stgHelpDisableHHAccountAddr</shortDescription>
        <value>Disables Address management for Household Accounts when selected.</value>
    </labels>
    <labels>
        <fullName>stgHelpEnableSoftCreditRollups</fullName>
        <categories>Settings</categories>
        <language>en_US</language>
        <protected>false</protected>
        <shortDescription>stgHelpEnableSoftCreditRollups</shortDescription>
        <value>When selected, rolls up Closed/Won Opportunity totals to Contact records based on assigned Opportunity Contact Roles. Soft credit rollups only happen in nightly batches, but you can run them manually from the Rollup Donations Batch settings.</value>
    </labels>
    <labels>
        <fullName>stgHelpErrorLog</fullName>
        <categories>Settings</categories>
        <language>en_US</language>
        <protected>false</protected>
        <shortDescription>stgHelpErrorLog</shortDescription>
        <value>The Error Log shows a detailed list of errors for debugging purposes. Errors are logged only if Error Handling and the Store Errors options are enabled in System Tools | Error Notifications.</value>
    </labels>
    <labels>
        <fullName>stgHelpErrorNotifyOn</fullName>
        <categories>Settings</categories>
        <language>en_US</language>
        <protected>false</protected>
        <shortDescription>stgHelpErrorNotifyOn</shortDescription>
        <value>When selected, NPSP will display notifications for certain types of errrors.</value>
    </labels>
    <labels>
        <fullName>stgHelpErrorNotifyTo</fullName>
        <categories>Settings</categories>
        <language>en_US</language>
        <protected>false</protected>
        <shortDescription>stgHelpErrorNotifyTo</shortDescription>
        <value>Select the type of user to send notifications to.</value>
    </labels>
    <labels>
        <fullName>stgHelpExampleHHNames</fullName>
        <categories>NPSP Settings</categories>
        <language>en_US</language>
        <protected>true</protected>
        <shortDescription>displayed in the Example household names box</shortDescription>
        <value>&lt;b&gt;NOTE:&lt;/b&gt; The above preview examples cannot preview information for fields other than First Name, Last Name, or Salutation. (For example, if you&apos;ve created a custom field for nickname that you want to use in the Informal Greeting, that custom field would not show up here.) Fields other than First Name, Last Name, and Salutation don&apos;t show up in the greetings fields of the Manage Household page either, but when you save Contact information from the Manage Household page, your Household naming conventions will appear correctly.</value>
    </labels>
    <labels>
        <fullName>stgHelpFGFormat</fullName>
        <categories>Settings</categories>
        <language>en_US</language>
        <protected>false</protected>
        <shortDescription>stgHelpFGFormat</shortDescription>
        <value>The format Salesforce uses for the Formal Greeting.</value>
    </labels>
    <labels>
        <fullName>stgHelpFiscalYearRollups</fullName>
        <categories>Settings</categories>
        <language>en_US</language>
        <protected>false</protected>
        <shortDescription>stgHelpFiscalYearRollups</shortDescription>
        <value>When checked, this option enables fiscal year settings, rather than calendar year settings, for Opportunity rollup totals. To set fiscal year information, go to Setup | Company Profile | Fiscal Year. NOTE: The Nonprofit Success Pack does not support custom fiscal year settings.</value>
    </labels>
    <labels>
        <fullName>stgHelpHHAccountRTID</fullName>
        <categories>Settings</categories>
        <language>en_US</language>
        <protected>false</protected>
        <shortDescription>stgHelpHHAccountRTID</shortDescription>
        <value>The Account record type you want to use for new Accounts if you&apos;ve selected the Household Account model above. You can select the default Household Account record type, or your own record type. If you select --None--, then Salesforce will use the default Account record type for the user who&apos;s creating the new Contact (and associated Account).</value>
    </labels>
    <labels>
        <fullName>stgHelpHHExcludedRT</fullName>
        <categories>Settings</categories>
        <language>en_US</language>
        <protected>false</protected>
        <shortDescription>stgHelpHHExcludedRT</shortDescription>
        <value>Specifies which Contact record types Salesforce will exclude from Household object creation. (Applies to One-to-One or Individual Account Models only.)</value>
    </labels>
    <labels>
        <fullName>stgHelpHHMailingListReport</fullName>
        <categories>Settings</categories>
        <language>en_US</language>
        <protected>false</protected>
        <shortDescription>stgHelpHHMailingListReport</shortDescription>
        <value>The Household Mailing List Report deduplicates a Campaign that contains multiple Contacts from the same household in order to help prevent sending multiples of the same mailing to the same address. NPSP includes a report you can select called "NPSP Campaign Household Mailing List V2". If that report has been renamed or deleted, select a report that uses the Campaigns with Contacts report type, with filters for Member Status does not contain "Duplicate", and Campaign Id = blank.</value>
    </labels>
    <labels>
        <fullName>stgHelpHHNameFormat</fullName>
        <categories>Settings</categories>
        <language>en_US</language>
        <protected>false</protected>
        <shortDescription>stgHelpHHNameFormat</shortDescription>
        <value>The format Salesforce uses for the Household Name.</value>
    </labels>
    <labels>
        <fullName>stgHelpHHNaming</fullName>
        <categories>Settings</categories>
        <language>en_US</language>
        <protected>false</protected>
        <shortDescription>stgHelpHHNaming</shortDescription>
        <value>If selected, Salesforce automatically creates a name for the Household Account (or Household object), based on the name of the Contacts in the Household. Salesforce also automatically generates formal and informal greetings.</value>
    </labels>
    <labels>
        <fullName>stgHelpHHOCROn</fullName>
        <categories>Settings</categories>
        <language>en_US</language>
        <protected>false</protected>
        <shortDescription>stgHelpHHOCROn</shortDescription>
        <value>When selected, NPSP automatically creates Contact Roles on Individual gifts for Household members of the Opportunity's Primary Contact.</value>
    </labels>
    <labels>
        <fullName>stgHelpHHObjectOverview</fullName>
        <categories>Settings</categories>
        <language>en_US</language>
        <protected>false</protected>
        <shortDescription>stgHelpHHObjectOverview</shortDescription>
        <value>To learn more about the recommended Household Account model, see the &lt;a href=&quot;https://powerofus.force.com/NPSP_Account_Model&quot; target=&quot;_blank&quot;&gt;NPSP Documentation&lt;/a&gt;.</value>
    </labels>
    <labels>
        <fullName>stgHelpHHRules</fullName>
        <categories>Settings</categories>
        <language>en_US</language>
        <protected>false</protected>
        <shortDescription>stgHelpHHRules</shortDescription>
        <value>Specifies for which Contacts Salesforce will automatically create separate Household objects. (Applies to One-to-One or Individual Account Models only.)</value>
    </labels>
    <labels>
        <fullName>stgHelpHealthCheck</fullName>
        <categories>Settings</categories>
        <language>en_US</language>
        <protected>false</protected>
        <shortDescription>stgHelpHealthCheck</shortDescription>
        <value>Use &lt;a href=&quot;#&quot; onclick=&quot;ShowPanel(&apos;idPanelHealthCheck&apos;);return false;&quot;&gt;Health Check&lt;/a&gt; to verify your NPSP configuration!</value>
    </labels>
    <labels>
        <fullName>stgHelpIGFormat</fullName>
        <categories>Settings</categories>
        <language>en_US</language>
        <protected>false</protected>
        <shortDescription>stgHelpIGFormat</shortDescription>
        <value>The format Salesforce uses for the Informal Greeting.</value>
    </labels>
    <labels>
        <fullName>stgHelpINamingClass</fullName>
        <categories>Settings</categories>
        <language>en_US</language>
        <protected>false</protected>
        <shortDescription>stgHelpINamingClass</shortDescription>
        <value>The Apex Class that implements the HH_INaming interface for Household naming.</value>
    </labels>
    <labels>
        <fullName>stgHelpLeadConvert</fullName>
        <categories>Settings</categories>
        <language>en_US</language>
        <protected>false</protected>
        <shortDescription>stgHelpLeadConvert</shortDescription>
        <value>Specifies the default behavior for Opportunity creation when you convert a Lead to a Contact. If left unselected, Salesforce will NOT automatically create an Opportunity when you convert Leads to Contacts. For more information, see the &lt;a href=&quot;https://powerofus.force.com/NPSP_Leads&quot; target=&quot;_blank&quot;&gt;NPSP Documentation&lt;/a&gt;.</value>
    </labels>
    <labels>
        <fullName>stgHelpLvlAssignBatch</fullName>
        <categories>NPSP Settings</categories>
        <language>en_US</language>
        <protected>true</protected>
        <shortDescription>help text displayed on the Level Assignment Batch page</shortDescription>
        <value>This utility calculates Level Assignments for all Salesforce objects (typically Accounts and Contacts, but also any custom objects) that have Levels assigned to them. This process may take some time, but you can safely close this page and the process will continue in the background.
&lt;br/&gt;&lt;br/&gt;

&lt;b&gt;IMPORTANT:&lt;/b&gt; Since Salesforce is often evaluating Levels against updated fields from other bulk data processes, you may want to run those processes first.</value>
    </labels>
    <labels>
        <fullName>stgHelpMatchedDonorRole</fullName>
        <categories>Settings</categories>
        <language>en_US</language>
        <protected>false</protected>
        <shortDescription>stgHelpMatchedDonorRole</shortDescription>
        <value>The Contact Role you want to use for matched donors. We recommend using &quot;Matched Donor.&quot;</value>
    </labels>
    <labels>
        <fullName>stgHelpMaxPayments</fullName>
        <categories>Settings</categories>
        <language>en_US</language>
        <protected>true</protected>
        <shortDescription>stgHelpMaxPayments</shortDescription>
        <value>Sets the maximum number of Payments allowed when scheduling Payments for an Opportunity. If no value is entered, the default is 12.</value>
    </labels>
    <labels>
        <fullName>stgHelpMembershipGracePeriod</fullName>
        <categories>Settings</categories>
        <language>en_US</language>
        <protected>false</protected>
        <shortDescription>stgHelpMembershipGracePeriod</shortDescription>
        <value>After a Membership ends, the length of the grace period (in days) before the Membership Status on the Account moves from Grace Period to Expired. Defaults to 30 days.</value>
    </labels>
    <labels>
        <fullName>stgHelpMembershipRT</fullName>
        <categories>Settings</categories>
        <language>en_US</language>
        <protected>false</protected>
        <shortDescription>stgHelpMembershipRT</shortDescription>
        <value>The Record Type used when creating Opportunities that track Membership Donations. We recommend using Membership. Opportunities with this record type roll up separately from other Opportunity Record Types.</value>
    </labels>
    <labels>
        <fullName>stgHelpNPSPDoc</fullName>
        <categories>Settings</categories>
        <language>en_US</language>
        <protected>false</protected>
        <shortDescription>stgHelpNPSPDoc</shortDescription>
        <value>NPSP Documentation</value>
    </labels>
    <labels>
        <fullName>stgHelpNPSPSettings</fullName>
        <categories>Settings</categories>
        <language>en_US</language>
        <protected>false</protected>
        <shortDescription>stgHelpNPSPSettings</shortDescription>
        <value>Configure the Nonprofit Success Pack to meet your organization&apos;s needs. You can also monitor the health of your Salesforce organization, or run batch processes to update data.</value>
    </labels>
    <labels>
        <fullName>stgHelpNameConnector</fullName>
        <categories>Settings</categories>
        <language>en_US</language>
        <protected>false</protected>
        <shortDescription>stgHelpNameConnector</shortDescription>
        <value>Specifies the name or character (such as &amp;) that Salesforce uses to connect pairs in a name.</value>
    </labels>
    <labels>
        <fullName>stgHelpNameOverrun</fullName>
        <categories>Settings</categories>
        <language>en_US</language>
        <protected>false</protected>
        <shortDescription>stgHelpNameOverrun</shortDescription>
        <value>Specifies the text Salesforce uses to replace longer lists of names.</value>
    </labels>
    <labels>
        <fullName>stgHelpNewRDFieldMap</fullName>
        <categories>Settings</categories>
        <language>en_US</language>
        <protected>false</protected>
        <shortDescription>stgHelpNewRDFieldMap</shortDescription>
        <value>Select the Recurring Donation field you want to map, and the Opportunity field you want to map it to. NPSP will copy the value of the Recurring Donation field you select to your selected Opportunity field on all child Opportunities for the Recurring Donation.
IMPORTANT: Both of these fields must have the same data type.</value>
    </labels>
    <labels>
        <fullName>stgHelpNewUDR</fullName>
        <categories>Settings</categories>
        <language>en_US</language>
        <protected>false</protected>
        <shortDescription>stgHelpNewUDR</shortDescription>
        <value>Select the Opportunity field and corresponding rollup operation, then select the object and field to roll up to.</value>
    </labels>
    <labels>
        <fullName>stgHelpNoUDR</fullName>
        <categories>Settings</categories>
        <language>en_US</language>
        <protected>false</protected>
        <shortDescription>stgHelpNoUDR</shortDescription>
        <value>No User Defined Rollups Have Been Defined</value>
    </labels>
    <labels>
        <fullName>stgHelpOCR</fullName>
        <categories>Settings</categories>
        <language>en_US</language>
        <protected>false</protected>
        <shortDescription>stgHelpOCR</shortDescription>
        <value>Soft Credits, Contact Roles, and Matching Gifts relate to each other in important ways. If you&apos;re not familiar with these concepts and how they interact, you should read through the &lt;a href=&quot;https://powerofus.force.com/NPSP_SCMG&quot; target=&quot;_blank&quot;&gt;NPSP Documentation&lt;/a&gt; before making any adjustments to these settings.</value>
    </labels>
    <labels>
        <fullName>stgHelpOCRDefaultRole</fullName>
        <categories>Settings</categories>
        <language>en_US</language>
        <protected>false</protected>
        <shortDescription>stgHelpOCRDefaultRole</shortDescription>
        <value>The default Contact Role automatically assigned to the Primary Contact when the Opportunity Account is a Household, One-to-One, or Individual Account.</value>
    </labels>
    <labels>
        <fullName>stgHelpOrgOCRDefaultRole</fullName>
        <categories>Settings</categories>
        <language>en_US</language>
        <protected>false</protected>
        <shortDescription>Help text for Contact Role for Organizational Opps</shortDescription>
        <value>The default Contact Role automatically assigned to the Opportunity&apos;s Primary Contact when the Opportunity&apos;s Account is NOT a Household, One-to-One, or Individual Account.</value>
    </labels>
    <labels>
        <fullName>stgHelpOCRRoleForHH</fullName>
        <categories>Settings</categories>
        <language>en_US</language>
        <protected>false</protected>
        <shortDescription>stgHelpOCRRoleForHH</shortDescription>
        <value>The Contact Role you want to use for Household Members.</value>
    </labels>
    <labels>
        <fullName>stgHelpOneToOneRTID</fullName>
        <categories>Settings</categories>
        <language>en_US</language>
        <protected>false</protected>
        <shortDescription>stgHelpOneToOneRTID</shortDescription>
        <value>The Account record type you want to use for new Accounts if you&apos;ve selected the One-to-One Account model above. NPSP does not come with a default record type for One-to-One Accounts, so you should create one (such as &quot;Individual&quot;) before selecting this model. If you select --None--, then Salesforce will use the default Account record type for the user who&apos;s creating the new Contact (and associated One-to-One Account).</value>
    </labels>
    <labels>
        <fullName>stgHelpOppNamingAttribution</fullName>
        <categories>Settings</categories>
        <language>en_US</language>
        <protected>false</protected>
        <shortDescription>stgHelpOppNamingAttribution</shortDescription>
        <value>Specifies whether you want to apply these settings to Contact Donations (i.e. Opportunities associated with Household, 1-to-1, or Individual "Bucket" Accounts), Organization Donations, or both Contact and Organization Donations.</value>
    </labels>
    <labels>
        <fullName>stgHelpOppNamingDateFormat</fullName>
        <categories>Settings</categories>
        <language>en_US</language>
        <protected>false</protected>
        <shortDescription>stgHelpOppNamingDateFormat</shortDescription>
        <value>The date format used for any Date or DateTime fields referenced in the Opportunity Name Format. Choose a format, or choose &quot;other&quot; to create your own custom format following the Java SimpleDateFormat specification.</value>
    </labels>
    <labels>
        <fullName>stgHelpOppNamingFormat</fullName>
        <categories>Settings</categories>
        <language>en_US</language>
        <protected>false</protected>
        <shortDescription>stgHelpOppNamingFormat</shortDescription>
        <value>The Opportunity Name format. Choose &quot;other&quot; to create your own. See the &lt;a href=&quot;https://powerofus.force.com/NPSP_Opp_Names&quot; target=&quot;_blank&quot;&gt;NPSP Documentation&lt;/a&gt; for details.</value>
    </labels>
    <labels>
        <fullName>stgHelpOppNamingRecTypes</fullName>
        <categories>Settings</categories>
        <language>en_US</language>
        <protected>false</protected>
        <shortDescription>stgHelpOppNamingRecTypes</shortDescription>
        <value>The Opportunity record type(s) to which you want to apply this Opportunity Name. Control or Command click to select more than one record type. &quot;--None--&quot; applies the new naming to ALL record types.</value>
    </labels>
    <labels>
        <fullName>stgHelpOppRecTypesNoPayments</fullName>
        <categories>Settings</categories>
        <language>en_US</language>
        <protected>false</protected>
        <shortDescription>stgHelpOppRecTypesNoPayments</shortDescription>
        <value>Salesforce won&apos;t automatically create Payments for the selected Opportunity record types. Control or Command click to select more than one record type.</value>
    </labels>
    <labels>
        <fullName>stgHelpOppTypesNoPayments</fullName>
        <categories>Settings</categories>
        <language>en_US</language>
        <protected>false</protected>
        <shortDescription>stgHelpOppTypesNoPayments</shortDescription>
        <value>Salesforce won&apos;t automatically create Payments for Opportunities that have this value in the Type picklist.</value>
    </labels>
    <labels>
        <fullName>stgHelpOrgAccountAddressMgmt</fullName>
        <categories>Settings</categories>
        <language>en_US</language>
        <protected>false</protected>
        <shortDescription>stgHelpOrgAccountAddressMgmt</shortDescription>
        <value>When selected, enables Address Management for non-Household Accounts such as Organizational Accounts.</value>
    </labels>
    <labels>
        <fullName>stgHelpOverrunCount</fullName>
        <categories>Settings</categories>
        <language>en_US</language>
        <protected>false</protected>
        <shortDescription>stgHelpOverrunCount</shortDescription>
        <value>The number of Contacts Salesforce will explicitly name in Household names and greetings. After this number, Salesforce substitutes the Name Overrun value for names.</value>
    </labels>
    <labels>
        <fullName>stgHelpPaymentMapOppField</fullName>
        <categories>Settings</categories>
        <language>en_US</language>
        <protected>false</protected>
        <shortDescription>stgHelpPaymentMapOppField</shortDescription>
        <value>The Opportunity field to copy from.</value>
    </labels>
    <labels>
        <fullName>stgHelpPaymentMapPaymentField</fullName>
        <categories>Settings</categories>
        <language>en_US</language>
        <protected>false</protected>
        <shortDescription>stgHelpPaymentMapPaymentField</shortDescription>
        <value>The Payment field to copy to.</value>
    </labels>
    <labels>
        <fullName>stgHelpPaymentMapping</fullName>
        <categories>Settings</categories>
        <language>en_US</language>
        <protected>false</protected>
        <shortDescription>stgHelpPaymentMapping</shortDescription>
        <value>Set up a mapping by selecting an Opportunity field, and then selecting the Payment field it maps to. NOTE: Payment mapping requires that you have two fields (one on Opportunity, one on Payment) of a matching data type.</value>
    </labels>
    <labels>
        <fullName>stgHelpPaymentMappings</fullName>
        <categories>Settings</categories>
        <language>en_US</language>
        <protected>false</protected>
        <shortDescription>stgHelpPaymentMappings</shortDescription>
        <value>Map fields so that values from the Opportunity are automatically copied to the Payment. Mapping applies for auto-created Payments or Payments created through the Payment scheduler.</value>
    </labels>
    <labels>
        <fullName>stgHelpPaymentsEnabled</fullName>
        <categories>Settings</categories>
        <language>en_US</language>
        <protected>false</protected>
        <shortDescription>stgHelpPaymentsEnabled</shortDescription>
        <value>If enabled, Salesforce automatically creates Payments for new Opportunities (Donations).</value>
    </labels>
    <labels>
        <fullName>stgHelpPowerOfUsHub</fullName>
        <categories>Settings</categories>
        <language>en_US</language>
        <protected>false</protected>
        <shortDescription>stgHelpPowerOfUsHub</shortDescription>
        <value>Got questions? The Hub has answers! Try the &lt;a href=&quot;https://powerofus.force.com/HUB_NPSP_Group&quot; target=&quot;_blank&quot;&gt;Nonprofit Success Pack&lt;/a&gt; group for questions about NPSP and the &lt;a href=&quot;https://powerofus.force.com/HUB_System_Admin_Group&quot; target=&quot;_blank&quot;&gt;System Administrators&lt;/a&gt; group for questions about Salesforce administration and cofiguration.&lt;br/&gt;&lt;br/&gt;Keep up with the latest NPSP release notes in the &lt;a href=&quot;https://powerofus.force.com/HUB_NPSP_Release_Group&quot; target=&quot;_blank&quot;&gt;NPSP Release Announcements&lt;/a&gt; group.</value>
    </labels>
    <labels>
        <fullName>stgHelpPrimaryContactBatch</fullName>
        <categories>Settings</categories>
        <language>en_US</language>
        <protected>false</protected>
        <shortDescription>stgHelpPrimaryContactBatch</shortDescription>
        <value>&lt;b&gt;WARNING:&lt;/b&gt; Clicking this button will activate a batch Opportunity update to refresh the Primary Contact field. Salesforce will update Opportunity records where the Primary Contact field isn&apos;t the same value as the  Opportunity Contact Role record marked Primary.&lt;br/&gt;&lt;br/&gt;

&lt;b&gt;This is an irreversible process.&lt;/b&gt;
This change updates Opportunity records. Before starting this process, we recommend that you back up your data. We also recommend disabling the following when they affect Opportunities:
&lt;br/&gt;
&lt;br/&gt;
● Custom Validation Rules&lt;br/&gt;
● Workflow Rules&lt;br/&gt;
● Process Builder&lt;br/&gt;
● Visual Workflows&lt;br/&gt;
● Custom Triggers&lt;br/&gt;&lt;br/&gt;
Once the process is 100% complete, you can safely leave or refresh this page.</value>
    </labels>
    <labels>
        <fullName>stgHelpPrimaryContactRoleMergeBatch</fullName>
        <categories>NPSP Settings</categories>
        <language>en_US</language>
        <protected>true</protected>
        <shortDescription>Content of the &quot;Bulk Data Processes - Remove Duplicate Primary OCRs&quot; page</shortDescription>
        <value>&lt;b&gt;WARNING:&lt;/b&gt; Clicking this button will activate a batch that permanently removes any duplicate Primary Opportunity Contact Roles that exist in your org. These records won&apos;t be recoverable in the recycle bin, so be careful to review expected changes in advance.&lt;br/&gt;&lt;br/&gt;

&lt;b&gt;This is an irreversible process.&lt;/b&gt;
This change updates Opportunity Contact Role records. Before starting this process, we recommend that you back up your data. We also recommend disabling the following when they affect Opportunities:
&lt;br/&gt;
&lt;br/&gt;
● Custom Validation Rules&lt;br/&gt;
● Workflow Rules&lt;br/&gt;
● Process Builder&lt;br/&gt;
● Visual Workflows&lt;br/&gt;
● Custom Triggers&lt;br/&gt;&lt;br/&gt;
Once the process is 100% complete, you can safely leave or refresh this page.</value>
    </labels>
    <labels>
        <fullName>stgHelpRDAddCampaign</fullName>
        <categories>Settings</categories>
        <language>en_US</language>
        <protected>false</protected>
        <shortDescription>stgHelpRDAddCampaign</shortDescription>
        <value>When selected, NPSP copies the Campaign you specified on the Recurring Donation record to all of its child Opportunities. If this is not selected, NPSP copies the Campaign to the first child Opportunity only.</value>
    </labels>
    <labels>
        <fullName>stgHelpRDBatch</fullName>
        <categories>Settings</categories>
        <language>en_US</language>
        <protected>false</protected>
        <shortDescription>stgHelpRDBatch</shortDescription>
        <value>This utility runs a batch process for all open-ended Recurring Donations, and based on the number of Opportunity Forecast Months:
&lt;br/&gt;
&lt;br/&gt;
● creates new opportunities&lt;br/&gt;
● updates the number of Installments and Paid Amount&lt;br/&gt;
&lt;br/&gt;
This process may take some time, but you can close this page and the process will continue in the background.</value>
    </labels>
    <labels>
        <fullName>stgHelpRDBatchSize</fullName>
        <categories>Settings</categories>
        <language>en_US</language>
        <protected>true</protected>
        <shortDescription>RD Batch Size Settings Help Text</shortDescription>
        <value>The number of records to process at a time when running the Recurring Donations batch job. The default size is 50. Reduce to a smaller number if the batch job is failing due to system limits.</value>
    </labels>
    <labels>
        <fullName>stgHelpRDDisableScheduling</fullName>
        <categories>Settings</categories>
        <language>en_US</language>
        <protected>false</protected>
        <shortDescription>stgHelpRDDisableScheduling</shortDescription>
        <value>Prevents the scheduling of the nightly update to Recurring Donations.</value>
    </labels>
    <labels>
        <fullName>stgHelpRDFailures</fullName>
        <categories>Settings</categories>
        <language>en_US</language>
        <protected>false</protected>
        <shortDescription>stgHelpRDFailures</shortDescription>
        <value>The number of Recurring Donations that failed to update in the last batch operation.</value>
    </labels>
    <labels>
        <fullName>stgHelpRDFieldMap</fullName>
        <categories>Settings</categories>
        <language>en_US</language>
        <protected>false</protected>
        <shortDescription>stgHelpRDFieldMap</shortDescription>
        <value>This setting lets you map fields from the Recurring Donation record to the Recurring Donation&apos;s child Opportunities.</value>
    </labels>
    <labels>
        <fullName>stgHelpRDFieldMapOppField</fullName>
        <categories>Settings</categories>
        <language>en_US</language>
        <protected>false</protected>
        <shortDescription>stgHelpRDFieldMapOppField</shortDescription>
        <value>no longer used.</value>
    </labels>
    <labels>
        <fullName>stgHelpRDFieldMapRDField</fullName>
        <categories>Settings</categories>
        <language>en_US</language>
        <protected>false</protected>
        <shortDescription>stgHelpRDFieldMapRDField</shortDescription>
        <value>no longer used.</value>
    </labels>
    <labels>
        <fullName>stgHelpRDLastRun</fullName>
        <categories>Settings</categories>
        <language>en_US</language>
        <protected>false</protected>
        <shortDescription>stgHelpRDLastRun</shortDescription>
        <value>The date and time of the last batch update of Recurring Donations.</value>
    </labels>
    <labels>
        <fullName>stgHelpRDMaxDonations</fullName>
        <categories>Settings</categories>
        <language>en_US</language>
        <protected>false</protected>
        <shortDescription>stgHelpRDMaxDonations</shortDescription>
        <value>Restricts the total number of Donations (installments) for Fixed-Length Recurring Donations. The default is 50.</value>
    </labels>
    <labels>
        <fullName>stgHelpRDOpenOppBehavior</fullName>
        <categories>Settings</categories>
        <language>en_US</language>
        <protected>false</protected>
        <shortDescription>stgHelpRDOpenOppBehavior</shortDescription>
        <value>Tells NPSP what to do with any remaining open Opportunities when you mark the status of an Open-Ended Recurring Donation as Closed.</value>
    </labels>
    <labels>
        <fullName>stgHelpRDOppForecastMonths</fullName>
        <categories>Settings</categories>
        <language>en_US</language>
        <protected>false</protected>
        <shortDescription>stgHelpRDOppForecastMonths</shortDescription>
        <value>Number of months' worth of open Opportunities that NPSP maintains on Open-Ended Recurring Donations. NPSP makes sure there are always this many months' worth of Opportunities by creating the appropriate number of new Opportunities every month.</value>
    </labels>
    <labels>
        <fullName>stgHelpRDOppRT</fullName>
        <categories>Settings</categories>
        <language>en_US</language>
        <protected>false</protected>
        <shortDescription>stgHelpRDOppRT</shortDescription>
        <value>The Opportunity record type assigned to the Recurring Donation's child Opportunities.</value>
    </labels>
    <labels>
        <fullName>stgHelpRDPeriodFrequency</fullName>
        <categories>Settings</categories>
        <language>en_US</language>
        <protected>false</protected>
        <shortDescription>stgHelpRDPeriodFrequency</shortDescription>
        <value>The amount of time the Custom Installment Period covers.</value>
    </labels>
    <labels>
        <fullName>stgHelpRDPeriodName</fullName>
        <categories>Settings</categories>
        <language>en_US</language>
        <protected>false</protected>
        <shortDescription>stgHelpRDPeriodName</shortDescription>
        <value>The name of the new Custom Installment Period.</value>
    </labels>
    <labels>
        <fullName>stgHelpRDPeriodType</fullName>
        <categories>Settings</categories>
        <language>en_US</language>
        <protected>false</protected>
        <shortDescription>stgHelpRDPeriodType</shortDescription>
        <value>The unit of time (days, weeks, months, years) for the Custom Installment Period.</value>
    </labels>
    <labels>
        <fullName>stgHelpRDSuccesses</fullName>
        <categories>Settings</categories>
        <language>en_US</language>
        <protected>false</protected>
        <shortDescription>stgHelpRDSuccesses</shortDescription>
        <value>Number of Recurring Donations successfully updated in the last batch run.</value>
    </labels>
    <labels>
        <fullName>stgHelpRecDon</fullName>
        <categories>Settings</categories>
        <language>en_US</language>
        <protected>false</protected>
        <shortDescription>stgHelpRecDon</shortDescription>
        <value>This setting lets you create Custom Installment Periods for Recurring Donations, different from the default Installment Periods (monthly, quarterly, yearly, and so on) that come with NPSP.</value>
    </labels>
    <labels>
        <fullName>stgHelpRelAutoCreatedDup</fullName>
        <categories>Settings</categories>
        <language>en_US</language>
        <protected>false</protected>
        <shortDescription>stgHelpRelAutoCreatedDup</shortDescription>
        <value>NPSP deduplicates auto-created Relationships. Select this option if you want to disable automatic deduplication, and allow multiple Relationships of the same Type to exist between two Contacts.</value>
    </labels>
    <labels>
        <fullName>stgHelpRelFieldSyncToggle</fullName>
        <categories>Settings</categories>
        <language>en_US</language>
        <protected>true</protected>
        <shortDescription>stgHelpRelFieldSyncToggle</shortDescription>
        <value>Select this option to sync custom Relationships fields between the two Contacts in a relationship pair.</value>
    </labels>
    <labels>
        <fullName>stgHelpRelGenderField</fullName>
        <categories>Settings</categories>
        <language>en_US</language>
        <protected>false</protected>
        <shortDescription>stgHelpRelGenderField</shortDescription>
        <value>Custom field that specifies the gender of a Contact. Salesforce uses the value in this field to determine reciprocal relationships.</value>
    </labels>
    <labels>
        <fullName>stgHelpRelReciprocalFemale</fullName>
        <categories>Settings</categories>
        <language>en_US</language>
        <protected>false</protected>
        <shortDescription>stgHelpRelReciprocalFemale</shortDescription>
        <value>The value Salesforce uses if the Contact&apos;s Gender field value is Female, or if the Contact&apos;s Salutation indicates gender.</value>
    </labels>
    <labels>
        <fullName>stgHelpRelReciprocalMale</fullName>
        <categories>Settings</categories>
        <language>en_US</language>
        <protected>false</protected>
        <shortDescription>stgHelpRelReciprocalMale</shortDescription>
        <value>The value Salesforce uses if the Contact&apos;s Gender field value is Male, or if the Contact&apos;s Salutation indicates gender.</value>
    </labels>
    <labels>
        <fullName>stgHelpRelReciprocalMethod</fullName>
        <categories>Settings</categories>
        <language>en_US</language>
        <protected>false</protected>
        <shortDescription>stgHelpRelReciprocalMethod</shortDescription>
        <value>Specifies the method used for generating reciprocal relationships. See the &lt;a href=&quot;https://powerofus.force.com/NPSP_Relationships_Settings&quot; target=&quot;_blank&quot;&gt;NPSP Documentation&lt;/a&gt; for more information.</value>
    </labels>
    <labels>
        <fullName>stgHelpRelReciprocalName</fullName>
        <categories>Settings</categories>
        <language>en_US</language>
        <protected>false</protected>
        <shortDescription>stgHelpRelReciprocalName</shortDescription>
        <value>The name of the Relationship. The name will be an option Users can select in the Type picklist when creating a Relationship between Contacts.</value>
    </labels>
    <labels>
        <fullName>stgHelpRelReciprocalNeutral</fullName>
        <categories>Settings</categories>
        <language>en_US</language>
        <protected>false</protected>
        <shortDescription>stgHelpRelReciprocalNeutral</shortDescription>
        <value>The value Salesforce uses if it cannot determine the Contact&apos;s gender based on Gender field value or Salutation.</value>
    </labels>
    <labels>
        <fullName>stgHelpRelSyncFields</fullName>
        <categories>Settings</categories>
        <language>en_US</language>
        <protected>true</protected>
        <shortDescription>stgHelpRelSyncFields</shortDescription>
        <value>Select the custom Relationship fields you do not want synchronized between the two Contacts in a Relationship pair. Control or command click to select more than one field.</value>
    </labels>
    <labels>
        <fullName>stgHelpRespectDuplicateRuleSettings</fullName>
        <categories>Settings</categories>
        <language>en_US</language>
        <protected>true</protected>
        <shortDescription>Respect the settings on a Duplicate Rule that control allowing duplicates.</shortDescription>
        <value>Respect the settings on a Duplicate Rule that control whether duplicate records are allowed.
To check your existing settings, go to Duplicate Rules under Setup. For any rule, when the Action On Create or Action On Edit fields are set to &quot;Allow,&quot; duplicates will be saved.</value>
    </labels>
    <labels>
        <fullName>stgHelpReviewErrorLog</fullName>
        <categories>Settings</categories>
        <language>en_US</language>
        <protected>false</protected>
        <shortDescription>stgHelpReviewErrorLog</shortDescription>
        <value>Review &lt;a href=&quot;#&quot; onclick=&quot;ShowPanel(&apos;idPanelErrorLog&apos;);return false;&quot;&gt;Error Logs&lt;/a&gt; to see if there are issues.</value>
    </labels>
    <labels>
        <fullName>stgHelpRollupBatchSize</fullName>
        <categories>Settings</categories>
        <language>en_US</language>
        <protected>false</protected>
        <shortDescription>stgHelpRollupBatchSize</shortDescription>
        <value>The number of records processed at a time when calculating donor statistics. The default size is 200. Reduce to a smaller number if the Opportunity Rollups are failing due to system limits.</value>
    </labels>
    <labels>
        <fullName>stgHelpRollupExcludeAccountOppRT</fullName>
        <categories>Settings</categories>
        <language>en_US</language>
        <protected>false</protected>
        <shortDescription>stgHelpRollupExcludeAccountOppRT</shortDescription>
        <value>Opportunities with the selected record types won&apos;t be included in rollups to the Account. Control or Command click to select more than one record type.</value>
    </labels>
    <labels>
        <fullName>stgHelpRollupExcludeAccountOppType</fullName>
        <categories>Settings</categories>
        <language>en_US</language>
        <protected>false</protected>
        <shortDescription>stgHelpRollupExcludeAccountOppType</shortDescription>
        <value>Opportunities that have this value in the Type picklist won&apos;t be included in rollups to the Account.</value>
    </labels>
    <labels>
        <fullName>stgHelpRollupExcludeAlloOppRecType</fullName>
        <categories>Allocation, Settings</categories>
        <language>en_US</language>
        <protected>false</protected>
        <shortDescription>stgHelpRollupExcludeAlloOppRecType</shortDescription>
        <value>GAU Allocations from Opportunities with the selected record types won&apos;t be included when rolling up to the General Accounting Unit record.</value>
    </labels>
    <labels>
        <fullName>stgHelpRollupExcludeAlloOppType</fullName>
        <categories>Allocation, Settings</categories>
        <language>en_US</language>
        <protected>false</protected>
        <shortDescription>stgHelpRollupExcludeAlloOppType</shortDescription>
        <value>GAU Allocations from Opportunities that have this value in the Type picklist won&apos;t be included when rolling up to the General Accounting Unit record.</value>
    </labels>
    <labels>
        <fullName>stgHelpRollupExcludeContactOppRT</fullName>
        <categories>Settings</categories>
        <language>en_US</language>
        <protected>false</protected>
        <shortDescription>stgHelpRollupExcludeContactOppRT</shortDescription>
        <value>Opportunities with the selected record types won&apos;t be included in rollups to the Contact. Control or Command click to select more than one record type.</value>
    </labels>
    <labels>
        <fullName>stgHelpRollupExcludeContactOppType</fullName>
        <categories>Settings</categories>
        <language>en_US</language>
        <protected>false</protected>
        <shortDescription>stgHelpRollupExcludeContactOppType</shortDescription>
        <value>Opportunities that have this value in the Type picklist won&apos;t be included in rollups to the Contact.</value>
    </labels>
    <labels>
        <fullName>stgHelpRollupNDayValue</fullName>
        <categories>Settings</categories>
        <language>en_US</language>
        <protected>false</protected>
        <shortDescription>stgHelpRollupNDayValue</shortDescription>
        <value>Sets the value for &apos;N day&apos; rollups, where &apos;N&apos; is the number of days from today into the past. This value defaults to rollup over the past 365 days.</value>
    </labels>
    <labels>
        <fullName>stgHelpRollupPrimaryContact</fullName>
        <categories>Settings</categories>
        <language>en_US</language>
        <protected>false</protected>
        <shortDescription>stgHelpRollupPrimaryContact</shortDescription>
        <value>When this option is selected, Salesforce will ALWAYS roll up donor data to the Opportunity&apos;s Primary Contact. Note that only the Account on the Opportunity will receive hard credit. So, if the Account Name on the Opportunity is an Organization, that Organization and the Primary Contact will receive hard credit; the Contact&apos;s Household or 1:1 Account will NOT receive hard credit. If left unselected, and the Opportunity&apos;s Account is an Organization, only the Organization will receive credit for the Opportunity.</value>
    </labels>
    <labels>
        <fullName>stgHelpRollupSkewLimit</fullName>
        <categories>Settings</categories>
        <language>en_US</language>
        <protected>false</protected>
        <shortDescription>stgHelpRollupSkewLimit</shortDescription>
        <value>The maximum number of related Opportunities on an Account or Contact allowed in the non-Skew Mode Rollup Batch Jobs. An Account or Contact with more than this number of related Opportunities will always be rolled up using Skew Mode.</value>
    </labels>
    <labels>
        <fullName>stgHelpSalesforceSetup</fullName>
        <categories>Settings</categories>
        <language>en_US</language>
        <protected>false</protected>
        <shortDescription>stgHelpSalesforceSetup</shortDescription>
        <value>Looking to customize page layouts, add fields, or add users?  Try the &lt;a href=&quot;/setup/forcecomHomepage.apexp?setupid=ForceCom&quot; target=&quot;_blank&quot;&gt;Salesforce Setup&lt;/a&gt; pages.</value>
    </labels>
    <labels>
        <fullName>stgHelpSimpleAddrChangeIsUpdate</fullName>
        <categories>NPSP Settings</categories>
        <language>en_US</language>
        <protected>false</protected>
        <shortDescription>stgHelpSimpleAddrChangeIsUpdate</shortDescription>
        <value>A simple address change is a change (such as correcting a typo, or deleting white space) to a single Contact or Account address field. When this option is selected, Salesforce treats these changes as updates to the existing address (i.e., no new Address object is created).</value>
    </labels>
    <labels>
        <fullName>stgHelpSoftCreditRoles</fullName>
        <categories>Settings</categories>
        <language>en_US</language>
        <protected>false</protected>
        <shortDescription>stgHelpSoftCreditRoles</shortDescription>
        <value>Opportunity Contact Roles you want to include in Soft Credit rollups. Control or Command click to select multiple roles.</value>
    </labels>
    <labels>
        <fullName>stgHelpStoreErrorsOn</fullName>
        <categories>Settings</categories>
        <language>en_US</language>
        <protected>false</protected>
        <shortDescription>stgHelpStoreErrorsOn</shortDescription>
        <value>When selected, NPSP will store errors. You can view stored errors in System Tools | Error Log on the NPSP Settings page.</value>
    </labels>
    <labels>
        <fullName>stgHelpTDTM</fullName>
        <categories>Settings</categories>
        <language>en_US</language>
        <protected>false</protected>
        <shortDescription>stgHelpTDTM</shortDescription>
        <value>Trigger Handlers contain the actual business logic that needs to be executed for a particular trigger event.</value>
    </labels>
    <labels>
        <fullName>stgHelpTHActive</fullName>
        <categories>Settings</categories>
        <language>en_US</language>
        <protected>false</protected>
        <shortDescription>stgHelpTHActive</shortDescription>
        <value>Indicates that this Trigger Handler is active and will run when Trigger Action criteria is met.</value>
    </labels>
    <labels>
        <fullName>stgHelpTHAsync</fullName>
        <categories>Settings</categories>
        <language>en_US</language>
        <protected>false</protected>
        <shortDescription>stgHelpTHAsync</shortDescription>
        <value>Indicates that this trigger handler&apos;s After Events should run asynchronously. WARNING: If the specified Apex Class doesn&apos;t support asynchronous processing and you select this checkbox, the class may not work properly.</value>
    </labels>
    <labels>
        <fullName>stgHelpTHClass</fullName>
        <categories>Settings</categories>
        <language>en_US</language>
        <protected>false</protected>
        <shortDescription>stgHelpTHClass</shortDescription>
        <value>The Apex class to run.</value>
    </labels>
    <labels>
        <fullName>stgHelpTHLoadOrder</fullName>
        <categories>Settings</categories>
        <language>en_US</language>
        <protected>false</protected>
        <shortDescription>stgHelpTHLoadOrder</shortDescription>
        <value>Order in which this trigger should be run. If the records that this trigger handler processes have related records, the load order ensures that they&apos;re created or updated in the correct order.</value>
    </labels>
    <labels>
        <fullName>stgHelpTHObject</fullName>
        <categories>Settings</categories>
        <language>en_US</language>
        <protected>false</protected>
        <shortDescription>stgHelpTHObject</shortDescription>
        <value>The object related to this trigger handler.</value>
    </labels>
    <labels>
        <fullName>stgHelpTHTriggerAction</fullName>
        <categories>Settings</categories>
        <language>en_US</language>
        <protected>false</protected>
        <shortDescription>stgHelpTHTriggerAction</shortDescription>
        <value>Actions that fire this trigger. Ctrl and Command click to select more than one action.</value>
    </labels>
    <labels>
        <fullName>stgHelpTriggerHandlers</fullName>
        <categories>Settings</categories>
        <language>en_US</language>
        <protected>false</protected>
        <shortDescription>stgHelpTriggerHandlers</shortDescription>
        <value>These triggers control core functionality in the Nonprofit Success Pack, so please exercise extreme caution when creating or modifying them.</value>
    </labels>
    <labels>
        <fullName>stgHelpTriggerHandlersAsync</fullName>
        <categories>Health Check</categories>
        <language>en_US</language>
        <protected>false</protected>
        <shortDescription>stgHelpTriggerHandlersAsync</shortDescription>
        <value>If you select the Asynchronous After Events option for a Trigger Handler, it can have unintended consequences. You should test the Trigger Handler thoroughly in a sandbox environment before deploying it to production.</value>
    </labels>
    <labels>
        <fullName>stgHelpUDROperation</fullName>
        <categories>Settings</categories>
        <language>en_US</language>
        <protected>false</protected>
        <shortDescription>stgHelpUDROperation</shortDescription>
        <value>Determines how the field should roll up. Only operations that are valid for the selected Opportunity field are listed.</value>
    </labels>
    <labels>
        <fullName>stgHelpUDROppField</fullName>
        <categories>Settings</categories>
        <language>en_US</language>
        <protected>false</protected>
        <shortDescription>stgHelpUDROppField</shortDescription>
        <value>The Opportunity field to roll up.</value>
    </labels>
    <labels>
        <fullName>stgHelpUDRTargetObject</fullName>
        <categories>Settings</categories>
        <language>en_US</language>
        <protected>false</protected>
        <shortDescription>stgHelpUDRTargetObject</shortDescription>
        <value>The object on which the rollup information will appear.</value>
    </labels>
    <labels>
        <fullName>stgHelpUseDatedConvRates</fullName>
        <categories>Settings</categories>
        <language>en_US</language>
        <protected>false</protected>
        <shortDescription>stgHelpUseDatedConvRates</shortDescription>
        <value>When checked, Dated Exchange Rates are used for currency conversion. If unchecked, the standard exchange rate is used even if Advanced Currency Management is enabled.</value>
    </labels>
    <labels>
        <fullName>stgInstallScriptError</fullName>
        <language>en_US</language>
        <protected>true</protected>
        <shortDescription>stgInstallScriptError</shortDescription>
        <value>Your installation was successful, but we detected a slight problem. To fix the problem, simply load the NPSP Settings page in Salesforce.

Note: The NPSP Settings tab is visible in the Nonprofit Success Pack application. If you don&apos;t see the tab, select Nonprofit Success Pack from the app menu in the upper-right corner.</value>
    </labels>
    <labels>
        <fullName>stgLabelActionColumn</fullName>
        <categories>Settings</categories>
        <language>en_US</language>
        <protected>false</protected>
        <shortDescription>stgLabelActionColumn</shortDescription>
        <value>Action</value>
    </labels>
    <labels>
        <fullName>stgLabelAddressVerification</fullName>
        <categories>Settings</categories>
        <language>en_US</language>
        <protected>false</protected>
        <shortDescription>stgLabelAddressVerification</shortDescription>
        <value>Address Settings</value>
    </labels>
    <labels>
        <fullName>stgLabelAfflSettings</fullName>
        <categories>Settings</categories>
        <language>en_US</language>
        <protected>false</protected>
        <shortDescription>stgLabelAfflSettings</shortDescription>
        <value>Affiliations Settings</value>
    </labels>
    <labels>
        <fullName>stgLabelAllRecordTypes</fullName>
        <categories>Settings</categories>
        <language>en_US</language>
        <protected>false</protected>
        <shortDescription>stgLabelAllRecordTypes</shortDescription>
        <value>- all record types -</value>
    </labels>
    <labels>
        <fullName>stgLabelAlloBatchProgress</fullName>
        <categories>Allocation, Settings</categories>
        <language>en_US</language>
        <protected>false</protected>
        <shortDescription>stgLabelAlloBatchProgress</shortDescription>
        <value>Rollup Allocations Batch Progress</value>
    </labels>
    <labels>
        <fullName>stgLabelAllocationBehaviorSettings</fullName>
        <categories>Allocation, Settings</categories>
        <language>en_US</language>
        <protected>true</protected>
        <shortDescription>stgLabelAllocationsRollupSettings</shortDescription>
        <value>Allocation Behavior Settings</value>
    </labels>
    <labels>
        <fullName>stgLabelAllocationsRollupSettings</fullName>
        <categories>Allocation, Settings</categories>
        <language>en_US</language>
        <protected>false</protected>
        <shortDescription>stgLabelAllocationsRollupSettings</shortDescription>
        <value>GAU Allocations Rollup Settings</value>
    </labels>
    <labels>
        <fullName>stgLabelAllocationsSettings</fullName>
        <categories>Allocation, Settings</categories>
        <language>en_US</language>
        <protected>false</protected>
        <shortDescription>stgLabelAllocationsSettings</shortDescription>
        <value>Default Allocations Settings</value>
    </labels>
    <labels>
        <fullName>stgLabelAreYouSure</fullName>
        <categories>Settings</categories>
        <language>en_US</language>
        <protected>false</protected>
        <shortDescription>stgLabelAreYouSure</shortDescription>
        <value>Are you sure?</value>
    </labels>
    <labels>
        <fullName>stgLabelAutoContactRoles</fullName>
        <categories>Settings</categories>
        <language>en_US</language>
        <protected>false</protected>
        <shortDescription>stgLabelAutoContactRoles</shortDescription>
        <value>Default Contact Roles</value>
    </labels>
    <labels>
        <fullName>stgLabelBatchJobSizes</fullName>
        <categories>Settings</categories>
        <language>en_US</language>
        <protected>false</protected>
        <shortDescription>stgLabelBatchJobSizes</shortDescription>
        <value>Rollup Batch Job Sizes</value>
    </labels>
    <labels>
        <fullName>stgLabelBatchJobRollupSkewSizes</fullName>
        <categories>Settings</categories>
        <language>en_US</language>
        <protected>false</protected>
        <shortDescription>stgLabelBatchJobRollupSkewSizes</shortDescription>
        <value>Rollup Batch Job Skew Mode Sizes</value>
    </labels>
    <labels>
        <fullName>stgLabelBatchProcessingOptions</fullName>
        <categories>Settings</categories>
        <language>en_US</language>
        <protected>true</protected>
        <shortDescription>stgLabelBatchProcessingOptions</shortDescription>
        <value>Batch Processing Options</value>
    </labels>
    <labels>
        <fullName>stgLabelBDESettings</fullName>
        <categories>Settings</categories>
        <language>en_US</language>
        <protected>false</protected>
        <shortDescription>stgLabelBDESettings</shortDescription>
        <value>Batch Data Entry Settings</value>
    </labels>
    <labels>
        <fullName>stgLabelBatchStatus</fullName>
        <categories>Settings</categories>
        <language>en_US</language>
        <protected>false</protected>
        <shortDescription>stgLabelBatchStatus</shortDescription>
        <value>Batch Status</value>
    </labels>
    <labels>
        <fullName>stgLabelCreateMissingPayments</fullName>
        <categories>Settings</categories>
        <language>en_US</language>
        <protected>false</protected>
        <shortDescription>stgLabelCreateMissingPayments</shortDescription>
        <value>Create Missing Payments</value>
    </labels>
    <labels>
        <fullName>stgLabelCurrentUDR</fullName>
        <categories>Settings</categories>
        <language>en_US</language>
        <protected>false</protected>
        <shortDescription>stgLabelCurrentUDR</shortDescription>
        <value>Current User Defined Rollups</value>
    </labels>
    <labels>
        <fullName>stgLabelDoNotRename</fullName>
        <categories>Settings</categories>
        <language>en_US</language>
        <protected>false</protected>
        <shortDescription>stgLabelDoNotRename</shortDescription>
        <value>- do not rename -</value>
    </labels>
    <labels>
        <fullName>stgLabelErrorNotify</fullName>
        <categories>Settings</categories>
        <language>en_US</language>
        <protected>false</protected>
        <shortDescription>stgLabelErrorNotify</shortDescription>
        <value>Error Notification Settings</value>
    </labels>
    <labels>
        <fullName>stgLabelExamplesFGFormat</fullName>
        <categories>Settings</categories>
        <language>en_US</language>
        <protected>false</protected>
        <shortDescription>stgLabelExamplesFGFormat</shortDescription>
        <value>Examples for Formal Greeting Format</value>
    </labels>
    <labels>
        <fullName>stgLabelExamplesHHNameFOrmat</fullName>
        <categories>Settings</categories>
        <language>en_US</language>
        <protected>false</protected>
        <shortDescription>stgLabelExamplesHHNameFOrmat</shortDescription>
        <value>Examples for Household Name Format</value>
    </labels>
    <labels>
        <fullName>stgLabelExamplesIGFormat</fullName>
        <categories>Settings</categories>
        <language>en_US</language>
        <protected>false</protected>
        <shortDescription>stgLabelExamplesIGFormat</shortDescription>
        <value>Examples for Informal Greeting Format</value>
    </labels>
    <labels>
        <fullName>stgLabelField</fullName>
        <categories>Settings</categories>
        <language>en_US</language>
        <protected>false</protected>
        <shortDescription>stgLabelField</shortDescription>
        <value>Field</value>
    </labels>
    <labels>
        <fullName>stgLabelHHGeneral</fullName>
        <categories>Settings</categories>
        <language>en_US</language>
        <protected>false</protected>
        <shortDescription>stgLabelHHGeneral</shortDescription>
        <value>General Settings</value>
    </labels>
    <labels>
        <fullName>stgLabelHHNaming</fullName>
        <categories>Settings</categories>
        <language>en_US</language>
        <protected>false</protected>
        <shortDescription>stgLabelHHNaming</shortDescription>
        <value>Household Name Settings</value>
    </labels>
    <labels>
        <fullName>stgLabelHHNamingProgress</fullName>
        <categories>Settings</categories>
        <language>en_US</language>
        <protected>false</protected>
        <shortDescription>stgLabelHHNamingProgress</shortDescription>
        <value>Naming Activation Progress</value>
    </labels>
    <labels>
        <fullName>stgLabelHHOCR</fullName>
        <categories>Settings</categories>
        <language>en_US</language>
        <protected>false</protected>
        <shortDescription>stgLabelHHOCR</shortDescription>
        <value>Household Opportunity Contact Roles</value>
    </labels>
    <labels>
        <fullName>stgLabelHHObject</fullName>
        <categories>Settings</categories>
        <language>en_US</language>
        <protected>false</protected>
        <shortDescription>stgLabelHHObject</shortDescription>
        <value>Household Object</value>
    </labels>
    <labels>
        <fullName>stgLabelHHSettings</fullName>
        <categories>Settings</categories>
        <language>en_US</language>
        <protected>false</protected>
        <shortDescription>stgLabelHHSettings</shortDescription>
        <value>Household Settings</value>
    </labels>
    <labels>
        <fullName>stgLabelHidden</fullName>
        <categories>Settings</categories>
        <language>en_US</language>
        <protected>true</protected>
        <shortDescription>stgLabelHidden</shortDescription>
        <value>Hidden</value>
    </labels>
    <labels>
        <fullName>stgLabelHonoreeNotificationHelpText</fullName>
        <categories>Settings</categories>
        <language>en_US</language>
        <protected>false</protected>
        <shortDescription>stgLabelHonoreeNotificationHelpText</shortDescription>
        <value>Auto-create Opportunity Contact Roles for Honoree and Notification Recipient Contacts.</value>
    </labels>
    <labels>
        <fullName>stgLabelHonoreeNotificationOCR</fullName>
        <categories>Settings</categories>
        <language>en_US</language>
        <protected>false</protected>
        <shortDescription>stgLabelHonoreeNotificationOCR</shortDescription>
        <value>Honoree and Notification Recipient Opportunity Contact Roles</value>
    </labels>
    <labels>
        <fullName>stgLabelLeadSettings</fullName>
        <categories>Settings</categories>
        <language>en_US</language>
        <protected>false</protected>
        <shortDescription>stgLabelLeadSettings</shortDescription>
        <value>Lead Settings</value>
    </labels>
    <labels>
        <fullName>stgLabelLvlAssignBatchTitle</fullName>
        <categories>NPSP Settings</categories>
        <language>en_US</language>
        <protected>true</protected>
        <shortDescription>menu title for the Level Assignment Batch in NPSP Settings</shortDescription>
        <value>Level Assignment Batch</value>
    </labels>
    <labels>
        <fullName>stgLabelMembershipSettings</fullName>
        <categories>Settings</categories>
        <language>en_US</language>
        <protected>false</protected>
        <shortDescription>stgLabelMembershipSettings</shortDescription>
        <value>Membership Settings</value>
    </labels>
    <labels>
        <fullName>stgLabelName</fullName>
        <categories>Settings</categories>
        <language>en_US</language>
        <protected>false</protected>
        <shortDescription>Intended for the name of a metadata record and not a person.</shortDescription>
        <value>Name</value>
    </labels>
    <labels>
        <fullName>stgLabelNewAutoRel</fullName>
        <categories>Settings</categories>
        <language>en_US</language>
        <protected>false</protected>
        <shortDescription>stgLabelNewAutoRel</shortDescription>
        <value>New Automatic Relationship</value>
    </labels>
    <labels>
        <fullName>stgLabelNewPaymentMapping</fullName>
        <categories>Settings</categories>
        <language>en_US</language>
        <protected>false</protected>
        <shortDescription>stgLabelNewPaymentMapping</shortDescription>
        <value>New Payment Field Mapping</value>
    </labels>
    <labels>
        <fullName>stgLabelNewRDFieldMap</fullName>
        <categories>Settings</categories>
        <language>en_US</language>
        <protected>false</protected>
        <shortDescription>stgLabelNewRDFieldMap</shortDescription>
        <value>New Custom Field Mapping</value>
    </labels>
    <labels>
        <fullName>stgLabelNewRelReciprocal</fullName>
        <categories>Settings</categories>
        <language>en_US</language>
        <protected>false</protected>
        <shortDescription>stgLabelNewRelReciprocal</shortDescription>
        <value>New Reciprocal Relationship</value>
    </labels>
    <labels>
        <fullName>stgLabelNewTH</fullName>
        <categories>Settings</categories>
        <language>en_US</language>
        <protected>false</protected>
        <shortDescription>stgLabelNewTH</shortDescription>
        <value>New Trigger Handler</value>
    </labels>
    <labels>
        <fullName>stgLabelNewUDR</fullName>
        <categories>Settings</categories>
        <language>en_US</language>
        <protected>false</protected>
        <shortDescription>stgLabelNewUDR</shortDescription>
        <value>New User Defined Rollup</value>
    </labels>
    <labels>
        <fullName>stgLabelNone</fullName>
        <categories>Settings</categories>
        <language>en_US</language>
        <protected>true</protected>
        <shortDescription>stgLabelNone</shortDescription>
        <value>--None--</value>
    </labels>
    <labels>
        <fullName>stgLabelObject</fullName>
        <categories>Settings</categories>
        <language>en_US</language>
        <protected>false</protected>
        <shortDescription>stgLabelObject</shortDescription>
        <value>Object</value>
    </labels>
    <labels>
        <fullName>stgLabelONS</fullName>
        <categories>Settings</categories>
        <language>en_US</language>
        <protected>false</protected>
        <shortDescription>stgLabelONS</shortDescription>
        <value>Opportunity Name Settings</value>
    </labels>
    <labels>
        <fullName>stgLabelOK</fullName>
        <categories>Settings</categories>
        <language>en_US</language>
        <protected>false</protected>
        <shortDescription>stgLabelOK</shortDescription>
        <value>OK</value>
    </labels>
    <labels>
        <fullName>stgLabelOppBatchProgress</fullName>
        <categories>Settings</categories>
        <language>en_US</language>
        <protected>false</protected>
        <shortDescription>stgLabelOppBatchProgress</shortDescription>
        <value>Rollup Donations Batch Progress</value>
    </labels>
    <labels>
        <fullName>stgLabelOppCampMembers</fullName>
        <categories>Settings</categories>
        <language>en_US</language>
        <protected>false</protected>
        <shortDescription>stgLabelOppCampMembers</shortDescription>
        <value>Campaign Members</value>
    </labels>
    <labels>
        <fullName>stgLabelOppNamingRefreshTitle</fullName>
        <categories>Settings</categories>
        <language>en_US</language>
        <protected>false</protected>
        <shortDescription>stgLabelOppNamingRefreshTitle</shortDescription>
        <value>Refresh Opportunity Names</value>
    </labels>
    <labels>
        <fullName>stgLabelOppNamingSettings</fullName>
        <categories>Settings</categories>
        <language>en_US</language>
        <protected>false</protected>
        <shortDescription>stgLabelOppNamingSettings</shortDescription>
        <value>Opportunity Names</value>
    </labels>
    <labels>
        <fullName>stgLabelOppPrimaryContactTitle</fullName>
        <categories>Settings</categories>
        <language>en_US</language>
        <protected>false</protected>
        <shortDescription>stgLabelOppPrimaryContactTitle</shortDescription>
        <value>Refresh Opportunity Primary Contact</value>
    </labels>
    <labels>
        <fullName>stgLabelOppRollupRT</fullName>
        <categories>Settings</categories>
        <language>en_US</language>
        <protected>false</protected>
        <shortDescription>stgLabelOppRollupRT</shortDescription>
        <value>Opportunity Rollup Record Types</value>
    </labels>
    <labels>
        <fullName>stgLabelOppRollups</fullName>
        <categories>Settings</categories>
        <language>en_US</language>
        <protected>false</protected>
        <shortDescription>stgLabelOppRollups</shortDescription>
        <value>Opportunity Rollups</value>
    </labels>
    <labels>
        <fullName>stgLabelOppUpdatePrimaryContact</fullName>
        <categories>Settings</categories>
        <language>en_US</language>
        <protected>false</protected>
        <shortDescription>stgLabelOppUpdatePrimaryContact</shortDescription>
        <value>Batch Update Primary Contact</value>
    </labels>
    <labels>
        <fullName>stgLabelOther</fullName>
        <categories>Settings</categories>
        <language>en_US</language>
        <protected>false</protected>
        <shortDescription>stgLabelOther</shortDescription>
        <value>other</value>
    </labels>
    <labels>
        <fullName>stgLabelOtherDateFormat</fullName>
        <categories>Settings</categories>
        <language>en_US</language>
        <protected>false</protected>
        <shortDescription>stgLabelOtherDateFormat</shortDescription>
        <value>Other Date Format</value>
    </labels>
    <labels>
        <fullName>stgLabelOtherFormalGreetingFormat</fullName>
        <categories>Settings</categories>
        <language>en_US</language>
        <protected>false</protected>
        <shortDescription>stgLabelOtherFormalGreetingFormat</shortDescription>
        <value>Other Formal Greeting Format</value>
    </labels>
    <labels>
        <fullName>stgLabelOtherHHNameFormat</fullName>
        <categories>Settings</categories>
        <language>en_US</language>
        <protected>true</protected>
        <shortDescription>stgLabelOtherHHNameFormat</shortDescription>
        <value>Other Household Name Format</value>
    </labels>
    <labels>
        <fullName>stgLabelOtherInformalGreetingFormat</fullName>
        <categories>Settings</categories>
        <language>en_US</language>
        <protected>false</protected>
        <shortDescription>stgLabelOtherInformalGreetingFormat</shortDescription>
        <value>Other Informal Greeting Format</value>
    </labels>
    <labels>
        <fullName>stgLabelOtherOpportunigyNamingFormat</fullName>
        <categories>Settings</categories>
        <language>en_US</language>
        <protected>false</protected>
        <shortDescription>stgLabelOtherOpportunigyNamingFormat</shortDescription>
        <value>Other Opportunigy Naming Format</value>
    </labels>
    <labels>
        <fullName>stgLabelPaymentMapNoValidFields</fullName>
        <categories>Settings</categories>
        <language>en_US</language>
        <protected>false</protected>
        <shortDescription>stgLabelPaymentMapNoValidFields</shortDescription>
        <value>No Valid Field Available</value>
    </labels>
    <labels>
        <fullName>stgLabelPaymentSettings</fullName>
        <categories>Settings</categories>
        <language>en_US</language>
        <protected>false</protected>
        <shortDescription>stgLabelPaymentSettings</shortDescription>
        <value>Payment Settings</value>
    </labels>
    <labels>
        <fullName>stgLabelPrimaryContactRoleMergeBatch</fullName>
        <categories>NPSP Settings</categories>
        <language>en_US</language>
        <protected>true</protected>
        <shortDescription>Menu title for the Duplicate Primary OCRs in NPSP Settings</shortDescription>
        <value>Remove Duplicate Primary OCRs</value>
    </labels>
    <labels>
        <fullName>stgLabelRDFieldMap</fullName>
        <categories>Settings</categories>
        <language>en_US</language>
        <protected>false</protected>
        <shortDescription>stgLabelRDFieldMap</shortDescription>
        <value>Custom Field Mappings</value>
    </labels>
    <labels>
        <fullName>stgLabelRDNewPeriod</fullName>
        <categories>Settings</categories>
        <language>en_US</language>
        <protected>false</protected>
        <shortDescription>stgLabelRDNewPeriod</shortDescription>
        <value>New Installment Period</value>
    </labels>
    <labels>
        <fullName>stgLabelRDPeriod</fullName>
        <categories>Settings</categories>
        <language>en_US</language>
        <protected>false</protected>
        <shortDescription>stgLabelRDPeriod</shortDescription>
        <value>Custom Installment Periods</value>
    </labels>
    <labels>
        <fullName>stgLabelRDSettings</fullName>
        <categories>Settings</categories>
        <language>en_US</language>
        <protected>false</protected>
        <shortDescription>stgLabelRDSettings</shortDescription>
        <value>Recurring Donation Settings</value>
    </labels>
    <labels>
        <fullName>stgLabelRDStatus</fullName>
        <categories>Settings</categories>
        <language>en_US</language>
        <protected>false</protected>
        <shortDescription>stgLabelRDStatus</shortDescription>
        <value>Updating Recurring Donation Opportunities</value>
    </labels>
    <labels>
        <fullName>stgLabelRelSettings</fullName>
        <categories>Settings</categories>
        <language>en_US</language>
        <protected>false</protected>
        <shortDescription>stgLabelRelSettings</shortDescription>
        <value>General Settings</value>
    </labels>
    <labels>
        <fullName>stgLabelRelationshipSyncNoValidFields</fullName>
        <categories>Settings</categories>
        <language>en_US</language>
        <protected>true</protected>
        <shortDescription>stgLabelRelationshipSyncNoValidFields</shortDescription>
        <value>No Valid Field Available</value>
    </labels>
    <labels>
        <fullName>stgLabelSelectChatterGroup</fullName>
        <categories>Settings</categories>
        <language>en_US</language>
        <protected>false</protected>
        <shortDescription>stgLabelSelectChatterGroup</shortDescription>
        <value>Select Chatter Group</value>
    </labels>
    <labels>
        <fullName>stgLabelSoftCredit</fullName>
        <categories>Settings</categories>
        <language>en_US</language>
        <protected>false</protected>
        <shortDescription>stgLabelSoftCredit</shortDescription>
        <value>Soft Credit Settings</value>
    </labels>
    <labels>
        <fullName>stgLabelTriggerHandlers</fullName>
        <categories>Settings</categories>
        <language>en_US</language>
        <protected>false</protected>
        <shortDescription>stgLabelTriggerHandlers</shortDescription>
        <value>Trigger Handlers</value>
    </labels>
    <labels>
        <fullName>stgLabelTypeAhead</fullName>
        <categories>Settings</categories>
        <language>en_US</language>
        <protected>false</protected>
        <shortDescription>stgLabelTypeAhead</shortDescription>
        <value>Start typing...</value>
    </labels>
    <labels>
        <fullName>stgLabelUDRNoOppFields</fullName>
        <categories>Settings</categories>
        <language>en_US</language>
        <protected>false</protected>
        <shortDescription>stgLabelUDRNoOppFields</shortDescription>
        <value>No valid Opportunity fields found.</value>
    </labels>
    <labels>
        <fullName>stgLabelUDROp</fullName>
        <categories>Settings</categories>
        <language>en_US</language>
        <protected>false</protected>
        <shortDescription>stgLabelUDROp</shortDescription>
        <value>Rollup Operation</value>
    </labels>
    <labels>
        <fullName>stgLabelUDROppField</fullName>
        <categories>Settings</categories>
        <language>en_US</language>
        <protected>false</protected>
        <shortDescription>stgLabelUDROppField</shortDescription>
        <value>Opportunity Field</value>
    </labels>
    <labels>
        <fullName>stgLabelUDRTargetField</fullName>
        <categories>Settings</categories>
        <language>en_US</language>
        <protected>false</protected>
        <shortDescription>stgLabelUDRTargetField</shortDescription>
        <value>Target Field</value>
    </labels>
    <labels>
        <fullName>stgLabelUDRTargetFieldHelp</fullName>
        <categories>Settings</categories>
        <language>en_US</language>
        <protected>true</protected>
        <shortDescription>stgLabelUDRTargetFieldHelp</shortDescription>
        <value>The custom field on the target object that will display your custom rollup summary. This field must be of the same type as the Opportunity field you&apos;re rolling up.</value>
    </labels>
    <labels>
        <fullName>stgLabelUDRTargetObject</fullName>
        <categories>Settings</categories>
        <language>en_US</language>
        <protected>false</protected>
        <shortDescription>stgLabelUDRTargetObject</shortDescription>
        <value>Target Object</value>
    </labels>
    <labels>
        <fullName>stgLabelView</fullName>
        <categories>Settings</categories>
        <language>en_US</language>
        <protected>false</protected>
        <shortDescription>stgLabelView</shortDescription>
        <value>View</value>
    </labels>
    <labels>
        <fullName>stgLabelYearPicklistLastYear</fullName>
        <categories>Settings</categories>
        <language>en_US</language>
        <protected>true</protected>
        <shortDescription>Label for previous year</shortDescription>
        <value>Last Year</value>
    </labels>
    <labels>
        <fullName>stgLabelYearPicklistThisYear</fullName>
        <categories>Settings</categories>
        <language>en_US</language>
        <protected>true</protected>
        <shortDescription>Label for current year</shortDescription>
        <value>This Year</value>
    </labels>
    <labels>
        <fullName>stgLabelYearPicklistYearsAgo</fullName>
        <categories>Settings</categories>
        <language>en_US</language>
        <protected>true</protected>
        <shortDescription>Label for dynamic number of years ago</shortDescription>
        <value>{0} Years Ago</value>
    </labels>
    <labels>
        <fullName>stgLastModifiedBy</fullName>
        <categories>Settings</categories>
        <language>en_US</language>
        <protected>true</protected>
        <shortDescription>Last Modified By</shortDescription>
        <value>Last Modified By</value>
    </labels>
    <labels>
        <fullName>stgLinkDelete</fullName>
        <categories>Settings</categories>
        <language>en_US</language>
        <protected>false</protected>
        <shortDescription>stgLinkDelete</shortDescription>
        <value>Del</value>
    </labels>
    <labels>
        <fullName>stgNoObjectsFound</fullName>
        <categories>Settings</categories>
        <language>en_US</language>
        <protected>true</protected>
        <shortDescription>No records of an object found. Pass in the object's plural label.</shortDescription>
        <value>No {0} found.</value>
    </labels>
    <labels>
        <fullName>stgNPSPGuideImportData</fullName>
        <categories>Settings</categories>
        <language>en_US</language>
        <protected>false</protected>
        <shortDescription>stgNPSPGuideImportData</shortDescription>
        <value>NPSP Guide to Importing Data</value>
    </labels>
    <labels>
        <fullName>stgNPSPSettings</fullName>
        <categories>Settings</categories>
        <language>en_US</language>
        <protected>false</protected>
        <shortDescription>stgNPSPSettings</shortDescription>
        <value>Nonprofit Success Pack Application Settings</value>
    </labels>
    <labels>
        <fullName>stgNPSPSettingsTitle</fullName>
        <categories>Settings</categories>
        <language>en_US</language>
        <protected>false</protected>
        <shortDescription>stgNPSPSettingsTitle</shortDescription>
        <value>Nonprofit Success Pack Settings</value>
    </labels>
    <labels>
        <fullName>stgNPSPWorkbook</fullName>
        <categories>Settings</categories>
        <language>en_US</language>
        <protected>false</protected>
        <shortDescription>stgNPSPWorkbook</shortDescription>
        <value>NPSP Fundraising Trail</value>
    </labels>
    <labels>
        <fullName>stgNavAccountModel</fullName>
        <categories>Settings</categories>
        <language>en_US</language>
        <protected>false</protected>
        <shortDescription>stgNavAccountModel</shortDescription>
        <value>Account Model</value>
    </labels>
    <labels>
        <fullName>stgNavAddressVerification</fullName>
        <categories>Settings</categories>
        <language>en_US</language>
        <protected>false</protected>
        <shortDescription>stgNavAddressVerification</shortDescription>
        <value>Addresses</value>
    </labels>
    <labels>
        <fullName>stgNavAffiliations</fullName>
        <categories>Settings</categories>
        <language>en_US</language>
        <protected>false</protected>
        <shortDescription>stgNavAffiliations</shortDescription>
        <value>Affiliations</value>
    </labels>
    <labels>
        <fullName>stgNavAllocations</fullName>
        <categories>Allocation, Settings</categories>
        <language>en_US</language>
        <protected>false</protected>
        <shortDescription>stgNavAllocations</shortDescription>
        <value>GAU Allocations</value>
    </labels>
    <labels>
        <fullName>stgNavBatchProcessSettings</fullName>
        <categories>Settings</categories>
        <language>en_US</language>
        <protected>false</protected>
        <shortDescription>stgNavBatchProcessSettings</shortDescription>
        <value>Batch Process Settings</value>
    </labels>
    <labels>
        <fullName>stgNavBDE</fullName>
        <categories>Settings</categories>
        <language>en_US</language>
        <protected>false</protected>
        <shortDescription>stgNavBDE</shortDescription>
        <value>Batch Data Entry</value>
    </labels>
    <labels>
        <fullName>stgNavBulkProcesses</fullName>
        <categories>Settings</categories>
        <language>en_US</language>
        <protected>false</protected>
        <shortDescription>stgNavBulkProcesses</shortDescription>
        <value>Bulk Data Processes</value>
    </labels>
    <labels>
        <fullName>stgNavConnections</fullName>
        <categories>Settings</categories>
        <language>en_US</language>
        <protected>false</protected>
        <shortDescription>stgNavConnections</shortDescription>
        <value>Connections</value>
    </labels>
    <labels>
        <fullName>stgNavContactRoles</fullName>
        <categories>Settings</categories>
        <language>en_US</language>
        <protected>false</protected>
        <shortDescription>stgNavContactRoles</shortDescription>
        <value>Contact Roles</value>
    </labels>
    <labels>
        <fullName>stgNavContacts</fullName>
        <categories>Settings</categories>
        <language>en_US</language>
        <protected>false</protected>
        <shortDescription>stgNavContacts</shortDescription>
        <value>Contacts</value>
    </labels>
    <labels>
        <fullName>stgNavDonations</fullName>
        <categories>Settings</categories>
        <language>en_US</language>
        <protected>false</protected>
        <shortDescription>stgNavDonations</shortDescription>
        <value>Donations</value>
    </labels>
    <labels>
        <fullName>stgNavDonorStatistics</fullName>
        <categories>Settings</categories>
        <language>en_US</language>
        <protected>false</protected>
        <shortDescription>stgNavDonorStatistics</shortDescription>
        <value>Donor Statistics</value>
    </labels>
    <labels>
        <fullName>stgNavErrorLog</fullName>
        <categories>Settings</categories>
        <language>en_US</language>
        <protected>false</protected>
        <shortDescription>stgNavErrorLog</shortDescription>
        <value>Error Log</value>
    </labels>
    <labels>
        <fullName>stgNavErrorNotify</fullName>
        <categories>Settings</categories>
        <language>en_US</language>
        <protected>false</protected>
        <shortDescription>stgNavErrorNotify</shortDescription>
        <value>Error Notifications</value>
    </labels>
    <labels>
        <fullName>stgNavHealthCheck</fullName>
        <categories>Settings</categories>
        <language>en_US</language>
        <protected>false</protected>
        <shortDescription>stgNavHealthCheck</shortDescription>
        <value>Health Check</value>
    </labels>
    <labels>
        <fullName>stgNavHouseholds</fullName>
        <categories>Settings</categories>
        <language>en_US</language>
        <protected>false</protected>
        <shortDescription>stgNavHouseholds</shortDescription>
        <value>Households</value>
    </labels>
    <labels>
        <fullName>stgNavLeads</fullName>
        <categories>Settings</categories>
        <language>en_US</language>
        <protected>false</protected>
        <shortDescription>stgNavLeads</shortDescription>
        <value>Leads</value>
    </labels>
    <labels>
        <fullName>stgNavMembership</fullName>
        <categories>Settings</categories>
        <language>en_US</language>
        <protected>false</protected>
        <shortDescription>stgNavMembership</shortDescription>
        <value>Membership</value>
    </labels>
    <labels>
        <fullName>stgNavPaymentMappings</fullName>
        <categories>Settings</categories>
        <language>en_US</language>
        <protected>false</protected>
        <shortDescription>stgNavPaymentMappings</shortDescription>
        <value>Payment Mappings</value>
    </labels>
    <labels>
        <fullName>stgNavPayments</fullName>
        <categories>Settings</categories>
        <language>en_US</language>
        <protected>false</protected>
        <shortDescription>stgNavPayments</shortDescription>
        <value>Payments</value>
    </labels>
    <labels>
        <fullName>stgNavPeople</fullName>
        <categories>Settings</categories>
        <language>en_US</language>
        <protected>false</protected>
        <shortDescription>stgNavPeople</shortDescription>
        <value>People</value>
    </labels>
    <labels>
        <fullName>stgNavRDBatch</fullName>
        <categories>Settings</categories>
        <language>en_US</language>
        <protected>false</protected>
        <shortDescription>stgNavRDBatch</shortDescription>
        <value>Recurring Donations Batch</value>
    </labels>
    <labels>
        <fullName>stgNavRDFieldMap</fullName>
        <categories>Settings</categories>
        <language>en_US</language>
        <protected>false</protected>
        <shortDescription>stgNavRDFieldMap</shortDescription>
        <value>Recurring Donation Custom Field Mappings</value>
    </labels>
    <labels>
        <fullName>stgNavRDInstallmentPeriods</fullName>
        <categories>Settings</categories>
        <language>en_US</language>
        <protected>false</protected>
        <shortDescription>stgNavRDInstallmentPeriods</shortDescription>
        <value>Recurring Donation Custom Installment Periods</value>
    </labels>
    <labels>
        <fullName>stgNavRecurringDonations</fullName>
        <categories>Settings</categories>
        <language>en_US</language>
        <protected>false</protected>
        <shortDescription>stgNavRecurringDonations</shortDescription>
        <value>Recurring Donations</value>
    </labels>
    <labels>
        <fullName>stgNavRelAutoCreate</fullName>
        <categories>Settings</categories>
        <language>en_US</language>
        <protected>false</protected>
        <shortDescription>stgNavRelAutoCreate</shortDescription>
        <value>Relationships Autocreation</value>
    </labels>
    <labels>
        <fullName>stgNavRelReciprocal</fullName>
        <categories>Settings</categories>
        <language>en_US</language>
        <protected>false</protected>
        <shortDescription>stgNavRelReciprocal</shortDescription>
        <value>Relationship Reciprocal Settings</value>
    </labels>
    <labels>
        <fullName>stgNavRelationships</fullName>
        <categories>Settings</categories>
        <language>en_US</language>
        <protected>false</protected>
        <shortDescription>stgNavRelationships</shortDescription>
        <value>Relationships</value>
    </labels>
    <labels>
        <fullName>stgNavRollupAlloBatch</fullName>
        <categories>Allocation, Settings</categories>
        <language>en_US</language>
        <protected>false</protected>
        <shortDescription>stgNavRollupAlloBatch</shortDescription>
        <value>Rollup Allocations Batch</value>
    </labels>
    <labels>
        <fullName>stgNavRollupBatch</fullName>
        <categories>Settings</categories>
        <language>en_US</language>
        <protected>false</protected>
        <shortDescription>stgNavRollupBatch</shortDescription>
        <value>Rollup Donations Batch</value>
    </labels>
    <labels>
        <fullName>stgNavRollups</fullName>
        <categories>Settings</categories>
        <language>en_US</language>
        <protected>true</protected>
        <shortDescription>stgNavRollups</shortDescription>
        <value>Rollups</value>
    </labels>
    <labels>
        <fullName>stgNavSchedule</fullName>
        <categories>Settings</categories>
        <language>en_US</language>
        <protected>false</protected>
        <shortDescription>stgNavSchedule</shortDescription>
        <value>Process Scheduler</value>
    </labels>
    <labels>
        <fullName>stgNavSystem</fullName>
        <categories>Settings</categories>
        <language>en_US</language>
        <protected>false</protected>
        <shortDescription>stgNavSystem</shortDescription>
        <value>System Tools</value>
    </labels>
    <labels>
        <fullName>stgNavTriggerConfig</fullName>
        <categories>Settings</categories>
        <language>en_US</language>
        <protected>false</protected>
        <shortDescription>stgNavTriggerConfig</shortDescription>
        <value>Trigger Configuration</value>
    </labels>
    <labels>
        <fullName>stgNavUserDefinedRollups</fullName>
        <categories>Settings</categories>
        <language>en_US</language>
        <protected>false</protected>
        <shortDescription>stgNavUserDefinedRollups</shortDescription>
        <value>User Defined Rollups</value>
    </labels>
    <labels>
        <fullName>stgNotApplicable</fullName>
        <categories>Settings</categories>
        <language>en_US</language>
        <protected>false</protected>
        <shortDescription>stgNotApplicable</shortDescription>
        <value>N/A</value>
    </labels>
    <labels>
        <fullName>stgOppNamingDescription</fullName>
        <categories>Settings, OppNaming</categories>
        <language>en_US</language>
        <protected>false</protected>
        <shortDescription>stgOppNamingDescription</shortDescription>
        <value>When you create an Opportunity, the Name is automatically populated using a default naming convention. You can customize the naming convention by creating custom Opportunity Names.</value>
    </labels>
    <labels>
        <fullName>stgPowerOfUsHub</fullName>
        <categories>Settings</categories>
        <language>en_US</language>
        <protected>false</protected>
        <shortDescription>stgPowerOfUsHub</shortDescription>
        <value>Power of Us Hub</value>
    </labels>
    <labels>
        <fullName>stgReset</fullName>
        <categories>Settings</categories>
        <language>en_US</language>
        <protected>true</protected>
        <shortDescription>stgReset</shortDescription>
        <value>Reset</value>
    </labels>
    <labels>
        <fullName>stgSelectOne</fullName>
        <categories>Settings</categories>
        <language>en_US</language>
        <protected>false</protected>
        <shortDescription>stgSelectOne</shortDescription>
        <value>Select one</value>
    </labels>
    <labels>
        <fullName>stgTools</fullName>
        <categories>Settings</categories>
        <language>en_US</language>
        <protected>false</protected>
        <shortDescription>stgTools</shortDescription>
        <value>Tools</value>
    </labels>
    <labels>
        <fullName>stgUnknownError</fullName>
        <categories>Settings</categories>
        <language>en_US</language>
        <protected>true</protected>
        <shortDescription>stgUnknownError</shortDescription>
        <value>Unknown error. Please try again.</value>
    </labels>
    <labels>
        <fullName>stgValidationHHAccountHHRules</fullName>
        <categories>Settings</categories>
        <language>en_US</language>
        <protected>false</protected>
        <shortDescription>stgValidationHHAccountHHRules</shortDescription>
        <value>The Account Model is set to &apos;Household Account&apos;, which requires Household Rules to be set to &apos;No Contacts&apos;.   When using Household Accounts, there is no need to have an additional Household Object.</value>
    </labels>
</CustomLabels><|MERGE_RESOLUTION|>--- conflicted
+++ resolved
@@ -2311,8 +2311,6 @@
         <protected>true</protected>
         <shortDescription>error deploying metadata during migration from help text to metadata mapping</shortDescription>
         <value>There was an error attempting to convert and enable Advanced Mapping.</value>
-<<<<<<< HEAD
-=======
     </labels>
     <labels>
         <fullName>bdiErrorDeploymentFailedLink</fullName>
@@ -2321,7 +2319,6 @@
         <protected>true</protected>
         <shortDescription>link to the deployment status page</shortDescription>
         <value>&lt;a href=&quot;{0}&quot; target=&quot;_blank&quot;&gt;You can view the deployment status here.&lt;/a&gt;</value>
->>>>>>> 0e6b848e
     </labels>
     <labels>
         <fullName>bdiErrorDonationLookupMatch</fullName>
@@ -6565,13 +6562,8 @@
         <categories>Settings</categories>
         <language>en_US</language>
         <protected>true</protected>
-<<<<<<< HEAD
-        <shortDescription>stgDeploymentInProgress</shortDescription>
-        <value>Advanced Mapping is enabled.</value>
-=======
         <shortDescription>stgDeploymentCustomMetadataMappingEnabled</shortDescription>
         <value>Custom Metadata mapping is enabled.</value>
->>>>>>> 0e6b848e
     </labels>
     <labels>
         <fullName>stgDeploymentHasInvalidHelpTextMappings</fullName>
@@ -6701,11 +6693,7 @@
         <protected>false</protected>
         <shortDescription>stgHelpAdvancedMapping4</shortDescription>
         <value>
-<<<<<<< HEAD
             &lt;b&gt;This message will no longer be displayed if you leave this page!&lt;/b&gt; We couldn't convert some of your existing Help Text mappings because they are invalid. Read more about &lt;a href=&quot;https://powerofus.force.com/NPSP_Help_Text_Mapping&quot; target=&quot;_blank&quot;&gt;common Help Text mapping issues&lt;/a&gt;. &lt;b&gt;Please take a screenshot of this page or copy the information in the table below to track updates you need to make to these mappings.&lt;/b&gt;
-=======
-            We couldn't convert some of your existing Help Text mappings because they were invalid. Read more about &lt;a href=&quot;https://powerofus.force.com/NPSP_Help_Text_Mapping&quot; target=&quot;_blank&quot;&gt;common Help Text mapping issues&lt;/a&gt;. &lt;b&gt;Please take a screenshot of this page or copy the information in the table below to track updates you need to make to these mappings.&lt;/b&gt;
->>>>>>> 0e6b848e
             &lt;br/&gt;
             &lt;br/&gt;
             To correct these mappings you may want to disable Advanced Mapping; correct the invalid Help Text mappings; and enable Advanced Mapping again. Alternatively, you add these mappings when you configure Advanced Mapping on the next screen, but these additional mappings will revert to the original invalid Help Text if you disable Advanced Mapping.
