<?xml version="1.0" encoding="UTF-8"?>
<CustomLabels xmlns="http://soap.sforce.com/2006/04/metadata">
    <labels>
        <fullName>Addr_Id_Error</fullName>
        <language>en_US</language>
        <protected>true</protected>
        <shortDescription>Addr Id Error</shortDescription>
        <value>Auth ID cannot be blank.</value>
    </labels>
    <labels>
        <fullName>Addr_No_Batch</fullName>
        <categories>address, error</categories>
        <language>en_US</language>
        <protected>true</protected>
        <shortDescription>Batch Address Verification Not Supported</shortDescription>
        <value>The specified service does not support batch address verification.</value>
    </labels>
    <labels>
        <fullName>Addr_Pending_Verification</fullName>
        <categories>address, error</categories>
        <language>en_US</language>
        <protected>true</protected>
        <shortDescription>Pending verification</shortDescription>
        <value>Pending verification</value>
    </labels>
    <labels>
        <fullName>Addr_Settings_API_Body</fullName>
        <categories>address, settings</categories>
        <language>en_US</language>
        <protected>true</protected>
        <shortDescription>DEPRECATED - Addr Settings API Title</shortDescription>
        <value>DEPRECATED - API Account Settings</value>
    </labels>
    <labels>
        <fullName>Addr_Settings_API_Title</fullName>
        <categories>address, settings</categories>
        <language>en_US</language>
        <protected>true</protected>
        <shortDescription>Addr Settings API Title</shortDescription>
        <value>Verification API Account Settings</value>
    </labels>
    <labels>
        <fullName>Addr_Settings_Intro_Body</fullName>
        <categories>address, settings</categories>
        <language>en_US</language>
        <protected>true</protected>
        <shortDescription>DEPRECATED - Addr Settings Intro Body</shortDescription>
        <value>DEPRECATED</value>
    </labels>
    <labels>
        <fullName>Addr_Settings_Intro_Body1</fullName>
        <categories>address, settings</categories>
        <language>en_US</language>
        <protected>true</protected>
        <shortDescription>Addr Settings Intro Body</shortDescription>
        <value>The Address Verification API lets you verify addresses as you add them to Salesforce. The API also lets you standardize addresses when you save them (for example, it converts any instance of Street to St in the saved record).</value>
    </labels>
    <labels>
        <fullName>Addr_Settings_Intro_Body2</fullName>
        <categories>address, settings</categories>
        <language>en_US</language>
        <protected>true</protected>
        <shortDescription>Addr Settings Intro Body</shortDescription>
        <value>&lt;br/&gt;To get started:&lt;br/&gt;&lt;br/&gt;
1. Open a third-party address verification account. (Some are free for nonprofits.)&lt;br/&gt;
2. In your address verification service, create the required authentication ID and/or token.&lt;br/&gt;
3. Return to this settings page, click the Edit button above, and paste the ID and/or token into the appropriate fields.&lt;br/&gt;
4. Complete the remaining fields and click Save. The help text for each field provides more information. If you still need more help, see the &lt;a href=&quot;https://powerofus.force.com/NPSP_Address_Verification&quot;&gt;NPSP documentation&lt;/a&gt;.</value>
    </labels>
    <labels>
        <fullName>Addr_Settings_Intro_Title</fullName>
        <categories>address, settings</categories>
        <language>en_US</language>
        <protected>true</protected>
        <shortDescription>Addr Settings Intro Title</shortDescription>
        <value>Introduction</value>
    </labels>
    <labels>
        <fullName>Addr_Settings_Notice</fullName>
        <categories>address, settings</categories>
        <language>en_US</language>
        <protected>true</protected>
        <shortDescription>Addr Settings Notice</shortDescription>
        <value>Address verification will only work for records you create from this point on. Verification does not apply to contact information that you&apos;ve already entered in Salesforce.</value>
    </labels>
    <labels>
        <fullName>Addr_Settings_Test_Body</fullName>
        <categories>address, settings</categories>
        <language>en_US</language>
        <protected>true</protected>
        <shortDescription>Addr Settings Test Body</shortDescription>
        <value>To test your Secret Key Pair, enter any US Zip Code:</value>
    </labels>
    <labels>
        <fullName>Addr_Settings_Test_Response_Title</fullName>
        <categories>address, settings</categories>
        <language>en_US</language>
        <protected>true</protected>
        <shortDescription>Addr Settings Test Response Title</shortDescription>
        <value>API Response</value>
    </labels>
    <labels>
        <fullName>Addr_Settings_Test_Title</fullName>
        <categories>address, settings</categories>
        <language>en_US</language>
        <protected>true</protected>
        <shortDescription>Addr Settings Test Title</shortDescription>
        <value>Test My Settings</value>
    </labels>
    <labels>
        <fullName>Addr_Skip_Verified</fullName>
        <categories>address, verification</categories>
        <language>en_US</language>
        <protected>true</protected>
        <shortDescription>Addr Skip Verified</shortDescription>
        <value>Skip previously verified records</value>
    </labels>
    <labels>
        <fullName>Addr_Token_Error</fullName>
        <language>en_US</language>
        <protected>true</protected>
        <shortDescription>Addr Token Error</shortDescription>
        <value>Auth Token cannot be blank.</value>
    </labels>
    <labels>
        <fullName>Addr_Unauthorized_Endpoint</fullName>
        <language>en_US</language>
        <protected>true</protected>
        <shortDescription>Addr Unauthorized Endpoint</shortDescription>
        <value>Unauthorized endpoint. Please add endpoint URL to your list of authorized Remote Sites, under Setup &gt; Security &gt; Remote Site.</value>
    </labels>
    <labels>
        <fullName>Addr_Valid_Key_Pair</fullName>
        <language>en_US</language>
        <protected>true</protected>
        <shortDescription>Addr Valid Key Pair</shortDescription>
        <value>Your Secret Key Pair is valid.</value>
    </labels>
    <labels>
        <fullName>Addr_Verification_Batch_Body</fullName>
        <categories>address, verification</categories>
        <language>en_US</language>
        <protected>true</protected>
        <shortDescription>Addr Verification Batch Body</shortDescription>
        <value>&lt;p&gt;Click Verify All Addresses to verify and standardize all addresses in your organization.
        The mass verification process uses the settings from above.&lt;/p&gt;
 &lt;br/&gt;</value>
    </labels>
    <labels>
        <fullName>Addr_Verification_Batch_Not_Supported</fullName>
        <categories>address, verification</categories>
        <language>en_US</language>
        <protected>true</protected>
        <shortDescription>No Batch Support</shortDescription>
        <value>The selected service does not support Batch Address Validation.</value>
    </labels>
    <labels>
        <fullName>Addr_Verification_Batch_SmartyStreets_Message</fullName>
        <categories>address, verification</categories>
        <language>en_US</language>
        <protected>true</protected>
        <shortDescription>Batches of 100</shortDescription>
        <value>SmartyStreets will verify addresses in batches of 100.</value>
    </labels>
    <labels>
        <fullName>Addr_Verification_Batch_Status</fullName>
        <categories>address, verification</categories>
        <language>en_US</language>
        <protected>true</protected>
        <shortDescription>Addr Verification Batch Status</shortDescription>
        <value>Mass Verification Status</value>
    </labels>
    <labels>
        <fullName>Addr_Verification_Batch_Title</fullName>
        <categories>address, verification</categories>
        <language>en_US</language>
        <protected>true</protected>
        <shortDescription>Addr Verification Batch Title</shortDescription>
        <value>Mass Verify Existing Addresses</value>
    </labels>
    <labels>
        <fullName>Addr_Verification_Cant_Load_Class</fullName>
        <categories>address</categories>
        <language>en_US</language>
        <protected>true</protected>
        <shortDescription>Unable to load verification class when visiting settings page</shortDescription>
        <value>There was an error loading the validator class {0}</value>
    </labels>
    <labels>
        <fullName>Addr_Verification_Required</fullName>
        <categories>address</categories>
        <language>en_US</language>
        <protected>true</protected>
        <shortDescription>Verification required</shortDescription>
        <value>Verification required</value>
    </labels>
    <labels>
        <fullName>Addr_Verification_Undefined_Class</fullName>
        <categories>address</categories>
        <language>en_US</language>
        <protected>true</protected>
        <shortDescription>No address verification class defined</shortDescription>
        <value>Address verification class not defined in the settings. Cannot perform address verification.</value>
    </labels>
    <labels>
        <fullName>Addr_Verification_Wrong_Class</fullName>
        <categories>address</categories>
        <language>en_US</language>
        <protected>true</protected>
        <shortDescription>Wrong address verification class</shortDescription>
        <value>No class with the specified name exists. Cannot perform address verification.</value>
    </labels>
    <labels>
        <fullName>Addr_Verification_Wrong_Interface</fullName>
        <categories>address</categories>
        <language>en_US</language>
        <protected>true</protected>
        <shortDescription>Wrong address verification interface</shortDescription>
        <value>The address validation class does not implement the required interface. Cannot perform address verification.</value>
    </labels>
    <labels>
        <fullName>Addr_Verified</fullName>
        <categories>address, verification</categories>
        <language>en_US</language>
        <protected>true</protected>
        <shortDescription>Address Successfully Verified</shortDescription>
        <value>Verified</value>
    </labels>
    <labels>
        <fullName>Addr_Verify_Endpoint</fullName>
        <language>en_US</language>
        <protected>true</protected>
        <shortDescription>Addr Verify Endpoint</shortDescription>
        <value>Please enter the endpoint URL.</value>
    </labels>
    <labels>
        <fullName>Addr_Verify_Google_Help</fullName>
        <language>en_US</language>
        <protected>true</protected>
        <shortDescription>Google API Helpt Text</shortDescription>
        <value>The Google Geocoding API requires a value for Authentication Token only.  This can be found by going to Visit the APIs console at https://code.google.com/apis/console and log in with your Google Account. Click the Services link from the left-hand menu in the APIs Console, then activate the Geocoding API service. Once the service has been activated, your API key is available from the API Access page, in the Simple API Access section. More information on this service and what it provides can be found here: https://developers.google.com/maps/documentation/geocoding/.</value>
    </labels>
    <labels>
        <fullName>Addr_Verify_Settings</fullName>
        <language>en_US</language>
        <protected>true</protected>
        <shortDescription>Addr Verify Settings</shortDescription>
        <value>Please verify you have entered your credentials.</value>
    </labels>
    <labels>
        <fullName>Addr_Verifying</fullName>
        <language>en_US</language>
        <protected>true</protected>
        <shortDescription>Addr Verifying</shortDescription>
        <value>Verifying addresses.</value>
    </labels>
    <labels>
        <fullName>Address_Not_Found</fullName>
        <categories>address, error</categories>
        <language>en_US</language>
        <protected>true</protected>
        <shortDescription>Address Not Found</shortDescription>
        <value>Address not found.</value>
    </labels>
    <labels>
        <fullName>Address_StateCountry_Invalid_Error</fullName>
        <categories>address, error</categories>
        <language>en_US</language>
        <protected>true</protected>
        <shortDescription>{value} is not configured as a valid Country in your Organization.</shortDescription>
        <value>&apos;{0}&apos; is not configured as a valid Country in your Organization.</value>
    </labels>
    <labels>
        <fullName>Address_Verification_Limit</fullName>
        <categories>address, verification</categories>
        <language>en_US</language>
        <protected>true</protected>
        <shortDescription>Address Verification Limit</shortDescription>
        <value>You cannot verify more than 100 addresses at a time.</value>
    </labels>
    <labels>
        <fullName>CONV_Accept_Risk</fullName>
        <language>en_US</language>
        <protected>false</protected>
        <shortDescription>Risk Accepted</shortDescription>
        <value>I accept the risk associated with using this tool, including data loss and inconsistent data.</value>
    </labels>
    <labels>
        <fullName>CONV_Account_Field</fullName>
        <language>en_US</language>
        <protected>false</protected>
        <shortDescription>Account Field</shortDescription>
        <value>Account Field</value>
    </labels>
    <labels>
        <fullName>CONV_Account_Field_For_Old_HH_ID</fullName>
        <language>en_US</language>
        <protected>false</protected>
        <shortDescription>Account Field For Old HH ID</shortDescription>
        <value>Account Field for Old Household Id</value>
    </labels>
    <labels>
        <fullName>CONV_Activities_Reparented</fullName>
        <language>en_US</language>
        <protected>false</protected>
        <shortDescription>Activites Reparented</shortDescription>
        <value>Activities and tasks associated with 1x1 or Individual Accounts are transferred to the new Household Account</value>
    </labels>
    <labels>
        <fullName>CONV_Address_Overrides_Set</fullName>
        <language>en_US</language>
        <protected>false</protected>
        <shortDescription>Address Overrides</shortDescription>
        <value>Address overrides are set for any Contact whose address is different from the Household Address</value>
    </labels>
    <labels>
        <fullName>CONV_Addresses_Mapped</fullName>
        <language>en_US</language>
        <protected>false</protected>
        <shortDescription>Addresses Mapped</shortDescription>
        <value>Addresses mapped from existing Household and Contacts to new Address objects, then attached to the Contact and Household Account</value>
    </labels>
    <labels>
        <fullName>CONV_All_Backed_Up</fullName>
        <language>en_US</language>
        <protected>false</protected>
        <shortDescription>All Data Backed Up</shortDescription>
        <value>My data has been backed-up by going to Setup | Data Management | Export Data</value>
    </labels>
    <labels>
        <fullName>CONV_All_Dup_Rules_Disabled</fullName>
        <language>en_US</language>
        <protected>false</protected>
        <shortDescription>CONV_All_Dup_Rules_Disabled</shortDescription>
        <value>All Data.com Duplication Management Rules have been disabled.</value>
    </labels>
    <labels>
        <fullName>CONV_All_Households_Selected</fullName>
        <language>en_US</language>
        <protected>false</protected>
        <shortDescription>All Households Selected</shortDescription>
        <value>All existing Households are selected, along with their Contacts</value>
    </labels>
    <labels>
        <fullName>CONV_All_Required_Removed</fullName>
        <language>en_US</language>
        <protected>false</protected>
        <shortDescription>All Required Removed</shortDescription>
        <value>All required field restrictions for custom fields have been removed.</value>
    </labels>
    <labels>
        <fullName>CONV_All_Triggers_Disabled</fullName>
        <language>en_US</language>
        <protected>false</protected>
        <shortDescription>All Triggers disabled</shortDescription>
        <value>All NPSP triggers are disabled (Your custom triggers are not disabled by the utility. For safety&apos;s sake, you should disable those too)</value>
    </labels>
    <labels>
        <fullName>CONV_All_Users_Logged_Out</fullName>
        <language>en_US</language>
        <protected>false</protected>
        <shortDescription>All Users Logged Out</shortDescription>
        <value>All users have logged out of my Salesforce instance.</value>
    </labels>
    <labels>
        <fullName>CONV_All_WFR_Disabled</fullName>
        <language>en_US</language>
        <protected>false</protected>
        <shortDescription>All WFR and VR Disabled</shortDescription>
        <value>All workflows and any custom validation rules have been disabled.</value>
    </labels>
    <labels>
        <fullName>CONV_Batching_Explanation</fullName>
        <language>en_US</language>
        <protected>false</protected>
        <shortDescription>Batching Explanation</shortDescription>
        <value>This tool will process your existing Contacts with Households in batches of 200 Households at a time, attempting to convert them to Household Accounts. Any errors during the conversion will result in one or more failed batches of Contacts while other batches may succeed.  This could leave your data in an inconsistent state.  If this occurs, you will need to immediately resolve the issue and re-run the conversion utility. The following actions are taken by the batch job associated with this tool:</value>
    </labels>
    <labels>
        <fullName>CONV_Begin</fullName>
        <language>en_US</language>
        <protected>false</protected>
        <shortDescription>Begin Conversion</shortDescription>
        <value>Begin Conversion Process</value>
    </labels>
    <labels>
        <fullName>CONV_Cancel</fullName>
        <language>en_US</language>
        <protected>false</protected>
        <shortDescription>Cancel</shortDescription>
        <value>Cancel</value>
    </labels>
    <labels>
        <fullName>CONV_Configuration_Options</fullName>
        <language>en_US</language>
        <protected>false</protected>
        <shortDescription>Configuration Options</shortDescription>
        <value>Configuration Options</value>
    </labels>
    <labels>
        <fullName>CONV_Contacts_Attached</fullName>
        <language>en_US</language>
        <protected>false</protected>
        <shortDescription>Contacts Attached to Household</shortDescription>
        <value>Contacts are disconnected from their 1x1 or Individual Account, and attached to the newly created Household Account</value>
    </labels>
    <labels>
        <fullName>CONV_Conversion_Process</fullName>
        <language>en_US</language>
        <protected>false</protected>
        <shortDescription>Account Model Conversion Progress</shortDescription>
        <value>Account Model Conversion Progress</value>
    </labels>
    <labels>
        <fullName>CONV_Fundamental_Changes</fullName>
        <language>en_US</language>
        <protected>false</protected>
        <shortDescription>Fundamental Changes</shortDescription>
        <value>You are about to make fundamental changes to your Salesforce data and data model. Reports, dashboards, and more may have to be modified to account for these changes. Salesforce.com and Salesforce.org are not responsible for any data or data integrity loss.  Do you still wish to proceed?</value>
    </labels>
    <labels>
        <fullName>CONV_Important_Info_Header</fullName>
        <language>en_US</language>
        <protected>false</protected>
        <shortDescription>Important Information Header</shortDescription>
        <value>Important Information</value>
    </labels>
    <labels>
        <fullName>CONV_Local_Expert</fullName>
        <language>en_US</language>
        <protected>false</protected>
        <shortDescription>Local Expert</shortDescription>
        <value>I&apos;ve consulted with my local Salesforce expert.</value>
    </labels>
    <labels>
        <fullName>CONV_Master_Address_Set</fullName>
        <language>en_US</language>
        <protected>false</protected>
        <shortDescription>Master Address Set</shortDescription>
        <value>Master Household Address set or defined if none exists based on address frequency and Contact giving</value>
    </labels>
    <labels>
        <fullName>CONV_New_Affiliations</fullName>
        <language>en_US</language>
        <protected>false</protected>
        <shortDescription>New Affiliations Created</shortDescription>
        <value>Non-1x1 Accounts associations to Contacts are removed, new Affiliations created, and Contact Primary Affiliation field is set</value>
    </labels>
    <labels>
        <fullName>CONV_New_Households_Created</fullName>
        <language>en_US</language>
        <protected>false</protected>
        <shortDescription>New Households Created</shortDescription>
        <value>New Household Accounts are created for each existing Household</value>
    </labels>
    <labels>
        <fullName>CONV_Non_NPSP_Apps</fullName>
        <language>en_US</language>
        <protected>false</protected>
        <shortDescription>Non-NPSP Apps</shortDescription>
        <value>All non-NPSP apps have been temporarily uninstalled or disabled.</value>
    </labels>
    <labels>
        <fullName>CONV_Old_Household_Objects</fullName>
        <language>en_US</language>
        <protected>false</protected>
        <shortDescription>Old Household Objects</shortDescription>
        <value>Previous Household objects are left in place, and should be deleted manually after verifying the results of the conversion process.</value>
    </labels>
    <labels>
        <fullName>CONV_Only_Household_Contacts</fullName>
        <language>en_US</language>
        <protected>false</protected>
        <shortDescription>Only Household Contacts</shortDescription>
        <value>I am aware this tool will only work for Contacts that currently have a Household associated.</value>
    </labels>
    <labels>
        <fullName>CONV_Opportunities_Reparented</fullName>
        <language>en_US</language>
        <protected>false</protected>
        <shortDescription>Opportunities Reparented</shortDescription>
        <value>Opportunities are moved from the 1x1 or Individual Account and attached to the new Household Accounts and Contacts</value>
    </labels>
    <labels>
        <fullName>CONV_Original_HH_Id</fullName>
        <language>en_US</language>
        <protected>false</protected>
        <shortDescription>Original HH Id</shortDescription>
        <value>You can optionally select a custom field on your new Household Account to store the original Household object Id.  This can be useful for later reparenting of any lookups or child objects originally on the Household to the new Household Account.  Only unused custom fields that hold text are eligible to be selected.</value>
    </labels>
    <labels>
        <fullName>CONV_Page_Description</fullName>
        <language>en_US</language>
        <protected>false</protected>
        <shortDescription>Page Description</shortDescription>
        <value>This page is designed to help you convert your organization from an existing 1x1 or Individual Account model to the new Household Account Model.</value>
    </labels>
    <labels>
        <fullName>CONV_Page_Title</fullName>
        <language>en_US</language>
        <protected>false</protected>
        <shortDescription>Page Title</shortDescription>
        <value>Account Model Conversion Utility</value>
    </labels>
    <labels>
        <fullName>CONV_Permanent_Change</fullName>
        <language>en_US</language>
        <protected>false</protected>
        <shortDescription>Permanent Change Info</shortDescription>
        <value>This is a permanent change.  Please make sure to consult with your local expert before proceeding.  While the conversion is completing, your database functionality will be temporarily disabled to avoid accidentally modifying existing data.  Salesforce.com and Salesforce.org are not responsible for any data loss, modifications, or corruption that occur as a result of this operation. Please proceed at YOUR OWN RISK. Before beginning this process, you&apos;ll need to confirm the following steps have been taken:</value>
    </labels>
    <labels>
        <fullName>CONV_Primary_Contacts_Set</fullName>
        <language>en_US</language>
        <protected>false</protected>
        <shortDescription>Primary Contacts Set</shortDescription>
        <value>Primary Contact values are set for all Households</value>
    </labels>
    <labels>
        <fullName>CONV_Proceed</fullName>
        <language>en_US</language>
        <protected>false</protected>
        <shortDescription>Proceed</shortDescription>
        <value>Proceed with Conversion</value>
    </labels>
    <labels>
        <fullName>CONV_Record_Ownership_Transferred</fullName>
        <language>en_US</language>
        <protected>false</protected>
        <shortDescription>Record Ownership Transferred</shortDescription>
        <value>All record ownership has been transferred from any inactive users.</value>
    </labels>
    <labels>
        <fullName>CONV_Reload</fullName>
        <language>en_US</language>
        <protected>false</protected>
        <shortDescription>Reload</shortDescription>
        <value>Reload the Converter</value>
    </labels>
    <labels>
        <fullName>CONV_Selected_Field_Bad</fullName>
        <language>en_US</language>
        <protected>false</protected>
        <shortDescription>Selected Field Not Able to Hold ID</shortDescription>
        <value>The selected field is not able to hold the Household Id information as required.  Please select a different Account field.</value>
    </labels>
    <labels>
        <fullName>CONV_Selected_Field_Verification_Failure</fullName>
        <language>en_US</language>
        <protected>false</protected>
        <shortDescription>Selected Field Not Verified for Id</shortDescription>
        <value>An error has occurred in attempting to verify the validity of the selected Account field.  The field selected was unable to be accurately verified.  Without this verification, it cannot be determined if your field mapping, and therefore your conversion will be successful.  You may proceed at your own risk, or may select a different field to hold the Household Id.</value>
    </labels>
    <labels>
        <fullName>CONV_Tested_in_Sandbox</fullName>
        <language>en_US</language>
        <protected>false</protected>
        <shortDescription>Tested in Sandbox</shortDescription>
        <value>The conversion process has been tested in a fresh sandbox.</value>
    </labels>
    <labels>
        <fullName>CONV_Triggers_Reenabled</fullName>
        <language>en_US</language>
        <protected>false</protected>
        <shortDescription>Triggers ReEnabled</shortDescription>
        <value>All NPSP triggers are re-enabled (You&apos;ll need to manually re-enable any custom triggers you disabled for the conversion. Also, the utility re-enables &lt;b&gt;all&lt;/b&gt; NPSP triggers, so if you selectively disabled any of them beforehand, you&apos;ll need to manually disable those again too)</value>
    </labels>
    <labels>
        <fullName>CONV_Warning</fullName>
        <language>en_US</language>
        <protected>false</protected>
        <shortDescription>Warning</shortDescription>
        <value>Warning!</value>
    </labels>
    <labels>
        <fullName>CONV_What_This_Tool_Does</fullName>
        <language>en_US</language>
        <protected>false</protected>
        <shortDescription>What This Tool Does</shortDescription>
        <value>What This Tool Does</value>
    </labels>
    <labels>
        <fullName>CampaignMemberStatusOmit</fullName>
        <categories>Opportunity, Campaign Member</categories>
        <language>en_US</language>
        <protected>false</protected>
        <shortDescription>CampaignMemberStatusOmit</shortDescription>
        <value>omit</value>
    </labels>
    <labels>
        <fullName>ClosedWonOpportunities</fullName>
        <categories>Error</categories>
        <language>en_US</language>
        <protected>true</protected>
        <shortDescription>ClosedWonOpportunities</shortDescription>
        <value>Closed Won Opportunities</value>
    </labels>
    <labels>
        <fullName>CMT_FilterGroupActiveRollupsHelpText</fullName>
        <categories>Settings</categories>
        <language>en_US</language>
        <protected>true</protected>
        <shortDescription>Help text for the rollups tree</shortDescription>
        <value>The list of rollups that are using this filter group. As long as there are rollups listed here, you can't delete this filter group.</value>
    </labels>
    <labels>
        <fullName>CMT_DeleteConfirm</fullName>
        <categories>Settings</categories>
        <language>en_US</language>
        <protected>true</protected>
        <shortDescription>Confirmation message when a user wants to delete something.</shortDescription>
        <value>Are you sure you want to delete this {0}?</value>
    </labels>
    <labels>
        <fullName>CMT_FilterGroupDeleteError</fullName>
        <categories>Settings</categories>
        <language>en_US</language>
        <protected>true</protected>
        <shortDescription>Error message when a user wants to delete a filter group with rollups.</shortDescription>
        <value>You can't delete this filter group because there is at least one rollup using it. To delete this filter group, either remove it from the associated rollups or delete the rollups.</value>
    </labels>
    <labels>
        <fullName>CMT_FilterGroupDescriptionHelpText</fullName>
        <categories>Settings</categories>
        <language>en_US</language>
        <protected>true</protected>
        <shortDescription>Help text for the filter group description</shortDescription>
        <value>It's important to enter a detailed description that explains the filter rules in this group so that users in your org can understand if this filter group is right for their rollup.</value>
    </labels>
    <labels>
        <fullName>CMT_FilterGroupNameHelpText</fullName>
        <categories>Settings</categories>
        <language>en_US</language>
        <protected>true</protected>
        <shortDescription>Help text for the filter group name</shortDescription>
        <value>A unique name for this filter group.</value>
    </labels>
    <labels>
        <fullName>CMT_FilterGroupNameLimitError</fullName>
        <categories>Settings</categories>
        <language>en_US</language>
        <protected>true</protected>
        <shortDescription>New filter group button</shortDescription>
        <value>Filter group name is limited to 40 characters.</value>
    </labels>
    <labels>
        <fullName>CMT_FilterRulesHelpText</fullName>
        <categories>Settings</categories>
        <language>en_US</language>
        <protected>true</protected>
        <shortDescription>Help text for the filter rules</shortDescription>
        <value>The list of rules included in this filter group. The filter rules set the criteria to ensure that you only get the data you need. Keep in mind that filter groups use AND criteria for filter rules, so if the data doesn't match ALL filter rules within a filter group, it won't be included in the rollup.</value>
    </labels>
    <labels>
        <fullName>CMT_FilterRulesValueHelpText</fullName>
        <categories>Settings</categories>
        <language>en_US</language>
        <protected>true</protected>
        <shortDescription>Help text for the filter rule value field</shortDescription>
        <value>If the Operator is In List or Not in List and you don't see a picklist, enter values separated by semi-colons.</value>
    </labels>
    <labels>
        <fullName>CMT_FilterNew</fullName>
        <categories>Settings</categories>
        <language>en_US</language>
        <protected>true</protected>
        <shortDescription>New filter group button</shortDescription>
        <value>New Filter Group</value>
    </labels>
    <labels>
        <fullName>CMT_FilterRuleDeleteWarning</fullName>
        <categories>Settings</categories>
        <language>en_US</language>
        <protected>true</protected>
        <shortDescription>Warning message when a user wants to delete a filter rule.</shortDescription>
        <value>There are rollups using the filter group that this rule is part of. If you delete this filter rule, it will affect those rollup calculations. Are you sure you want to delete?</value>
    </labels>
    <labels>
        <fullName>CMT_FilterRuleDuplicateError</fullName>
        <categories>Settings</categories>
        <language>en_US</language>
        <protected>true</protected>
        <shortDescription>Warning message when a user creates a duplicate filter rule.</shortDescription>
        <value>This filter rule already exists in this filter group. Edit one or more fields to create a unique filter rule.</value>
    </labels>
    <labels>
        <fullName>CMT_FilterRuleFieldsMissing</fullName>
        <categories>Settings</categories>
        <language>en_US</language>
        <protected>true</protected>
        <shortDescription>Error message preventing a user from saving a filter rule with fields missing.</shortDescription>
        <value>One or more fields are missing. Complete all fields to save this filter rule.</value>
    </labels>
    <labels>
        <fullName>ConfirmDeleteAccount</fullName>
        <categories>Error, Delete</categories>
        <language>en_US</language>
        <protected>true</protected>
        <shortDescription>ConfirmDeleteAccount</shortDescription>
        <value>{0} is the only Contact in the {1} Account. Deleting this Contact would leave an empty Account. Would you like to delete {1}, including {0}, instead?</value>
    </labels>
    <labels>
        <fullName>CRLP_AvailableRollupType</fullName>
        <categories>Settings</categories>
        <language>en_US</language>
        <protected>true</protected>
        <shortDescription>Label to be used for table describing rollup types.</shortDescription>
        <value>Available Rollup Types</value>
    </labels>
    <labels>
        <fullName>CRLP_AdvancedCustomizationHeader</fullName>
        <categories>Settings</categories>
        <language>en_US</language>
        <protected>true</protected>
        <shortDescription>Label for the advanced customization section on a Rollup__mdt record.</shortDescription>
        <value>Advanced Customization</value>
    </labels>
    <labels>
        <fullName>CRLP_AdvancedCustomizationText</fullName>
        <categories>Settings</categories>
        <language>en_US</language>
        <protected>true</protected>
        <shortDescription>Context for when to add a date, amount, or detail field to a Rollup__mdt record.</shortDescription>
        <value>These fields determine what information is being summarized and provide the normal defaults for Donations. You can edit them as needed.</value>
    </labels>
    <labels>
        <fullName>CRLP_BatchCalculating</fullName>
        <categories>Settings</categories>
        <language>en_US</language>
        <protected>true</protected>
        <shortDescription>Displays on page when "Recalculate Rollups" button is hit on Acc/Con/GAU/RD.</shortDescription>
        <value>The rollups batch job is calculating and may take a few moments to complete. Go back to the {0} and refresh to see updated rollup values.</value>
    </labels>
    <labels>
        <fullName>CRLP_BatchSkipped</fullName>
        <categories>Settings</categories>
        <language>en_US</language>
        <protected>true</protected>
        <shortDescription>Error logged when a scheduled batch is skipped b/c yesterday&apos;s still running.</shortDescription>
        <value>Today&apos;&apos;s scheduled {0} batch job was skipped because a previous {0} job was still running. The next batch job will run as scheduled. No action is required; this error is for information purposes only.</value>
    </labels>
    <labels>
        <fullName>CRLP_CreateRollupIntroHelpText</fullName>
        <categories>Settings</categories>
        <language>en_US</language>
        <protected>true</protected>
        <shortDescription>Help text for user adding a summary object, field, and a description.</shortDescription>
        <value>Select the Target Object to determine the available fields, then select the Target Field that this information should roll up to. Be sure to enter a detailed description that will help you (and others) understand exactly what this rollup does.
        </value>
    </labels>
    <labels>
        <fullName>CRLP_CreateRollupTargetObjectHelpText</fullName>
        <categories>Settings</categories>
        <language>en_US</language>
        <protected>true</protected>
        <shortDescription>Tooltip help text for target object.</shortDescription>
        <value>The object determines which Target Fields are available for you to roll up donation data to. The available Target Objects are Account, Contact, General Accounting Unit, and Recurring Donation.</value>
    </labels>
    <labels>
        <fullName>CRLP_CreateRollupTargetFieldHelpText</fullName>
        <categories>Settings</categories>
        <language>en_US</language>
        <protected>true</protected>
        <shortDescription>Tooltip help text for target field.</shortDescription>
        <value>Custom field on the selected Target Object that you are rolling up donation data to. Note that a Target Field can only be associated with one rollup.</value>
    </labels>
    <labels>
        <fullName>CRLP_CreateRollupActiveHelpText</fullName>
        <categories>Settings</categories>
        <language>en_US</language>
        <protected>true</protected>
        <shortDescription>Tooltip help text for the active flag.</shortDescription>
        <value>Indicates that the rollup is active. Inactive rollups won't be calculated along with active rollups.</value>
    </labels>
    <labels>
        <fullName>CRLP_CreateRollupDescriptionHelpText</fullName>
        <categories>Settings</categories>
        <language>en_US</language>
        <protected>true</protected>
        <shortDescription>Tooltip help text for description.</shortDescription>
        <value>It's important to enter a detailed description so that you (or other users) understand exactly what this rollup calculates. The description will show when you hover over the rollup in the list view.</value>
    </labels>
    <labels>
        <fullName>CRLP_CreateRollupNameHelpText</fullName>
        <categories>Settings</categories>
        <language>en_US</language>
        <protected>true</protected>
        <shortDescription>Tooltip help text for name.</shortDescription>
        <value>TODO: REMOVE ME</value>
    </labels>
    <labels>
        <fullName>CRLP_CreateRollupTypeHelpText</fullName>
        <categories>Settings</categories>
        <language>en_US</language>
        <protected>true</protected>
        <shortDescription>Tooltip help text for rollup type.</shortDescription>
        <value>The combination of which object you're rolling up data from and whether the rollup is a hard credit or soft credit.</value>
    </labels>
    <labels>
        <fullName>CRLP_CreateRollupFilterGroupHelpText</fullName>
        <categories>Settings</categories>
        <language>en_US</language>
        <protected>true</protected>
        <shortDescription>Tooltip help text for filter group.</shortDescription>
        <value>The field shows which filter group to apply to this rollup. A filter group is a collection of filter rules that determine which records get rolled up.</value>
    </labels>
    <labels>
        <fullName>CRLP_CreateRollupOperationHelpText</fullName>
        <categories>Settings</categories>
        <language>en_US</language>
        <protected>true</protected>
        <shortDescription>Tooltip help text for operation.</shortDescription>
        <value>Determines how the donation data will roll up. Is it a sum, an average, or a best year total (to name just a few)? Available values are determined by the type of the Target Field.</value>
    </labels>
    <labels>
        <fullName>CRLP_CreateRollupFiscalYearHelpText</fullName>
        <categories>Settings</categories>
        <language>en_US</language>
        <protected>true</protected>
        <shortDescription>Tooltip help text for fiscal year.</shortDescription>
        <value>Calculates rollups based on fiscal year settings (instead of calendar year).</value>
    </labels>
    <labels>
        <fullName>CRLP_CreateRollupTimeBoundOperationHelpText</fullName>
        <categories>Settings</categories>
        <language>en_US</language>
        <protected>true</protected>
        <shortDescription>Tooltip help text for time bound operation.</shortDescription>
        <value>The time period for this rollup. You can roll up data for all time, a certain number of days, or a specific year.</value>
    </labels>
    <labels>
        <fullName>CRLP_CreateRollupYearsAgoHelpText</fullName>
        <categories>Settings</categories>
        <language>en_US</language>
        <protected>true</protected>
        <shortDescription>Tooltip help text for years ago picklist.</shortDescription>
        <value>Choose the number of years ago that you want to roll up data for. Keep in mind that only the data for that calendar (or fiscal) year will roll up. So, if the current year is 2018 and you choose 2 years ago, the roll up will include data for 2016.</value>
    </labels>
    <labels>
        <fullName>CRLP_CreateRollupDaysBackHelpText</fullName>
        <categories>Settings</categories>
        <language>en_US</language>
        <protected>true</protected>
        <shortDescription>Tooltip help text for days back integer.</shortDescription>
        <value>Choose the number of days back (from today) that you want to roll up data for.</value>
    </labels>
    <labels>
        <fullName>CRLP_CreateRollupDetailFieldHelpText</fullName>
        <categories>Settings</categories>
        <language>en_US</language>
        <protected>true</protected>
        <shortDescription>Tooltip help text for detail field picklist.</shortDescription>
        <value>The field from the result of the rollup operation that you want to copy to the Target Field. Only available if the Operation is a single result operation (First, Last, Largest, or Smallest). This list only shows fields whose field types are compatible with the selected Target field.</value>
    </labels>
    <labels>
        <fullName>CRLP_CreateRollupDateFieldHelpText</fullName>
        <categories>Settings</categories>
        <language>en_US</language>
        <protected>true</protected>
        <shortDescription>Tooltip help text for date field picklist.</shortDescription>
        <value>The date field to use when calculating the rollup. This is the date that the Time Frame uses to figure out whether to include this record or not.</value>
    </labels>
    <labels>
        <fullName>CRLP_CreateRollupAmountFieldHelpText</fullName>
        <categories>Settings</categories>
        <language>en_US</language>
        <protected>true</protected>
        <shortDescription>Tooltip help text for amount field picklist.</shortDescription>
        <value>The amount field to use when calculating the rollup.</value>
    </labels>
    <labels>
        <fullName>CRLP_CreditType</fullName>
        <categories>Settings</categories>
        <language>en_US</language>
        <protected>true</protected>
        <shortDescription>Credit Type</shortDescription>
        <value>Credit Type</value>
    </labels>
    <labels>
        <fullName>CRLP_DaysBack</fullName>
        <categories>Settings</categories>
        <language>en_US</language>
        <protected>true</protected>
        <shortDescription>Days back error message for integers with any characters other than numbers.</shortDescription>
        <value>You must enter a positive whole number that is less than 10000.</value>
    </labels>
    <labels>
        <fullName>CRLP_DeleteError</fullName>
        <categories>Settings</categories>
        <language>en_US</language>
        <protected>true</protected>
        <shortDescription>Successfully Deleted</shortDescription>
        <value>Error deleting the {0}</value>
    </labels>
    <labels>
        <fullName>CRLP_DeleteProgress</fullName>
        <categories>Settings</categories>
        <language>en_US</language>
        <protected>true</protected>
        <shortDescription>Delete Progress Message</shortDescription>
        <value>Deleting the {0}</value>
    </labels>
    <labels>
        <fullName>CRLP_DeleteSuccess</fullName>
        <categories>Settings</categories>
        <language>en_US</language>
        <protected>true</protected>
        <shortDescription>Successfully Deleted</shortDescription>
        <value>{0} Successfully Deleted</value>
    </labels>
    <labels>
        <fullName>CRLP_DeleteTimeout</fullName>
        <categories>Settings</categories>
        <language>en_US</language>
        <protected>true</protected>
        <shortDescription>Timeout error message</shortDescription>
        <value>Deleting the {0} has timed out. Please try again.</value>
    </labels>
    <labels>
        <fullName>CRLP_DisabledTitle</fullName>
        <categories>Settings</categories>
        <language>en_US</language>
        <protected>true</protected>
        <shortDescription>Title for CRLP Disabled Toast</shortDescription>
        <value>These aren't the rollups you're looking for.</value>
    </labels>
    <labels>
        <fullName>CRLP_DisabledMessage</fullName>
        <categories>Settings</categories>
        <language>en_US</language>
        <protected>true</protected>
        <shortDescription>Message for CRLP Disabled Toast</shortDescription>
        <value>You don't have Customizable Rollups enabled. Return to NPSP Settings for information on how to enable these.</value>
    </labels>
    <labels>
        <fullName>CRLP_DuplicateTargetField</fullName>
        <categories>Settings</categories>
        <language>en_US</language>
        <protected>true</protected>
        <shortDescription>Error when user tries to save a Rollup with a duplicate Target Field.</shortDescription>
        <value>This Target field is already in use by an active Customizable Rollup.</value>
    </labels>
    <labels>
        <fullName>CRLP_HardCredit</fullName>
        <categories>Settings</categories>
        <language>en_US</language>
        <protected>true</protected>
        <shortDescription>Hard Credit</shortDescription>
        <value>Hard Credit</value>
    </labels>
    <labels>
        <fullName>CRLP_DisplayError</fullName>
        <categories>Settings</categories>
        <language>en_US</language>
        <protected>true</protected>
        <shortDescription>Error loading Customizable Rollup data</shortDescription>
        <value>Error displaying the {0}</value>
    </labels>
    <labels>
        <fullName>CRLP_NoAvailableDetailFieldsMessage</fullName>
        <categories>Settings</categories>
        <language>en_US</language>
        <protected>true</protected>
        <shortDescription>Message when user doesn't have available detail fields on a custom rollup.</shortDescription>
        <value>There are no available fields. Only fields whose field types are compatible with the Target field appear in the Field to Roll Up picklist.</value>
    </labels>
    <labels>
        <fullName>CRLP_NoAvailableTargetFieldsMessage</fullName>
        <categories>Settings</categories>
        <language>en_US</language>
        <protected>true</protected>
        <shortDescription>Label when user doesn't have available summary fields on a custom rollup</shortDescription>
        <value>There are no available Target fields. You need to create a writeable, custom field that your data can roll up to.</value>
    </labels>
    <labels>
        <fullName>CRLP_NoFilterGroupSelected</fullName>
        <categories>Settings</categories>
        <language>en_US</language>
        <protected>true</protected>
        <shortDescription>Label when user doesn't select a filter group.</shortDescription>
        <value>No Filter Group (Include All Records)</value>
    </labels>
    <labels>
        <fullName>CRLP_PleaseWait</fullName>
        <categories>Settings</categories>
        <language>en_US</language>
        <protected>true</protected>
        <shortDescription>Message to indicate in-progress operation for metadata deployments</shortDescription>
        <value>Please wait a moment</value>
    </labels>
    <labels>
        <fullName>CRLP_RecalculatingRollups</fullName>
        <categories>Settings</categories>
        <language>en_US</language>
        <protected>true</protected>
        <shortDescription>Header for interstitial page on rollup recalc buttons</shortDescription>
        <value>Recalculating Rollups</value>
    </labels>
    <labels>
        <fullName>CRLP_Return</fullName>
        <categories>Settings</categories>
        <language>en_US</language>
        <protected>true</protected>
        <shortDescription>Breadcrumb text to return to the specified location.</shortDescription>
        <value>Back to {0}</value>
    </labels>
    <labels>
        <fullName>CRLP_RollupsByFilterGroup</fullName>
        <categories>Settings</categories>
        <language>en_US</language>
        <protected>true</protected>
        <shortDescription>Shows rollups using a specific filter group.</shortDescription>
        <value>Rollups Using this Filter Group</value>
    </labels>
    <labels>
        <fullName>CRLP_RollupNew</fullName>
        <categories>Settings</categories>
        <language>en_US</language>
        <protected>true</protected>
        <shortDescription>Create new rollup button</shortDescription>
        <value>New Rollup</value>
    </labels>
    <labels>
        <fullName>CRLP_RollupSummary</fullName>
        <categories>Settings</categories>
        <language>en_US</language>
        <protected>true</protected>
        <shortDescription>Rollup Summary Page Title</shortDescription>
        <value>Customizable Rollups</value>
    </labels>
    <labels>
        <fullName>CRLP_RollupType</fullName>
        <categories>Settings</categories>
        <language>en_US</language>
        <protected>true</protected>
        <shortDescription>Type of custom rollup</shortDescription>
        <value>Rollup Type</value>
    </labels>
    <labels>
        <fullName>CRLP_SaveError</fullName>
        <categories>Settings</categories>
        <language>en_US</language>
        <protected>true</protected>
        <shortDescription>Error deploying Customizable Rollup data</shortDescription>
        <value>Error saving the {0}</value>
    </labels>
    <labels>
        <fullName>CRLP_SaveProgress</fullName>
        <categories>Settings</categories>
        <language>en_US</language>
        <protected>true</protected>
        <shortDescription>Saving Progress Message</shortDescription>
        <value>Saving the {0}</value>
    </labels>
    <labels>
        <fullName>CRLP_SaveSuccess</fullName>
        <categories>Settings</categories>
        <language>en_US</language>
        <protected>true</protected>
        <shortDescription>Successfully Saved</shortDescription>
        <value>{0} Successfully Saved</value>
    </labels>
    <labels>
        <fullName>CRLP_SaveTimeout</fullName>
        <categories>Settings</categories>
        <language>en_US</language>
        <protected>true</protected>
        <shortDescription>Timeout error message</shortDescription>
        <value>Saving the {0} has timed out. Please see the Customizable Rollups documentation for more information.</value>
    </labels>
    <labels>
        <fullName>CRLP_SoftCredit</fullName>
        <categories>Settings</categories>
        <language>en_US</language>
        <protected>true</protected>
        <shortDescription>Soft Credit</shortDescription>
        <value>Soft Credit</value>
    </labels>
    <labels>
        <fullName>CascadeDeletionError</fullName>
        <categories>Error</categories>
        <language>en_US</language>
        <protected>true</protected>
        <shortDescription>Cascade Deletion Error Message In Classic</shortDescription>
        <value>You can&apos;&apos;t delete {0} because it&apos;&apos;s associated with the following records. Delete or re-associate these records and then try again.&lt;br/&gt;&lt;br/&gt;{1}</value>
    </labels>
    <labels>
        <fullName>CascadeDeletionErrorLightning</fullName>
        <categories>Error</categories>
        <language>en_US</language>
        <protected>true</protected>
        <shortDescription>Cascade Deletion Error Message In Lightning Experience</shortDescription>
        <value>You can&apos;&apos;t delete {0} because it&apos;&apos;s associated with these records: {1}. Delete or re-associate these records and then try again.</value>
    </labels>
    <labels>
        <fullName>DeleteAccount</fullName>
        <language>en_US</language>
        <protected>true</protected>
        <shortDescription>DeleteAccount</shortDescription>
        <value>Delete Account</value>
    </labels>
    <labels>
        <fullName>DeleteContactLeaveAccount</fullName>
        <language>en_US</language>
        <protected>true</protected>
        <shortDescription>DeleteContactLeaveAccount</shortDescription>
        <value>Delete Contact and Leave Empty Account</value>
    </labels>
    <labels>
        <fullName>EPAddDependentTask</fullName>
        <categories>Engagement Plans</categories>
        <language>en_US</language>
        <protected>true</protected>
        <shortDescription>EPAddDependentTask</shortDescription>
        <value>Add Dependent Task</value>
    </labels>
    <labels>
        <fullName>EPAddTask</fullName>
        <categories>Engagement Plans</categories>
        <language>en_US</language>
        <protected>true</protected>
        <shortDescription>Engagement Plan&apos;s Add Task button label</shortDescription>
        <value>Add Task</value>
    </labels>
    <labels>
        <fullName>EPDeleteTask</fullName>
        <categories>Engagement Plans</categories>
        <language>en_US</language>
        <protected>false</protected>
        <shortDescription>EPDeleteTask</shortDescription>
        <value>Delete Task</value>
    </labels>
    <labels>
        <fullName>EPManageTasks</fullName>
        <categories>Engagement Plans</categories>
        <language>en_US</language>
        <protected>false</protected>
        <shortDescription>EPManageTasks</shortDescription>
        <value>Manage Engagement Plan Tasks</value>
    </labels>
    <labels>
        <fullName>EPManageTemplate</fullName>
        <categories>Engagement Plans</categories>
        <language>en_US</language>
        <protected>false</protected>
        <shortDescription>EPManageTemplate</shortDescription>
        <value>Manage Engagement Plan Template</value>
    </labels>
    <labels>
        <fullName>EPTaskDependency</fullName>
        <categories>Engagement Plan, Error</categories>
        <language>en_US</language>
        <protected>true</protected>
        <shortDescription>EPTaskDependency</shortDescription>
        <value>Engagement Plan Task dependencies cannot make recursive dependency loops.</value>
    </labels>
    <labels>
        <fullName>EPTaskTemplate</fullName>
        <categories>Engagement Plan, Error</categories>
        <language>en_US</language>
        <protected>true</protected>
        <shortDescription>EPTaskTemplate</shortDescription>
        <value>Engagement Plan Tasks can only be dependent on other Engagement Plan Tasks that belong to the same Engagement Plan Template.</value>
    </labels>
    <labels>
        <fullName>EPTo</fullName>
        <categories>Engagement Plans</categories>
        <language>en_US</language>
        <protected>false</protected>
        <shortDescription>to, as in &quot;Add depend task to task 1&quot;</shortDescription>
        <value>to</value>
    </labels>
    <labels>
        <fullName>ErrorEmailMessage</fullName>
        <categories>Error</categories>
        <language>en_US</language>
        <protected>true</protected>
        <shortDescription>ErrorEmailMessage</shortDescription>
        <value>Salesforce reported the below errors as NPSP was attempting to execute its batch jobs, or at a time when it was unable to display error messages directly to a user. It’s likely that NPSP was attempting to update summary fields on Accounts and Contacts, but was unable to save certain records. This failure might have been caused by a variety of issues unrelated to NPSP, such as custom code or validation rules.

Read this article on the Power of Us Hub to learn how these Scheduled Jobs work: https://powerofus.force.com/NPSP_Scheduled_Jobs

If you’re not sure how to resolve these errors, post a message in the Nonprofit Success Pack group in the Power of Us Hub: https://powerofus.force.com/HUB_NPSP_Group</value>
    </labels>
    <labels>
        <fullName>HiddenForSecurity</fullName>
        <categories>settings</categories>
        <language>en_US</language>
        <protected>false</protected>
        <shortDescription>HiddenForSecurity</shortDescription>
        <value>Hidden for security</value>
    </labels>
    <labels>
        <fullName>InactiveScheduledJobsOwnerErrMsg</fullName>
        <categories>User</categories>
        <language>en_US</language>
        <protected>true</protected>
        <shortDescription>InactiveScheduledJobsOwnerErrMsg</shortDescription>
        <value>There are scheduled jobs owned by an inactive user. Review your scheduled jobs and ensure the owner of each one is an active user.</value>
    </labels>
    <labels>
        <fullName>NameRequired</fullName>
        <categories>Engagement Plans, Errors</categories>
        <language>en_US</language>
        <protected>false</protected>
        <shortDescription>NameRequired</shortDescription>
        <value>Subject is a required field.</value>
    </labels>
    <labels>
        <fullName>OCRRemovePrimaryDuplicateBatchErrorText</fullName>
        <categories>Opportunity</categories>
        <language>en_US</language>
        <protected>true</protected>
        <shortDescription>OCR Remove Primary Duplicate Batch Error Text</shortDescription>
        <value>Unable to remove the duplicate primary OCRs from the Opportunity {0}. Review the Contact Roles on the Opportunity record, choose which is the correct one, and delete the others.</value>
    </labels>
    <labels>
        <fullName>OrganizationalOpportunities</fullName>
        <categories>Error</categories>
        <language>en_US</language>
        <protected>true</protected>
        <shortDescription>OrganizationalOpportunities</shortDescription>
        <value>Organizational Opportunities</value>
    </labels>
    <labels>
        <fullName>PageMessagesConfirm</fullName>
        <categories>PageMessages</categories>
        <language>en_US</language>
        <protected>true</protected>
        <shortDescription>Confirm</shortDescription>
        <value>Success</value>
    </labels>
    <labels>
        <fullName>PageMessagesError</fullName>
        <categories>PageMessages</categories>
        <language>en_US</language>
        <protected>true</protected>
        <shortDescription>Error</shortDescription>
        <value>Error</value>
    </labels>
    <labels>
        <fullName>PageMessagesInfo</fullName>
        <categories>PageMessages</categories>
        <language>en_US</language>
        <protected>true</protected>
        <shortDescription>Info</shortDescription>
        <value>Info</value>
    </labels>
    <labels>
        <fullName>PageMessagesFatal</fullName>
        <categories>PageMessages</categories>
        <language>en_US</language>
        <protected>true</protected>
        <shortDescription>Fatal</shortDescription>
        <value>Error</value>
    </labels>
    <labels>
        <fullName>PageMessagesWarning</fullName>
        <categories>PageMessages</categories>
        <language>en_US</language>
        <protected>true</protected>
        <shortDescription>Warning</shortDescription>
        <value>Warning</value>
    </labels>
    <labels>
        <fullName>RD_ErrorMoreClosedWonOpportunitiesThanInstallments</fullName>
        <categories>Recurring-Donations, Error</categories>
        <language>en_US</language>
        <protected>true</protected>
        <shortDescription>More ClosedWon donations than Installments</shortDescription>
        <value>There are more Closed Won Opportunities associated with this Recurring Donation than the number of Installments defined.</value>
    </labels>
    <labels>
        <fullName>RD_ErrorNotEnoughClosedValueForFixedLength</fullName>
        <categories>Recurring-Donations, Error</categories>
        <language>en_US</language>
        <protected>true</protected>
        <shortDescription>The total Amount of all Closed Won Opps is not equal to the RD Amount.</shortDescription>
        <value>The combined Amount of all related Closed Won and Pledged Opportunities must match the Amount of a Fixed Length Recurring Donation.</value>
    </labels>
    <labels>
        <fullName>REL_Create_New_Relationship</fullName>
        <categories>Relationships, relationship-viewer</categories>
        <language>en_US</language>
        <protected>false</protected>
        <shortDescription>Relationship Viewer - Create</shortDescription>
        <value>Create New Relationship</value>
    </labels>
    <labels>
        <fullName>REL_Former</fullName>
        <categories>Relationships, relationship-viewer</categories>
        <language>en_US</language>
        <protected>false</protected>
        <shortDescription>Relationship Viewer - Former</shortDescription>
        <value>Former</value>
    </labels>
    <labels>
        <fullName>REL_No_Relationships</fullName>
        <categories>Relationships, relationship-viewer</categories>
        <language>en_US</language>
        <protected>false</protected>
        <shortDescription>Relationship Viewer - No Relationship</shortDescription>
        <value>There are no relationships for this contact.</value>
    </labels>
    <labels>
        <fullName>REL_RECenter</fullName>
        <categories>Relationships, relationship-viewer</categories>
        <language>en_US</language>
        <protected>false</protected>
        <shortDescription>Relationship Viewer - Re-center</shortDescription>
        <value>Re-Center on This Contact</value>
    </labels>
    <labels>
        <fullName>REL_Return_to_Contact</fullName>
        <categories>Relationships, relationship-viewer</categories>
        <language>en_US</language>
        <protected>false</protected>
        <shortDescription>Relationship Viewer - Return to Contact</shortDescription>
        <value>Return to Contact</value>
    </labels>
    <labels>
        <fullName>REL_View_Contact_Record</fullName>
        <categories>Relationships, relationship-viewer</categories>
        <language>en_US</language>
        <protected>false</protected>
        <shortDescription>Relationship Viewer - View Contact Record</shortDescription>
        <value>View Contact Record</value>
    </labels>
    <labels>
        <fullName>RP_CustomerJourneyLinkLabel</fullName>
        <language>en_US</language>
        <protected>true</protected>
        <shortDescription>Resources Page - Customer Journey link</shortDescription>
        <value>Salesforce.org Webinars and Events</value>
    </labels>
    <labels>
        <fullName>RP_DeeperParagraph</fullName>
        <language>en_US</language>
        <protected>true</protected>
        <shortDescription>Resources Page - Deeper Paragraph</shortDescription>
        <value>Dive deeper into Salesforce and learn everything you need to be successful.</value>
    </labels>
    <labels>
        <fullName>RP_DeeperSubtitle</fullName>
        <language>en_US</language>
        <protected>true</protected>
        <shortDescription>Resources Page - Deeper Subtitle</shortDescription>
        <value>3. Dive Deeper</value>
    </labels>
    <labels>
        <fullName>RP_GettingStarted</fullName>
        <language>en_US</language>
        <protected>true</protected>
        <shortDescription>Resources Page - Getting Started component title</shortDescription>
        <value>Getting Started</value>
    </labels>
    <labels>
        <fullName>RP_GitHubSubtitle</fullName>
        <language>en_US</language>
        <protected>true</protected>
        <shortDescription>Resources Page - GitHub Subtitle</shortDescription>
        <value>updates are pushed automatically; no installation needed!</value>
    </labels>
    <labels>
        <fullName>RP_GitHubTitle</fullName>
        <language>en_US</language>
        <protected>true</protected>
        <shortDescription>Resources Page - GitHub title</shortDescription>
        <value>Latest Release Notes</value>
    </labels>
    <labels>
        <fullName>RP_NpspLinkLabel</fullName>
        <language>en_US</language>
        <protected>true</protected>
        <shortDescription>Resources Page - Npsp Link</shortDescription>
        <value>Getting Started with Salesforce for Nonprofits</value>
    </labels>
    <labels>
        <fullName>RP_ProductNameLabel</fullName>
        <language>en_US</language>
        <protected>true</protected>
        <shortDescription>Resources Page - Product Name</shortDescription>
        <value>Nonprofit Success Pack (NPSP)</value>
    </labels>
    <labels>
        <fullName>RP_ReleaseGitHub</fullName>
        <language>en_US</language>
        <protected>true</protected>
        <shortDescription>Resources Page - Release GitHub</shortDescription>
        <value>Released:</value>
    </labels>
    <labels>
        <fullName>RP_ReleaseNotesLink</fullName>
        <language>en_US</language>
        <protected>true</protected>
        <shortDescription>Resources Page - Release Notes Link</shortDescription>
        <value>Read full release notes &gt;</value>
    </labels>
    <labels>
        <fullName>RP_Remote_Site_Settings_Deactivated</fullName>
        <language>en_US</language>
        <protected>true</protected>
        <shortDescription>RP Remote Site Settings Deactivated</shortDescription>
        <value>To take advantage of all the new functionality on the Getting Started page, you need to make sure the Remote Site is active. Go to Setup, search for Remote Site Settings, then click Edit next to SFDOEndpoints. Ensure that the Active box is checked, then click Save.</value>
    </labels>
    <labels>
        <fullName>RP_SalesforceOrgLinkLabel</fullName>
        <language>en_US</language>
        <protected>true</protected>
        <shortDescription>Resources Page - Salesforce Org Link</shortDescription>
        <value>Hub Community Weekly Office Hours</value>
    </labels>
    <labels>
        <fullName>RP_SubTitle</fullName>
        <language>en_US</language>
        <protected>true</protected>
        <shortDescription>Resources Page - SubTitle</shortDescription>
        <value>You now have access to ALL the powerful features of Salesforce Enterprise Edition PLUS the ability to better manage donors with the Nonprofit Success Pack application. Now let&apos;s get started.</value>
    </labels>
    <labels>
        <fullName>RP_Title</fullName>
        <language>en_US</language>
        <protected>true</protected>
        <shortDescription>Resources Page - Title</shortDescription>
        <value>Welcome to Salesforce and the</value>
    </labels>
    <labels>
        <fullName>RP_TrailheadLinkLabel</fullName>
        <language>en_US</language>
        <protected>true</protected>
        <shortDescription>Resources Page - Trailhead Link</shortDescription>
        <value>Getting Started with Salesforce and NPSP Trailmix</value>
    </labels>
    <labels>
        <fullName>RP_TrailheadParagraph</fullName>
        <language>en_US</language>
        <protected>true</protected>
        <shortDescription>Resources Page - Trailhead Paragraph</shortDescription>
        <value>Get started with the Nonprofit Success Pack by learning the basics of Salesforce and donor and volunteer management.</value>
    </labels>
    <labels>
        <fullName>RP_TrailheadSubtitle</fullName>
        <language>en_US</language>
        <protected>true</protected>
        <shortDescription>Resources Page - Trailhead Subtitle</shortDescription>
        <value>1. Learn with Trailhead</value>
    </labels>
    <labels>
        <fullName>RP_USParagraph</fullName>
        <language>en_US</language>
        <protected>true</protected>
        <shortDescription>Resources Page - Power of Us Paragraph</shortDescription>
        <value>Get help from our active community of fellow NPSP users, or reach out to Salesforce.org.</value>
    </labels>
    <labels>
        <fullName>RP_UsHubLinkLabel</fullName>
        <language>en_US</language>
        <protected>true</protected>
        <shortDescription>Resources Page - Power of Us Hub Link</shortDescription>
        <value>Power of Us HUB</value>
    </labels>
    <labels>
        <fullName>RP_UsSubtitle</fullName>
        <language>en_US</language>
        <protected>true</protected>
        <shortDescription>Resources Page - Power of Us Subtitle</shortDescription>
        <value>2. Join the Community</value>
    </labels>
    <labels>
        <fullName>RP_Videos</fullName>
        <language>en_US</language>
        <protected>true</protected>
        <shortDescription>Resources Page - Youtube Videos</shortDescription>
        <value>How-To videos</value>
    </labels>
    <labels>
        <fullName>RP_WebinarLinkLabel</fullName>
        <language>en_US</language>
        <protected>true</protected>
        <shortDescription>Resources Page - Webinar Link</shortDescription>
        <value>NPSP Product Documentation</value>
    </labels>
    <labels>
        <fullName>RP_YoutubeChannel</fullName>
        <language>en_US</language>
        <protected>true</protected>
        <shortDescription>Resources Page - Salesforce Foundation Youtube Channel</shortDescription>
        <value>View more on our youtube channel &gt;</value>
    </labels>
    <labels>
        <fullName>RecurringDonationAccountAndContactError</fullName>
        <categories>Recurring Donations</categories>
        <language>en_US</language>
        <protected>false</protected>
        <shortDescription>RecurringDonationAccountAndContactError</shortDescription>
        <value>Recurring Donations can only have an Organization or Contact specified, but not both.</value>
    </labels>
    <labels>
        <fullName>Saved</fullName>
        <language>en_US</language>
        <protected>true</protected>
        <shortDescription>Saved</shortDescription>
        <value>Saved.</value>
    </labels>
    <labels>
        <fullName>Settings_not_Saved</fullName>
        <language>en_US</language>
        <protected>true</protected>
        <shortDescription>Settings not Saved</shortDescription>
        <value>Settings not saved</value>
    </labels>
    <labels>
        <fullName>SmartyStreets_Help_Text</fullName>
        <language>en_US</language>
        <protected>true</protected>
        <shortDescription>SmartyStreets Help Test</shortDescription>
        <value>Make sure you have entered both the Auth ID and Auth Token provided to you by SmartyStreets. You will find them in your SmartyStreets API Keys page.</value>
    </labels>
    <labels>
        <fullName>Zip_Not_Found</fullName>
        <categories>address, verification</categories>
        <language>en_US</language>
        <protected>true</protected>
        <shortDescription>Zip Not Found</shortDescription>
        <value>Zip code not found.</value>
    </labels>
    <labels>
        <fullName>Zipcode_Verification_Limit</fullName>
        <categories>address, verification</categories>
        <language>en_US</language>
        <protected>true</protected>
        <shortDescription>Zipcode Verification Limit</shortDescription>
        <value>You cannot verify more than 100 zipcodes at a time.</value>
    </labels>
    <labels>
        <fullName>adapterException</fullName>
        <language>en_US</language>
        <protected>true</protected>
        <shortDescription>Throw exception to external call</shortDescription>
        <value>Invalid call. This function is reserved for Salesforce use.</value>
    </labels>
    <labels>
        <fullName>addrCiceroMissingAPIKey</fullName>
        <categories>Cicero address verification service</categories>
        <language>en_US</language>
        <protected>true</protected>
        <shortDescription>addrCiceroMissingAPIKey</shortDescription>
        <value>The Cicero API Key must be specified in the Auth Token setting in the Address Verification Settings.</value>
    </labels>
    <labels>
        <fullName>addrCopyConAddBtnHHObjOnly</fullName>
        <categories>ADDR_CopyConAddrHHObjBTN</categories>
        <language>en_US</language>
        <protected>false</protected>
        <shortDescription>addrCopyConAddBtnHHObjOnly</shortDescription>
        <value>This button only supports Contacts with Household objects, not Household Accounts.</value>
    </labels>
    <labels>
        <fullName>addrGeneralSettings</fullName>
        <categories>Address Settings</categories>
        <language>en_US</language>
        <protected>false</protected>
        <shortDescription>addrGeneralSettings</shortDescription>
        <value>General Address Settings</value>
    </labels>
    <labels>
        <fullName>addrHHAccountOnly</fullName>
        <categories>Address Management</categories>
        <language>en_US</language>
        <protected>true</protected>
        <shortDescription>addrHHAccountOnly</shortDescription>
        <value>Address objects are only supported on Household Accounts and Organizational Accounts (if enabled).</value>
    </labels>
    <labels>
        <fullName>addrHHAddressAlwaysDefault</fullName>
        <categories>Manage Household UI</categories>
        <language>en_US</language>
        <protected>false</protected>
        <shortDescription>addrHHAddressAlwaysDefault</shortDescription>
        <value>The Household Address will be copied to all Contacts that do not have an Address Override.</value>
    </labels>
    <labels>
        <fullName>addrSeasonalOverlap</fullName>
        <categories>Address Management</categories>
        <language>en_US</language>
        <protected>false</protected>
        <shortDescription>addrSeasonalOverlap</shortDescription>
        <value>Seasonal addresses cannot overlap with any other seasonal address in the Household.</value>
    </labels>
    <labels>
        <fullName>addrSeasonalPartial</fullName>
        <categories>Address Management</categories>
        <language>en_US</language>
        <protected>false</protected>
        <shortDescription>addrSeasonalPartial</shortDescription>
        <value>An address must have all or none of its Seasonal fields set.</value>
    </labels>
    <labels>
        <fullName>alloAddRow</fullName>
        <categories>Allocation</categories>
        <language>en_US</language>
        <protected>false</protected>
        <shortDescription>alloAddRow</shortDescription>
        <value>Add Row</value>
    </labels>
    <labels>
        <fullName>alloAddRowAtPosition</fullName>
        <categories>Allocation</categories>
        <language>en_US</language>
        <protected>false</protected>
        <shortDescription>alloAddRowAtPosition</shortDescription>
        <value>Add Row at Position</value>
    </labels>
    <labels>
        <fullName>alloAmountOrPercent</fullName>
        <categories>Allocation, Error</categories>
        <language>en_US</language>
        <protected>false</protected>
        <shortDescription>alloAmountOrPercent</shortDescription>
        <value>Each Allocation must have a value in either the Amount field or the Percent field.</value>
    </labels>
    <labels>
        <fullName>alloBatchCreateDefault</fullName>
        <categories>Allocation, Settings</categories>
        <language>en_US</language>
        <protected>false</protected>
        <shortDescription>alloBatchCreateDefault</shortDescription>
        <value>Batch Create Default Allocations</value>
    </labels>
    <labels>
        <fullName>alloBatchDefaultInfo</fullName>
        <categories>Allocation, Settings</categories>
        <language>en_US</language>
        <protected>false</protected>
        <shortDescription>alloBatchDefaultInfo</shortDescription>
        <value>This utility runs a batch process that creates default Allocations for all existing Opportunities, except Opportunities excluded in the GAU Allocations Rollup Settings.
&lt;br/&gt;
&lt;br/&gt;
To run this utility, default Allocations must be enabled and a default General Accounting Unit must be selected. You only need to run this tool once after enabling default Allocations, as all new Opportunities will receive a default Allocation once enabled.
&lt;br/&gt;
&lt;br/&gt;
To check your GAU Allocation settings, go to Donations | GAU Allocations.</value>
    </labels>
    <labels>
        <fullName>alloBtnCancel</fullName>
        <categories>Allocation</categories>
        <language>en_US</language>
        <protected>false</protected>
        <shortDescription>alloBtnCancel</shortDescription>
        <value>Cancel</value>
    </labels>
    <labels>
        <fullName>alloBtnSaveAndClose</fullName>
        <categories>Allocation</categories>
        <language>en_US</language>
        <protected>false</protected>
        <shortDescription>alloBtnSaveAndClose</shortDescription>
        <value>Save</value>
    </labels>
    <labels>
        <fullName>alloCampaignExceedsOppAmount</fullName>
        <categories>Allocation, Error</categories>
        <language>en_US</language>
        <protected>false</protected>
        <shortDescription>alloCampaignExceedsOppAmount</shortDescription>
        <value>Your campaign allocations were not created. Campaign allocations for the opportunity exceeded the opportunity amount.</value>
    </labels>
    <labels>
        <fullName>alloCantAllocateNothing</fullName>
        <categories>Allocation, Error</categories>
        <language>en_US</language>
        <protected>false</protected>
        <shortDescription>alloCantAllocateNothing</shortDescription>
        <value>You can only create Allocations for Opportunities with a positive value in the Amount field.</value>
    </labels>
    <labels>
        <fullName>alloDefaultGAUMissing</fullName>
        <categories>Allocation, Error</categories>
        <language>en_US</language>
        <protected>false</protected>
        <shortDescription>Default Allocations are enabled, but no default GAU is selected.</shortDescription>
        <value>You&apos;ve enabled Default Allocations. You also need to select a default General Accounting Unit.</value>
    </labels>
    <labels>
        <fullName>alloDefaultNotPercent</fullName>
        <categories>Allocation, Error</categories>
        <language>en_US</language>
        <protected>false</protected>
        <shortDescription>alloDefaultNotPercent</shortDescription>
        <value>The default allocation cannot be percentage-based.</value>
    </labels>
    <labels>
        <fullName>alloDeleteRow</fullName>
        <categories>Allocation</categories>
        <language>en_US</language>
        <protected>false</protected>
        <shortDescription>alloDeleteRow</shortDescription>
        <value>Delete</value>
    </labels>
    <labels>
        <fullName>alloExceedsOppAmount</fullName>
        <categories>Allocation, Error</categories>
        <language>en_US</language>
        <protected>false</protected>
        <shortDescription>The allocations for this opportunity are greater than the amount of the opportun</shortDescription>
        <value>You need to update your allocations before you can reduce the amount of an opportunity. The allocations for this opportunity are currently greater than the opportunity amount.</value>
    </labels>
    <labels>
        <fullName>alloExceedsPmtAmount</fullName>
        <categories>Allocation, Error</categories>
        <language>en_US</language>
        <protected>false</protected>
<<<<<<< HEAD
        <shortDescription>The allocations for this payment are greater than the amount of the payment</shortDescription>
        <value>The allocations for this payment are currently greater than the payment amount. You need to update your allocations before you can reduce the amount of the payment.</value>
=======
        <shortDescription>The Allocations for this Payment are greater than the amount of the Payment.</shortDescription>
        <value>The Allocations for this Payment exceed the Payment amount. Update your Allocation amounts, and then adjust the Payment amount.</value>
>>>>>>> 88a6b39d
    </labels>
    <labels>
        <fullName>alloManageCampaignAllocations</fullName>
        <categories>Allocation</categories>
        <language>en_US</language>
        <protected>false</protected>
        <shortDescription>alloManageCampaignAllocations</shortDescription>
        <value>Manage Campaign Allocations</value>
    </labels>
    <labels>
        <fullName>alloManageOppAllocations</fullName>
        <categories>Allocation</categories>
        <language>en_US</language>
        <protected>false</protected>
        <shortDescription>alloManageOppAllocations</shortDescription>
        <value>Manage Opportunity Allocations</value>
    </labels>
    <labels>
        <fullName>alloManagePaymentAllocations</fullName>
        <categories>Allocation</categories>
        <language>en_US</language>
        <protected>true</protected>
        <shortDescription>alloManagePaymentAllocations</shortDescription>
        <value>Manage Payment Allocations</value>
    </labels>
    <labels>
        <fullName>alloManageRecurringDonationAllocations</fullName>
        <categories>Allocation</categories>
        <language>en_US</language>
        <protected>false</protected>
        <shortDescription>alloManageRecurringDonationAllocations</shortDescription>
        <value>Manage Recurring Donation Allocations</value>
    </labels>
    <labels>
        <fullName>alloModifyCurrency</fullName>
        <categories>Allocation, Error</categories>
        <language>en_US</language>
        <protected>false</protected>
        <shortDescription>alloModifyCurrency</shortDescription>
        <value>You can&apos;t modify allocation currencies directly. An allocation&apos;s currency is updated when the parent Opportunity, Campaign, or Recurring Donation currency is modified.</value>
    </labels>
    <labels>
        <fullName>alloNegativeAmount</fullName>
        <categories>Allocation, Error</categories>
        <language>en_US</language>
        <protected>false</protected>
        <shortDescription>alloNegativeAmount</shortDescription>
        <value>The Amount field on an Allocation must contain a positive value.</value>
    </labels>
    <labels>
        <fullName>alloNegativePercent</fullName>
        <categories>Allocation, Error</categories>
        <language>en_US</language>
        <protected>false</protected>
        <shortDescription>alloNegativePercent</shortDescription>
        <value>The Percent field on an Allocation must contain a positive value.</value>
    </labels>
    <labels>
        <fullName>alloObjectUnsupported</fullName>
        <categories>Allocation</categories>
        <language>en_US</language>
        <protected>true</protected>
        <shortDescription>alloObjectUnsupported</shortDescription>
        <value>The Manage Allocations button is only supported from a Campaign, Opportunity or Recurring Donation record.</value>
    </labels>
    <labels>
<<<<<<< HEAD
        <fullName>alloPaymentNoDefault</fullName>
        <categories>Allocation, Error</categories>
        <language>en_US</language>
        <protected>true</protected>
        <shortDescription>alloPaymentNoDefault</shortDescription>
        <value>Default allocations must be enabled to use Payment level allocations.</value>
    </labels>
    <labels>
=======
>>>>>>> 88a6b39d
        <fullName>alloPaymentNotEnabled</fullName>
        <categories>Allocation, Error</categories>
        <language>en_US</language>
        <protected>false</protected>
<<<<<<< HEAD
        <shortDescription>Payment level allocations are not enabled.</shortDescription>
        <value>Payment level allocations are not enabled.</value>
=======
        <shortDescription>Payment-level allocations are not enabled.</shortDescription>
        <value>Payment-level Allocations aren't enabled for your organization. Try allocating at the Opportunity level instead.</value>
>>>>>>> 88a6b39d
    </labels>
    <labels>
        <fullName>alloPercentExceed100</fullName>
        <categories>Allocation, Error</categories>
        <language>en_US</language>
        <protected>false</protected>
        <shortDescription>Percent based Allocations cannot exceed 100%.</shortDescription>
        <value>Percent-based allocations cannot exceed 100%.</value>
    </labels>
    <labels>
        <fullName>alloRemainder</fullName>
        <categories>Allocation</categories>
        <language>en_US</language>
        <protected>false</protected>
        <shortDescription>alloRemainder</shortDescription>
        <value>Remainder:</value>
    </labels>
    <labels>
        <fullName>alloSingleParent</fullName>
        <categories>Allocation, Error</categories>
        <language>en_US</language>
        <protected>false</protected>
        <shortDescription>Each Allocation must have a single parent object: Pmt, Opp, Rec Donation, Camp.</shortDescription>
<<<<<<< HEAD
        <value>Each allocation must have a single parent object: Payment, Opportunity, Recurring Donation, or Campaign.</value>
=======
        <value>Ensure that this Allocation has only one parent object: Payment, Opportunity, Recurring Donation, or Campaign.</value>
>>>>>>> 88a6b39d
    </labels>
    <labels>
        <fullName>alloTotalExceedsOppAmt</fullName>
        <categories>Allocation</categories>
        <language>en_US</language>
        <protected>false</protected>
<<<<<<< HEAD
        <shortDescription>Allocations cannot exceed the amount of the related payment or opportunity.</shortDescription>
        <value>Sum of allocations cannot exceed the amount of the related payment or opportunity.</value>
=======
        <shortDescription>Allocations cannot exceed the amount of the related Payment or Opportunity.</shortDescription>
        <value>Allocation totals can't exceed the amount of the related Payment or Opportunity.</value>
>>>>>>> 88a6b39d
    </labels>
    <labels>
        <fullName>alloTotals</fullName>
        <categories>Allocation</categories>
        <language>en_US</language>
        <protected>false</protected>
        <shortDescription>alloTotals</shortDescription>
        <value>Totals:</value>
    </labels>
    <labels>
        <fullName>alloUnallocated</fullName>
        <categories>Allocation</categories>
        <language>en_US</language>
        <protected>false</protected>
        <shortDescription>alloUnallocated</shortDescription>
        <value>unallocated</value>
    </labels>
    <labels>
        <fullName>bdiAccountCustomIdError</fullName>
        <categories>Data Importer</categories>
        <language>en_US</language>
        <protected>false</protected>
        <shortDescription>bdiAccountCustomIdError</shortDescription>
        <value>The Account Custom Unique ID setting field {0} must have matching fields in the NPSP Data Import object whose API Names are {1} and {2}.</value>
    </labels>
    <labels>
        <fullName>bdiBatchException</fullName>
        <categories>Data Importer</categories>
        <language>en_US</language>
        <protected>false</protected>
        <shortDescription>bdiBatchException</shortDescription>
        <value>An error occurred during the process.  The following status was the first reported error:</value>
    </labels>
    <labels>
        <fullName>bdiBehaviorBestMatchOrCreate</fullName>
        <categories>Data Importer</categories>
        <language>en_US</language>
        <protected>true</protected>
        <shortDescription>settings label for BestMatchOrCreate behavior</shortDescription>
        <value>Best Match or Create - Import a record if it matches an existing record; create a new record if no match found.</value>
    </labels>
    <labels>
        <fullName>bdiBehaviorDoNotMatch</fullName>
        <categories>Data Importer</categories>
        <language>en_US</language>
        <protected>false</protected>
        <shortDescription>settings label for DoNotMatch behavior</shortDescription>
        <value>Do Not Match - No matching is attempted; new records are created.</value>
    </labels>
    <labels>
        <fullName>bdiBehaviorExactMatchOrCreate</fullName>
        <categories>Data Importer</categories>
        <language>en_US</language>
        <protected>true</protected>
        <shortDescription>settings label for ExactMatchOrCreate behavior</shortDescription>
        <value>Single Match or Create - Import a record if it matches a single existing record; create a new record if no single match found.</value>
    </labels>
    <labels>
        <fullName>bdiBehaviorRequireBestMatch</fullName>
        <categories>Data Importer</categories>
        <language>en_US</language>
        <protected>true</protected>
        <shortDescription>settings label for RequireBestMatch behavior</shortDescription>
        <value>Best Match - Only import a record when it matches at least 1 existing record, and update the best matched record.</value>
    </labels>
    <labels>
        <fullName>bdiBehaviorRequireExactMatch</fullName>
        <categories>Data Importer</categories>
        <language>en_US</language>
        <protected>true</protected>
        <shortDescription>settings label for RequireExactMatch behavior</shortDescription>
        <value>Single Match - Only import a record if it matches a single existing record.</value>
    </labels>
    <labels>
        <fullName>bdiBehaviorRequireNoMatch</fullName>
        <categories>Data Importer</categories>
        <language>en_US</language>
        <protected>true</protected>
        <shortDescription>settings label for RequireNoMatch behavior</shortDescription>
        <value>No Match - Only import a record if it doesn&apos;t match an existing record.</value>
    </labels>
    <labels>
        <fullName>bdiBtnClose</fullName>
        <categories>Data Importer, Opportunity Send Acknowledgment</categories>
        <language>en_US</language>
        <protected>false</protected>
        <shortDescription>bdiBtnClose</shortDescription>
        <value>Close</value>
    </labels>
    <labels>
        <fullName>bdiComplete</fullName>
        <categories>Data Importer</categories>
        <language>en_US</language>
        <protected>false</protected>
        <shortDescription>bdiComplete</shortDescription>
        <value>Completed</value>
    </labels>
    <labels>
        <fullName>bdiCompleteWithErrors</fullName>
        <categories>Data Importer</categories>
        <language>en_US</language>
        <protected>false</protected>
        <shortDescription>bdiCompleteWithErrors</shortDescription>
        <value>Errors</value>
    </labels>
    <labels>
        <fullName>bdiContactCustomIdError</fullName>
        <categories>Data Importer</categories>
        <language>en_US</language>
        <protected>false</protected>
        <shortDescription>bdiContactCustomIdError</shortDescription>
        <value>The Contact Custom Unique ID setting field {0} must have matching fields in the NPSP Data Import object whose API Names are {1} and {2}.</value>
    </labels>
    <labels>
        <fullName>bdiContactMatchEmail</fullName>
        <categories>Data Importer</categories>
        <language>en_US</language>
        <protected>false</protected>
        <shortDescription>bdiContactMatchEmail</shortDescription>
        <value>Email only</value>
    </labels>
    <labels>
        <fullName>bdiContactMatchFnameEmail</fullName>
        <categories>Data Importer</categories>
        <language>en_US</language>
        <protected>false</protected>
        <shortDescription>bdiContactMatchFnameEmail</shortDescription>
        <value>First Name and Email</value>
    </labels>
    <labels>
        <fullName>bdiContactMatchFnameLname</fullName>
        <categories>Data Importer</categories>
        <language>en_US</language>
        <protected>false</protected>
        <shortDescription>bdiContactMatchFnameLname</shortDescription>
        <value>First Name and Last Name</value>
    </labels>
    <labels>
        <fullName>bdiContactMatchFnameLnameEmail</fullName>
        <categories>Data Importer</categories>
        <language>en_US</language>
        <protected>false</protected>
        <shortDescription>bdiContactMatchFnameLnameEmail</shortDescription>
        <value>First Name, Last Name, and Email</value>
    </labels>
    <labels>
        <fullName>bdiContactMatchFnameLnamePhone</fullName>
        <categories>Data Importer</categories>
        <language>en_US</language>
        <protected>true</protected>
        <shortDescription>Data Importer Contact matching option for Fname, Lname, Phone</shortDescription>
        <value>First Name, Last Name, and Phone</value>
    </labels>
    <labels>
        <fullName>bdiContactMatchLnameEmail</fullName>
        <categories>Data Importer</categories>
        <language>en_US</language>
        <protected>false</protected>
        <shortDescription>bdiContactMatchLnameEmail</shortDescription>
        <value>Last Name and Email</value>
    </labels>
    <labels>
        <fullName>bdiCreated</fullName>
        <categories>Data Importer</categories>
        <language>en_US</language>
        <protected>false</protected>
        <shortDescription>bdiCreated</shortDescription>
        <value>Created</value>
    </labels>
    <labels>
        <fullName>bdiDataImporterConfigTitle</fullName>
        <categories>Data Importer</categories>
        <language>en_US</language>
        <protected>false</protected>
        <shortDescription>bdiDataImporterConfigTitle</shortDescription>
        <value>Configuration Options</value>
    </labels>
    <labels>
        <fullName>bdiDataImporterDescription</fullName>
        <categories>Data Importer</categories>
        <language>en_US</language>
        <protected>false</protected>
        <shortDescription>bdiDataImporterDescription</shortDescription>
        <value>The NPSP Data Importer helps you easily import your data into the Nonprofit Success Pack</value>
    </labels>
    <labels>
        <fullName>bdiDataImporterInfoLine1</fullName>
        <categories>Data Importer</categories>
        <language>en_US</language>
        <protected>true</protected>
        <shortDescription>bdiDataImporterInfoLine1</shortDescription>
        <value>Each import record can contain up to 2 Contacts, up to 2 Organizations, an optional Home Address, and an optional Donation.</value>
    </labels>
    <labels>
        <fullName>bdiDataImporterInfoLine2</fullName>
        <categories>Data Importer</categories>
        <language>en_US</language>
        <protected>false</protected>
        <shortDescription>bdiDataImporterInfoLine2</shortDescription>
        <value>Salesforce will try to match existing Contacts and Organizations, and update their information, rather than creating duplicate records.</value>
    </labels>
    <labels>
        <fullName>bdiDataImporterInfoLine2b</fullName>
        <categories>Data Importer</categories>
        <language>en_US</language>
        <protected>true</protected>
        <shortDescription>bdiDataImporterInfoLine2b</shortDescription>
        <value>In order to avoid reaching service limits, the NPSP Data Importer does not verify addresses through the verification service you may have specified in NPSP Settings.</value>
    </labels>
    <labels>
        <fullName>bdiDataImporterInfoLine3</fullName>
        <categories>Data Importer</categories>
        <language>en_US</language>
        <protected>false</protected>
        <shortDescription>bdiDataImporterInfoLine3</shortDescription>
        <value>Salesforce will track any data import problems on individual import records. After resolving any issues, you can re-import those failed records without having to worry about creating duplicate records.</value>
    </labels>
    <labels>
        <fullName>bdiDataImporterInfoLine4</fullName>
        <categories>Data Importer</categories>
        <language>en_US</language>
        <protected>false</protected>
        <shortDescription>bdiDataImporterInfoLine4</shortDescription>
        <value>The start of the data import may not begin immediately. Its processing depends on Salesforce&apos;s current activity.</value>
    </labels>
    <labels>
        <fullName>bdiDataImporterInfoTitle</fullName>
        <categories>Data Importer</categories>
        <language>en_US</language>
        <protected>false</protected>
        <shortDescription>bdiDataImporterInfoTitle</shortDescription>
        <value>Important Information</value>
    </labels>
    <labels>
        <fullName>bdiDataImporterNumToProcess</fullName>
        <categories>Data Importer</categories>
        <language>en_US</language>
        <protected>false</protected>
        <shortDescription>bdiDataImporterNumToProcess</shortDescription>
        <value>Number of Data Import records to process:</value>
    </labels>
    <labels>
        <fullName>bdiDataImporterTitle</fullName>
        <categories>Data Importer</categories>
        <language>en_US</language>
        <protected>false</protected>
        <shortDescription>bdiDataImporterTitle</shortDescription>
        <value>NPSP Data Import</value>
    </labels>
    <labels>
        <fullName>bdiDonation</fullName>
        <categories>Data Importer</categories>
        <language>en_US</language>
        <protected>false</protected>
        <shortDescription>bdiDonation</shortDescription>
        <value>Donation</value>
    </labels>
    <labels>
        <fullName>bdiDonationMatchingRuleEmpty</fullName>
        <categories>Data Importer</categories>
        <language>en_US</language>
        <protected>true</protected>
        <shortDescription>error displayed in Data Importer if no donation matching rules set</shortDescription>
        <value>When Donation matching is enabled, you must select one or more fields in Donation Matching Rule.</value>
    </labels>
    <labels>
        <fullName>bdiDryRunBeginButton</fullName>
        <categories>Data Importer</categories>
        <language>en_US</language>
        <protected>true</protected>
        <shortDescription>button label for begin Dry Run</shortDescription>
        <value>Begin Dry Run</value>
    </labels>
    <labels>
        <fullName>bdiDryRunMatched</fullName>
        <categories>Data Importer</categories>
        <language>en_US</language>
        <protected>true</protected>
        <shortDescription>DI Object Status that it was matched in Dry Run</shortDescription>
        <value>Dry Run - Matched</value>
    </labels>
    <labels>
        <fullName>bdiDryRunMatchedBest</fullName>
        <categories>Data Importer</categories>
        <language>en_US</language>
        <protected>true</protected>
        <shortDescription>status on a bdi object to specify it was matched from an ambiguous set in Dry Rn</shortDescription>
        <value>Dry Run - Best Match Used</value>
    </labels>
    <labels>
        <fullName>bdiDryRunMatchedId</fullName>
        <categories>Data Importer</categories>
        <language>en_US</language>
        <protected>true</protected>
        <shortDescription>BDI status when matching an object by its Salesforce ID in Dry Run</shortDescription>
        <value>Dry Run - Matched by Id</value>
    </labels>
    <labels>
        <fullName>bdiDryRunNoMatch</fullName>
        <categories>Data Importer</categories>
        <language>en_US</language>
        <protected>true</protected>
        <shortDescription>DI Object Status that it was not matched in Dry Run</shortDescription>
        <value>Dry Run - Matched None</value>
    </labels>
    <labels>
        <fullName>bdiDryRunRecordsError</fullName>
        <categories>Data Importer</categories>
        <language>en_US</language>
        <protected>true</protected>
        <shortDescription>progress field label</shortDescription>
        <value>Records with errors:</value>
    </labels>
    <labels>
        <fullName>bdiDryRunRecordsValidated</fullName>
        <categories>Data Importer</categories>
        <language>en_US</language>
        <protected>true</protected>
        <shortDescription>label on progress widget during Dry Run</shortDescription>
        <value>Records validated:</value>
    </labels>
    <labels>
        <fullName>bdiDryRunTitle</fullName>
        <categories>Data Importer</categories>
        <language>en_US</language>
        <protected>true</protected>
        <shortDescription>title on the progress indicator during dry run mode</shortDescription>
        <value>NPSP Data Importer - Dry Run</value>
    </labels>
    <labels>
        <fullName>bdiErrorBatchNameRequired</fullName>
        <categories>Data Importer</categories>
        <language>en_US</language>
        <protected>true</protected>
        <shortDescription>error when a batch is missing a name</shortDescription>
        <value>Batch Name is a required field.</value>
    </labels>
    <labels>
        <fullName>bdiErrorDonationLookupMatch</fullName>
        <categories>Data Importer</categories>
        <language>en_US</language>
        <protected>true</protected>
        <shortDescription>error on BDI record if DonationImported or PaymentImported lookups are invalid</shortDescription>
        <value>The lookup value provided in Donation Imported, or Payment Imported, is not valid.</value>
    </labels>
    <labels>
        <fullName>bdiErrorDonationMultiMatch</fullName>
        <categories>Data Importer</categories>
        <language>en_US</language>
        <protected>false</protected>
        <shortDescription>error message if the donation matched multiple opps</shortDescription>
        <value>The Donation information matched against multiple Opportunities, so it was not imported.  The Donation Possible Matches field contains the Salesforce Id&apos;s of the matched Opportunities.</value>
    </labels>
    <labels>
        <fullName>bdiErrorDonationNoMatch</fullName>
        <categories>Data Importer</categories>
        <language>en_US</language>
        <protected>false</protected>
        <shortDescription>error when no matching donation found, and a match is required</shortDescription>
        <value>No matching donation was found.</value>
    </labels>
    <labels>
        <fullName>bdiErrorDonationRequireNoMatch</fullName>
        <categories>Data Importer</categories>
        <language>en_US</language>
        <protected>false</protected>
        <shortDescription>error message if the donation matched opp(s), but behavior required no match</shortDescription>
        <value>The Donation information matched against 1 or more Opportunities, but the setting required no matches, so it was not imported. The Donation Possible Matches field contains the Salesforce Id&apos;s of the matched Opportunities.</value>
    </labels>
    <labels>
        <fullName>bdiErrorInvalidCampaignName</fullName>
        <categories>Data Importer</categories>
        <language>en_US</language>
        <protected>false</protected>
        <shortDescription>bdiErrorInvalidCampaignName</shortDescription>
        <value>Invalid Donation Campaign Name</value>
    </labels>
    <labels>
        <fullName>bdiErrorInvalidDonor</fullName>
        <categories>Data Importer</categories>
        <language>en_US</language>
        <protected>false</protected>
        <shortDescription>bdiErrorInvalidDonor</shortDescription>
        <value>Invalid Donation Donor</value>
    </labels>
    <labels>
        <fullName>bdiErrorInvalidIMatchDonations</fullName>
        <categories>Data Importer</categories>
        <language>en_US</language>
        <protected>true</protected>
        <shortDescription>error thrown if specified class doesn&apos;t support the given BDI interface</shortDescription>
        <value>The Apex class {0} was not found or does not support the {1} interface.</value>
    </labels>
    <labels>
        <fullName>bdiErrorInvalidLastname</fullName>
        <categories>Data Importer</categories>
        <language>en_US</language>
        <protected>false</protected>
        <shortDescription>bdiErrorInvalidLastname</shortDescription>
        <value>Last Name must be specified.</value>
    </labels>
    <labels>
        <fullName>bdiErrorInvalidOppRTName</fullName>
        <categories>Data Importer</categories>
        <language>en_US</language>
        <protected>false</protected>
        <shortDescription>bdiErrorInvalidOppRTName</shortDescription>
        <value>Invalid Donation Record Type Name</value>
    </labels>
    <labels>
        <fullName>bdiErrorNonHHAccountContact</fullName>
        <categories>NPSP Data Importer</categories>
        <language>en_US</language>
        <protected>false</protected>
        <shortDescription>bdiErrorNonHHAccountContact</shortDescription>
        <value>Matched an existing contact from a non-Household Account, which is not supported.</value>
    </labels>
    <labels>
        <fullName>bdiErrorPaymentMultiMatch</fullName>
        <categories>Data Importer</categories>
        <language>en_US</language>
        <protected>true</protected>
        <shortDescription>error message if the donation matched multiple pmts</shortDescription>
        <value>The Donation information matched against multiple Payments, so it was not imported. The Payment Possible Matches field contains the Salesforce Id&apos;s of the matched Payments.</value>
    </labels>
    <labels>
        <fullName>bdiFailed</fullName>
        <categories>Data Importer</categories>
        <language>en_US</language>
        <protected>false</protected>
        <shortDescription>bdiFailed</shortDescription>
        <value>Failed</value>
    </labels>
    <labels>
        <fullName>bdiHouseholdModelRequired</fullName>
        <categories>NPSP Data Importer</categories>
        <language>en_US</language>
        <protected>false</protected>
        <shortDescription>bdiHouseholdModelRequired</shortDescription>
        <value>The NPSP Data Importer only works with the Household Account model.</value>
    </labels>
    <labels>
        <fullName>bdiIgnored</fullName>
        <categories>Data Importer</categories>
        <language>en_US</language>
        <protected>false</protected>
        <shortDescription>bdiIgnored</shortDescription>
        <value>Ignored</value>
    </labels>
    <labels>
        <fullName>bdiImported</fullName>
        <categories>Data Importer</categories>
        <language>en_US</language>
        <protected>true</protected>
        <shortDescription>bdiImported</shortDescription>
        <value>Imported</value>
    </labels>
    <labels>
        <fullName>bdiInvalidBatchId</fullName>
        <categories>Data Import</categories>
        <language>en_US</language>
        <protected>true</protected>
        <shortDescription>error when the importData() API is given a invalid Batch ID.</shortDescription>
        <value>The NPSP Data Import Batch Id {0} is invalid.</value>
    </labels>
    <labels>
        <fullName>bdiInvalidDonationMatchingBehavior</fullName>
        <categories>Data Importer</categories>
        <language>en_US</language>
        <protected>true</protected>
        <shortDescription>error message if the Donation Matching Behavior is invalid</shortDescription>
        <value>{0} is an invalid Donation Matching Behavior.</value>
    </labels>
    <labels>
        <fullName>bdiMatched</fullName>
        <categories>Data Importer</categories>
        <language>en_US</language>
        <protected>false</protected>
        <shortDescription>bdiMatched</shortDescription>
        <value>Matched</value>
    </labels>
    <labels>
        <fullName>bdiMatchedBest</fullName>
        <categories>Data Importer</categories>
        <language>en_US</language>
        <protected>false</protected>
        <shortDescription>status on a bdi object to specify it was matched from an ambiguous set</shortDescription>
        <value>Best Match Used</value>
    </labels>
    <labels>
        <fullName>bdiMatchedId</fullName>
        <categories>Data Importer</categories>
        <language>en_US</language>
        <protected>false</protected>
        <shortDescription>BDI status when matching an object by its Salesforce ID</shortDescription>
        <value>Matched by Id</value>
    </labels>
    <labels>
        <fullName>bdiMatchedNone</fullName>
        <categories>Data Import</categories>
        <language>en_US</language>
        <protected>false</protected>
        <shortDescription>status on a bdi object when no matching record found</shortDescription>
        <value>Matched None</value>
    </labels>
    <labels>
        <fullName>bdiPositiveNumber</fullName>
        <categories>Data Importer</categories>
        <language>en_US</language>
        <protected>true</protected>
        <shortDescription>error when numeric settings set to negative number</shortDescription>
        <value>{0} must be a positive number.</value>
    </labels>
    <labels>
        <fullName>bdiRecordsFailed</fullName>
        <categories>Data Importer</categories>
        <language>en_US</language>
        <protected>false</protected>
        <shortDescription>bdiRecordsFailed</shortDescription>
        <value>Records failed:</value>
    </labels>
    <labels>
        <fullName>bdiRecordsImported</fullName>
        <categories>Data Importer</categories>
        <language>en_US</language>
        <protected>false</protected>
        <shortDescription>bdiRecordsImported</shortDescription>
        <value>Records imported:</value>
    </labels>
    <labels>
        <fullName>bdiRecordsProcessed</fullName>
        <categories>Data Importer</categories>
        <language>en_US</language>
        <protected>false</protected>
        <shortDescription>bdiRecordsProcessed</shortDescription>
        <value>Records processed:</value>
    </labels>
    <labels>
        <fullName>bdiRunBtn</fullName>
        <categories>Data Importer</categories>
        <language>en_US</language>
        <protected>false</protected>
        <shortDescription>bdiRunBtn</shortDescription>
        <value>Begin Data Import Process</value>
    </labels>
    <labels>
        <fullName>bdiSettingsSectionContactMatching</fullName>
        <categories>Batch Data Import</categories>
        <language>en_US</language>
        <protected>true</protected>
        <shortDescription>section label for contact matching rules in bDI</shortDescription>
        <value>Contact &amp; Account Matching</value>
    </labels>
    <labels>
        <fullName>bdiSettingsSectionDonationMatching</fullName>
        <categories>Batch Data Import</categories>
        <language>en_US</language>
        <protected>true</protected>
        <shortDescription>section label for Donation Matching in BDI Settings</shortDescription>
        <value>Donation Matching</value>
    </labels>
    <labels>
        <fullName>bdiSettingsSectionExtensibility</fullName>
        <categories>Batch Data Import</categories>
        <language>en_US</language>
        <protected>true</protected>
        <shortDescription>section label for Extensibility in BDI Settings</shortDescription>
        <value>Extensibility</value>
    </labels>
    <labels>
        <fullName>bdiStatus</fullName>
        <categories>Data Importer</categories>
        <language>en_US</language>
        <protected>false</protected>
        <shortDescription>bdiStatus</shortDescription>
        <value>Current Status:</value>
    </labels>
    <labels>
        <fullName>bdiStatusProcessed</fullName>
        <categories>Data Importer</categories>
        <language>en_US</language>
        <protected>false</protected>
        <shortDescription>bdiStatusProcessed</shortDescription>
        <value>processed {0} of {1} total batches.</value>
    </labels>
    <labels>
        <fullName>bdiStatusProcessing</fullName>
        <categories>Data Importer</categories>
        <language>en_US</language>
        <protected>false</protected>
        <shortDescription>bdiStatusProcessing</shortDescription>
        <value>is currently processing batch {0} of {1} total batches.</value>
    </labels>
    <labels>
        <fullName>bdiTime</fullName>
        <categories>Data Importer</categories>
        <language>en_US</language>
        <protected>false</protected>
        <shortDescription>bdiTime</shortDescription>
        <value>Time:</value>
    </labels>
    <labels>
        <fullName>btnRemove</fullName>
        <categories>Manage Household UI</categories>
        <language>en_US</language>
        <protected>false</protected>
        <shortDescription>button label on the Remove Contact popup</shortDescription>
        <value>Remove</value>
    </labels>
    <labels>
        <fullName>campaignMemberStatusDefault</fullName>
        <categories>Campaign Member</categories>
        <language>en_US</language>
        <protected>false</protected>
        <shortDescription>campaignMemberStatusDefault</shortDescription>
        <value>campaignMemberStatusDefault</value>
    </labels>
    <labels>
        <fullName>campaignMemberStatusNonResponded</fullName>
        <categories>Opportunity, Campaign Member</categories>
        <language>en_US</language>
        <protected>false</protected>
        <shortDescription>campaignMemberStatusNonResponded</shortDescription>
        <value>campaignMemberStatusNonResponded</value>
    </labels>
    <labels>
        <fullName>campaignMemberStatusResponded</fullName>
        <categories>Opportunity, Campaign Member</categories>
        <language>en_US</language>
        <protected>false</protected>
        <shortDescription>campaignMemberStatusResponded</shortDescription>
        <value>campaignMemberStatusResponded</value>
    </labels>
    <labels>
        <fullName>conFailedAccountCreate</fullName>
        <categories>Data Import, Contacts</categories>
        <language>en_US</language>
        <protected>true</protected>
        <shortDescription>Used when NPSP hits an error trying to create an account for a contact</shortDescription>
        <value>Failed to create Account for Contact {0} {1}. {2}</value>
    </labels>
    <labels>
        <fullName>conMergeBtnLabel</fullName>
        <categories>Contact Merge</categories>
        <language>en_US</language>
        <protected>true</protected>
        <shortDescription>conMergeBtnLabel</shortDescription>
        <value>Merge</value>
    </labels>
    <labels>
        <fullName>conMergeErrNoPersonAccounts</fullName>
        <categories>Contact Merge</categories>
        <language>en_US</language>
        <protected>false</protected>
        <shortDescription>conMergeErrNoPersonAccounts</shortDescription>
        <value>Person accounts are not supported.</value>
    </labels>
    <labels>
        <fullName>conMergeFoundContacts</fullName>
        <categories>Contact Merge</categories>
        <language>en_US</language>
        <protected>true</protected>
        <shortDescription>conMergeFoundContacts</shortDescription>
        <value>Found Contacts</value>
    </labels>
    <labels>
        <fullName>conMergePageTitle</fullName>
        <categories>Contact Merge</categories>
        <language>en_US</language>
        <protected>true</protected>
        <shortDescription>conMergePageTitle</shortDescription>
        <value>Contact Merge</value>
    </labels>
    <labels>
        <fullName>conMergePageTitleDetail</fullName>
        <categories>Contact Merge</categories>
        <language>en_US</language>
        <protected>true</protected>
        <shortDescription>conMergePageTitleDetail</shortDescription>
        <value>Merge Duplicate Contact Records</value>
    </labels>
    <labels>
        <fullName>conMergeSearchPlaceholder</fullName>
        <categories>Contact Merge</categories>
        <language>en_US</language>
        <protected>true</protected>
        <shortDescription>conMergeSearchPlaceholder</shortDescription>
        <value>Search Contacts</value>
    </labels>
    <labels>
        <fullName>conMergeSelectAll</fullName>
        <categories>Contact Merge</categories>
        <language>en_US</language>
        <protected>true</protected>
        <shortDescription>conMergeSelectAll</shortDescription>
        <value>Select All</value>
    </labels>
    <labels>
        <fullName>conMergeSelectContact</fullName>
        <categories>Contact Merge</categories>
        <language>en_US</language>
        <protected>true</protected>
        <shortDescription>conMergeSelectContact</shortDescription>
        <value>Select Contact</value>
    </labels>
    <labels>
        <fullName>conMergeSelectedContacts</fullName>
        <categories>Contact Merge</categories>
        <language>en_US</language>
        <protected>true</protected>
        <shortDescription>conMergeSelectedContacts</shortDescription>
        <value>Selected Contacts</value>
    </labels>
    <labels>
        <fullName>conMergeStageComplete</fullName>
        <categories>Contact Merge</categories>
        <language>en_US</language>
        <protected>true</protected>
        <shortDescription>conMergeStageComplete</shortDescription>
        <value>Stage Complete</value>
    </labels>
    <labels>
        <fullName>conMergeWinnerAsstText</fullName>
        <categories>Contact Merge</categories>
        <language>en_US</language>
        <protected>true</protected>
        <shortDescription>conMergeWinnerAsstText</shortDescription>
        <value>Choose this column as the master record</value>
    </labels>
    <labels>
        <fullName>engagementPlanCantEdit</fullName>
        <categories>Engagement Plans</categories>
        <language>en_US</language>
        <protected>false</protected>
        <shortDescription>engagementPlanCantEdit</shortDescription>
        <value>You can&apos;t assign this Engagement Plan to a new object. Please create a new Engagement Plan.</value>
    </labels>
    <labels>
        <fullName>engagementPlanNoLookups</fullName>
        <categories>Engagement Plans</categories>
        <language>en_US</language>
        <protected>false</protected>
        <shortDescription>engagementPlanNoLookups</shortDescription>
        <value>One object lookup must be populated for each Engagement Plan.</value>
    </labels>
    <labels>
        <fullName>engagementPlanTwoLookups</fullName>
        <categories>Engagement Plans</categories>
        <language>en_US</language>
        <protected>false</protected>
        <shortDescription>engagementPlanTwoLookups</shortDescription>
        <value>Only one object lookup can be populated per Engagement Plan.</value>
    </labels>
    <labels>
        <fullName>exceptionDeletePermission</fullName>
        <categories>Error</categories>
        <language>en_US</language>
        <protected>true</protected>
        <shortDescription>exceptionDeletePermission</shortDescription>
        <value>You do not have permissions to delete {0}.</value>
    </labels>
    <labels>
        <fullName>exceptionRequiredField</fullName>
        <categories>Error</categories>
        <language>en_US</language>
        <protected>false</protected>
        <shortDescription>exceptionRequiredField</shortDescription>
        <value>Required fields are missing:</value>
    </labels>
    <labels>
        <fullName>exceptionValidationRule</fullName>
        <categories>Error</categories>
        <language>en_US</language>
        <protected>false</protected>
        <shortDescription>exceptionValidationRule</shortDescription>
        <value>A validation rule is preventing the record from saving:</value>
    </labels>
    <labels>
        <fullName>flsError</fullName>
        <categories>Batch Data Import</categories>
        <language>en_US</language>
        <protected>false</protected>
        <shortDescription>flsError</shortDescription>
        <value>You do not have permissions to modify {0}.</value>
    </labels>
    <labels>
        <fullName>giftProcessingAccountException</fullName>
        <language>en_US</language>
        <protected>true</protected>
        <shortDescription>Gift Processing account model error</shortDescription>
        <value>Gift Processing doesn&apos;t support the Individual (&quot;Bucket&quot;) account model.</value>
    </labels>
    <labels>
        <fullName>giftProcessingConfigException</fullName>
        <language>en_US</language>
        <protected>true</protected>
        <shortDescription>Gift Processing configuration error</shortDescription>
        <value>Your org is missing required configuration for Gift Processing. Contact your admin for help.</value>
    </labels>
    <labels>
        <fullName>healthButtonRun</fullName>
        <categories>Health Check</categories>
        <language>en_US</language>
        <protected>false</protected>
        <shortDescription>healthButtonRun</shortDescription>
        <value>Run Health Check</value>
    </labels>
    <labels>
        <fullName>healthDetailsAccOne2OneNoContacts</fullName>
        <categories>Health Check</categories>
        <language>en_US</language>
        <protected>false</protected>
        <shortDescription>healthDetailsAccOne2OneNoContacts</shortDescription>
        <value>There are {0} One-to-One Accounts who have no Contacts.</value>
    </labels>
    <labels>
        <fullName>healthDetailsAccountDefaultRTInvalid</fullName>
        <categories>Health Check</categories>
        <language>en_US</language>
        <protected>true</protected>
        <shortDescription>healthDetailsAccountDefaultRTInvalid</shortDescription>
        <value>The Record Type selected for the current Account Model isn&apos;t valid.</value>
    </labels>
    <labels>
        <fullName>healthDetailsAccountDefaultRTIssue</fullName>
        <categories>Health Check</categories>
        <language>en_US</language>
        <protected>true</protected>
        <shortDescription>healthDetailsAccountDefaultRTIssue</shortDescription>
        <value>The Record Type, {0}, is selected for the current Account Model (in NPSP Settings) and is used as your profile&apos;&apos;s default Account Record Type.</value>
    </labels>
    <labels>
        <fullName>healthDetailsAccountModel</fullName>
        <categories>Health Check</categories>
        <language>en_US</language>
        <protected>false</protected>
        <shortDescription>healthDetailsAccountModel</shortDescription>
        <value>There is no valid Account Model specified.</value>
    </labels>
    <labels>
        <fullName>healthDetailsAccountProcessor</fullName>
        <categories>HealthCheck</categories>
        <language>en_US</language>
        <protected>false</protected>
        <shortDescription>healthDetailsAccountProcessor</shortDescription>
        <value>The Account Model is set to {0}, but Health Check has found that you&apos;re using a mixture of Account types.</value>
    </labels>
    <labels>
        <fullName>healthDetailsAccountRTIssue</fullName>
        <categories>Health Check</categories>
        <language>en_US</language>
        <protected>false</protected>
        <shortDescription>healthDetailsAccountRTIssue</shortDescription>
        <value>{0} Account records using the {1} record type do not have their System fields correctly set.</value>
    </labels>
    <labels>
        <fullName>healthDetailsAutoRelCampaignTypeMissing</fullName>
        <categories>Health Check</categories>
        <language>en_US</language>
        <protected>true</protected>
        <shortDescription>healthDetailsAutoRelCampaignTypeMissing</shortDescription>
        <value>Campaign Type must be specified for Relationship Autocreation from CampaignMembers.</value>
    </labels>
    <labels>
        <fullName>healthDetailsAutoRelFieldsMissing</fullName>
        <categories>Health Check</categories>
        <language>en_US</language>
        <protected>false</protected>
        <shortDescription>healthDetailsAutoRelFieldsMissing</shortDescription>
        <value>Relationship Autocreation requires a valid Object, Field and Relationship Type specified.</value>
    </labels>
    <labels>
        <fullName>healthDetailsAutoRelInvalidLookupField</fullName>
        <language>en_US</language>
        <protected>false</protected>
        <shortDescription>healthDetailsAutoRelInvalidLookupField</shortDescription>
        <value>Field {0} is not a lookup field.</value>
    </labels>
    <labels>
        <fullName>healthDetailsBadRDField</fullName>
        <categories>Health Check</categories>
        <language>en_US</language>
        <protected>false</protected>
        <shortDescription>healthDetailsBadRDField</shortDescription>
        <value>Recurring Donation field {0} does not exist.</value>
    </labels>
    <labels>
        <fullName>healthDetailsBadReportId</fullName>
        <categories>Health Check</categories>
        <language>en_US</language>
        <protected>false</protected>
        <shortDescription>healthDetailsBadReportId</shortDescription>
        <value>Invalid Report {0} specified.</value>
    </labels>
    <labels>
        <fullName>healthDetailsContactData</fullName>
        <categories>Health Check</categories>
        <language>en_US</language>
        <protected>false</protected>
        <shortDescription>healthDetailsContactData</shortDescription>
        <value>There are {0} Contacts who have no Account.  These Contacts will be private to the user who created them.</value>
    </labels>
    <labels>
        <fullName>healthDetailsDuplicateAcctRT</fullName>
        <categories>Health Check</categories>
        <language>en_US</language>
        <protected>false</protected>
        <shortDescription>healthDetailsDuplicateAcctRT</shortDescription>
        <value>You cannot specify the same Account Record Type for the Household Account Record Type and One-to-One Record Type.</value>
    </labels>
    <labels>
        <fullName>healthDetailsGenderField</fullName>
        <categories>Health Check</categories>
        <language>en_US</language>
        <protected>false</protected>
        <shortDescription>healthDetailsGenderField</shortDescription>
        <value>Gender field {0} does not exist on Contact.</value>
    </labels>
    <labels>
        <fullName>healthDetailsHHAccountModel</fullName>
        <categories>Health Check</categories>
        <language>en_US</language>
        <protected>false</protected>
        <shortDescription>healthDetailsHHAccountModel</shortDescription>
        <value>When using the Household Account Model, Household Rules must be set to No Contacts.</value>
    </labels>
    <labels>
        <fullName>healthDetailsHHActNoContacts</fullName>
        <categories>Health Check</categories>
        <language>en_US</language>
        <protected>false</protected>
        <shortDescription>healthDetailsHHActNoContacts</shortDescription>
        <value>There are {0} Household Accounts who have no Contacts.</value>
    </labels>
    <labels>
        <fullName>healthDetailsHHObNoContacts</fullName>
        <categories>Health Check</categories>
        <language>en_US</language>
        <protected>false</protected>
        <shortDescription>healthDetailsHHObNoContacts</shortDescription>
        <value>There are {0} Household objects who have no Contacts.</value>
    </labels>
    <labels>
        <fullName>healthDetailsInvalidCMField</fullName>
        <categories>Health Check</categories>
        <language>en_US</language>
        <protected>false</protected>
        <shortDescription>healthDetailsInvalidCMField</shortDescription>
        <value>CampaignMember field {0} does not exist.</value>
    </labels>
    <labels>
        <fullName>healthDetailsInvalidContactField</fullName>
        <categories>Health Check</categories>
        <language>en_US</language>
        <protected>false</protected>
        <shortDescription>healthDetailsInvalidContactField</shortDescription>
        <value>Contact field {0} does not exist.</value>
    </labels>
    <labels>
        <fullName>healthDetailsInvalidErrorChatterGroup</fullName>
        <categories>Health Check</categories>
        <language>en_US</language>
        <protected>false</protected>
        <shortDescription>healthDetailsInvalidErrorChatterGroup</shortDescription>
        <value>Invalid Chatter Group {0}.</value>
    </labels>
    <labels>
        <fullName>healthDetailsInvalidErrorRecipient</fullName>
        <categories>Health Check</categories>
        <language>en_US</language>
        <protected>false</protected>
        <shortDescription>healthDetailsInvalidErrorRecipient</shortDescription>
        <value>Invalid Error Notification recipient.</value>
    </labels>
    <labels>
        <fullName>healthDetailsInvalidErrorUser</fullName>
        <categories>Health Check</categories>
        <language>en_US</language>
        <protected>false</protected>
        <shortDescription>healthDetailsInvalidErrorUser</shortDescription>
        <value>Invalid User {0}.</value>
    </labels>
    <labels>
        <fullName>healthDetailsInvalidFieldNumeric</fullName>
        <categories>Health Check</categories>
        <language>en_US</language>
        <protected>false</protected>
        <shortDescription>Health Check error if a Level refers to an invalid field</shortDescription>
        <value>Level {0} refers to an invalid numeric field {1} on {2}.</value>
    </labels>
    <labels>
        <fullName>healthDetailsInvalidFiscalYears</fullName>
        <categories>Health Check</categories>
        <language>en_US</language>
        <protected>false</protected>
        <shortDescription>healthDetailsInvalidFiscalYears</shortDescription>
        <value>Fiscal Year Rollups are not supported when the organization is using Custom Fiscal Years.</value>
    </labels>
    <labels>
        <fullName>healthDetailsInvalidLevelField</fullName>
        <categories>Health Check</categories>
        <language>en_US</language>
        <protected>false</protected>
        <shortDescription>Health Check error if a Level refers to an invalid field</shortDescription>
        <value>Level {0} refers to an invalid field {1} on {2}.</value>
    </labels>
    <labels>
        <fullName>healthDetailsInvalidLevelFieldReference</fullName>
        <categories>Health Check</categories>
        <language>en_US</language>
        <protected>false</protected>
        <shortDescription>Health Check error if a Level refers to an invalid field</shortDescription>
        <value>Level {0} refers to an invalid Level Lookup field {1} on {2}.</value>
    </labels>
    <labels>
        <fullName>healthDetailsInvalidObjectField</fullName>
        <categories>Health Check</categories>
        <language>en_US</language>
        <protected>false</protected>
        <shortDescription>healthDetailsInvalidObjectField</shortDescription>
        <value>{0} field {1} does not exist.</value>
    </labels>
    <labels>
        <fullName>healthDetailsInvalidOppField</fullName>
        <categories>Health Check</categories>
        <language>en_US</language>
        <protected>false</protected>
        <shortDescription>healthDetailsInvalidOppField</shortDescription>
        <value>Opportunity field {0} does not exist.</value>
    </labels>
    <labels>
        <fullName>healthDetailsInvalidOppStage</fullName>
        <categories>Health Check</categories>
        <language>en_US</language>
        <protected>false</protected>
        <shortDescription>healthDetailsInvalidOppStage</shortDescription>
        <value>The Opportunity stage {0} does not exist or is not active.</value>
    </labels>
    <labels>
        <fullName>healthDetailsInvalidPaymentField</fullName>
        <categories>Health Check</categories>
        <language>en_US</language>
        <protected>false</protected>
        <shortDescription>healthDetailsInvalidPaymentField</shortDescription>
        <value>Payment field {0} does not exist.</value>
    </labels>
    <labels>
        <fullName>healthDetailsInvalidRDCustomPeriod</fullName>
        <categories>Health Check</categories>
        <language>en_US</language>
        <protected>true</protected>
        <shortDescription>healthDetailsInvalidRDCustomPeriod</shortDescription>
        <value>Custom Installment Period {0} is not included in the picklist values for Recurring Donation field Installment Period.</value>
    </labels>
    <labels>
        <fullName>healthDetailsInvalidRDCustomPeriodPIcklist</fullName>
        <categories>Health Check</categories>
        <language>en_US</language>
        <protected>true</protected>
        <shortDescription>healthDetailsInvalidRDCustomPeriodPIcklist</shortDescription>
        <value>Recurring Donation Installment Period picklist value {0} is not a valid Custom Installment Period.</value>
    </labels>
    <labels>
        <fullName>healthDetailsInvalidRecordtypeId</fullName>
        <categories>Health Check</categories>
        <language>en_US</language>
        <protected>false</protected>
        <shortDescription>healthDetailsInvalidRecordtypeId</shortDescription>
        <value>Recordtype Id {0} is invalid.</value>
    </labels>
    <labels>
        <fullName>healthDetailsInvalidRecordtypeName</fullName>
        <categories>Health Check</categories>
        <language>en_US</language>
        <protected>false</protected>
        <shortDescription>healthDetailsInvalidRecordtypeName</shortDescription>
        <value>Recordtype Name {0} is invalid.</value>
    </labels>
    <labels>
        <fullName>healthDetailsInvalidScheduledJob</fullName>
        <categories>Health Check</categories>
        <language>en_US</language>
        <protected>false</protected>
        <shortDescription>healthDetailsInvalidScheduledJob</shortDescription>
        <value>The record {0} in the Schedulable__c object is not valid.</value>
    </labels>
    <labels>
        <fullName>healthDetailsMailingListReportMissing</fullName>
        <categories>Health Check</categories>
        <language>en_US</language>
        <protected>false</protected>
        <shortDescription>healthDetailsMailingListReportMissing</shortDescription>
        <value>The NPSP_Campaign_Household_Mailing_List report is missing which is used by the Household Mailing List button.</value>
    </labels>
    <labels>
        <fullName>healthDetailsMissingOppPayments</fullName>
        <categories>Health Check</categories>
        <language>en_US</language>
        <protected>false</protected>
        <shortDescription>healthDetailsMissingOppPayments</shortDescription>
        <value>{0} Opportunities that should have Payments are missing those Payments.</value>
    </labels>
    <labels>
        <fullName>healthDetailsNothingScheduled</fullName>
        <categories>Health Check</categories>
        <language>en_US</language>
        <protected>false</protected>
        <shortDescription>healthDetailsNothingScheduled</shortDescription>
        <value>The NPSP default scheduled classes are not scheduled.</value>
    </labels>
    <labels>
        <fullName>healthDetailsOCR</fullName>
        <categories>Health Check</categories>
        <language>en_US</language>
        <protected>true</protected>
        <shortDescription>healthDetailsOCR</shortDescription>
        <value>{0} and {1} cannot use the same role value.</value>
    </labels>
    <labels>
        <fullName>healthDetailsOCRDupPrimary</fullName>
        <categories>Health Check</categories>
        <language>en_US</language>
        <protected>false</protected>
        <shortDescription>healthDetailsOCRDupPrimary</shortDescription>
        <value>There were {0} opportunities found that had more than one Opportunity Contact Role marked as Primary.</value>
    </labels>
    <labels>
        <fullName>healthDetailsOCRDupPrimaryValid</fullName>
        <categories>Health Check</categories>
        <language>en_US</language>
        <protected>false</protected>
        <shortDescription>healthDetailsOCRDupPrimaryValid</shortDescription>
        <value>No Opportunities were found with multiple Primary Opportunity Contact Roles.</value>
    </labels>
    <labels>
        <fullName>healthDetailsOCRSettingsResolution</fullName>
        <categories>Health Check</categories>
        <language>en_US</language>
        <protected>true</protected>
        <shortDescription>healthDetailsOCRSettingsResolution</shortDescription>
        <value>On the NPSP Settings tab, click Donations | Contact Roles, and edit the above settings values.</value>
    </labels>
    <labels>
        <fullName>healthDetailsOCRSettingsValid</fullName>
        <categories>Health Check</categories>
        <language>en_US</language>
        <protected>true</protected>
        <shortDescription>healthDetailsOCRSettingsValid</shortDescription>
        <value>NPSP Opportunity Contact Roles settings are valid.</value>
    </labels>
    <labels>
        <fullName>healthDetailsPaymentMappingBadDataTypes</fullName>
        <categories>Health Check</categories>
        <language>en_US</language>
        <protected>false</protected>
        <shortDescription>healthDetailsPaymentMappingBadDataTypes</shortDescription>
        <value>Payment field {0} and Opportunity field {1} are not of compatible data types.</value>
    </labels>
    <labels>
        <fullName>healthDetailsRDFieldsBadDatatypes</fullName>
        <categories>Health Check</categories>
        <language>en_US</language>
        <protected>false</protected>
        <shortDescription>healthDetailsRDFieldsBadDatatypes</shortDescription>
        <value>Recurring Donation field {0} and Opportunity field {1} are not of compatible data types.</value>
    </labels>
    <labels>
        <fullName>healthDetailsRelReciprocalInvalid</fullName>
        <categories>Health Check</categories>
        <language>en_US</language>
        <protected>false</protected>
        <shortDescription>healthDetailsRelReciprocalInvalid</shortDescription>
        <value>Reciprocal Relationship {0} should have a value in at least one of the fields for Male, Female, or Neutral.</value>
    </labels>
    <labels>
        <fullName>healthDetailsSaveAcctFailed</fullName>
        <categories>Health Check</categories>
        <language>en_US</language>
        <protected>false</protected>
        <shortDescription>healthDetailsSaveAcctFailed</shortDescription>
        <value>Unable to create new Account.</value>
    </labels>
    <labels>
        <fullName>healthDetailsSaveOppsFailed</fullName>
        <categories>Health Check</categories>
        <language>en_US</language>
        <protected>false</protected>
        <shortDescription>healthDetailsSaveOppsFailed</shortDescription>
        <value>Unable to create new Opportunities.</value>
    </labels>
    <labels>
        <fullName>healthDetailsScheduleJobs</fullName>
        <categories>Health Check</categories>
        <language>en_US</language>
        <protected>false</protected>
        <shortDescription>healthDetailsScheduleJobs</shortDescription>
        <value>One or more of the Opportunity Rollup, Recurring Donation, and Seasonal Address jobs are missing from the Schedulable__c object.</value>
    </labels>
    <labels>
        <fullName>healthDetailsTriggerHandlerDuplicate</fullName>
        <categories>Health Check</categories>
        <language>en_US</language>
        <protected>false</protected>
        <shortDescription>healthDetailsTriggerHandlerDuplicate</shortDescription>
        <value>Trigger Handler {0} on object {1} with the same Handler fields is repeated multiple times and will affect NPSP behavior.</value>
    </labels>
    <labels>
        <fullName>healthDetailsTriggerHandlerMismatch</fullName>
        <categories>Health Check</categories>
        <language>en_US</language>
        <protected>false</protected>
        <shortDescription>healthDetailsTriggerHandlerMismatch</shortDescription>
        <value>Trigger Handler {0} on object {1} does not match the default NPSP configuration.</value>
    </labels>
    <labels>
        <fullName>healthDetailsTriggerHandlerMissing</fullName>
        <categories>Health Check</categories>
        <language>en_US</language>
        <protected>false</protected>
        <shortDescription>healthDetailsTriggerHandlerMissing</shortDescription>
        <value>Trigger Handler {0} on object {1} is missing and will affect NPSP behavior.</value>
    </labels>
    <labels>
        <fullName>healthDetailsUDFBadDatatypes</fullName>
        <categories>Health Check</categories>
        <language>en_US</language>
        <protected>false</protected>
        <shortDescription>healthDetailsUDFBadDatatypes</shortDescription>
        <value>Opportunity field {0} and {1} field {2} are not of compatible data types.</value>
    </labels>
    <labels>
        <fullName>healthDetailsValidRDCustomPeriod</fullName>
        <categories>Health Check</categories>
        <language>en_US</language>
        <protected>true</protected>
        <shortDescription>healthDetailsValidRDCustomPeriod</shortDescription>
        <value>Recurring Donation Custom Installment Periods are valid.</value>
    </labels>
    <labels>
        <fullName>healthLabelAccountData</fullName>
        <categories>Health Check</categories>
        <language>en_US</language>
        <protected>false</protected>
        <shortDescription>healthLabelAccountData</shortDescription>
        <value>Account Data</value>
    </labels>
    <labels>
        <fullName>healthLabelAccountDefaultRT</fullName>
        <categories>Health Check</categories>
        <language>en_US</language>
        <protected>true</protected>
        <shortDescription>healthLabelAccountDefaultRT</shortDescription>
        <value>Account Model Record Type</value>
    </labels>
    <labels>
        <fullName>healthLabelAccountModelData</fullName>
        <categories>Health Check</categories>
        <language>en_US</language>
        <protected>false</protected>
        <shortDescription>healthLabelAccountModelData</shortDescription>
        <value>Account Model Data</value>
    </labels>
    <labels>
        <fullName>healthLabelAccountRTIssueValid</fullName>
        <categories>Health Check</categories>
        <language>en_US</language>
        <protected>false</protected>
        <shortDescription>healthLabelAccountRTIssueValid</shortDescription>
        <value>Account system fields for any Household Accounts and One-to-One Accounts are set correctly.</value>
    </labels>
    <labels>
        <fullName>healthLabelAllTestsPassed</fullName>
        <categories>Health Check</categories>
        <language>en_US</language>
        <protected>false</protected>
        <shortDescription>healthLabelAllTestsPassed</shortDescription>
        <value>All Health Check tests have successfully passed.</value>
    </labels>
    <labels>
        <fullName>healthLabelAutoRelValid</fullName>
        <categories>Health Check</categories>
        <language>en_US</language>
        <protected>false</protected>
        <shortDescription>healthLabelAutoRelValid</shortDescription>
        <value>Automatic Relationships valid.</value>
    </labels>
    <labels>
        <fullName>healthLabelContactData</fullName>
        <categories>Health Check</categories>
        <language>en_US</language>
        <protected>false</protected>
        <shortDescription>healthLabelContactData</shortDescription>
        <value>Contact Data</value>
    </labels>
    <labels>
        <fullName>healthLabelErrorRecipientValid</fullName>
        <categories>Health Check</categories>
        <language>en_US</language>
        <protected>false</protected>
        <shortDescription>healthLabelErrorRecipientValid</shortDescription>
        <value>Error Notification recipient valid.</value>
    </labels>
    <labels>
        <fullName>healthLabelFailed</fullName>
        <categories>Health Check</categories>
        <language>en_US</language>
        <protected>false</protected>
        <shortDescription>healthLabelFailed</shortDescription>
        <value>Failed</value>
    </labels>
    <labels>
        <fullName>healthLabelFiscalYearsValid</fullName>
        <categories>Health Check</categories>
        <language>en_US</language>
        <protected>false</protected>
        <shortDescription>healthLabelFiscalYearsValid</shortDescription>
        <value>Custom Fiscal Years are not in use.</value>
    </labels>
    <labels>
        <fullName>healthLabelHHAccData</fullName>
        <categories>Health Check</categories>
        <language>en_US</language>
        <protected>false</protected>
        <shortDescription>healthLabelHHAccData</shortDescription>
        <value>Household Account Data</value>
    </labels>
    <labels>
        <fullName>healthLabelHHData</fullName>
        <categories>Health Check</categories>
        <language>en_US</language>
        <protected>false</protected>
        <shortDescription>healthLabelHHData</shortDescription>
        <value>Household Data</value>
    </labels>
    <labels>
        <fullName>healthLabelHHObjData</fullName>
        <categories>Health Check</categories>
        <language>en_US</language>
        <protected>false</protected>
        <shortDescription>healthLabelHHObjData</shortDescription>
        <value>Household Object Data</value>
    </labels>
    <labels>
        <fullName>healthLabelIntro</fullName>
        <categories>Health Check</categories>
        <language>en_US</language>
        <protected>false</protected>
        <shortDescription>healthLabelIntro</shortDescription>
        <value>Health Check verifies that all of your NPSP Settings are valid and looks for problems in your account-related data. When complete, you can view the results, including detailed information for any failures.</value>
    </labels>
    <labels>
        <fullName>healthLabelLastRun</fullName>
        <categories>Health Check</categories>
        <language>en_US</language>
        <protected>false</protected>
        <shortDescription>healthLabelLastRun</shortDescription>
        <value>Last run: {0}</value>
    </labels>
    <labels>
        <fullName>healthLabelNoMissingOppPayments</fullName>
        <categories>Health Check</categories>
        <language>en_US</language>
        <protected>false</protected>
        <shortDescription>healthLabelNoMissingOppPayments</shortDescription>
        <value>All Opportunities with Payments have expected Payments.</value>
    </labels>
    <labels>
        <fullName>healthLabelNone</fullName>
        <categories>Health Check</categories>
        <language>en_US</language>
        <protected>false</protected>
        <shortDescription>healthLabelNone</shortDescription>
        <value>(none)</value>
    </labels>
    <labels>
        <fullName>healthLabelOCRCheck</fullName>
        <categories>Health Check</categories>
        <language>en_US</language>
        <protected>false</protected>
        <shortDescription>healthLabelOCRCheck</shortDescription>
        <value>Opportunity Contact Roles</value>
    </labels>
    <labels>
        <fullName>healthLabelOCRSettings</fullName>
        <categories>Health Check</categories>
        <language>en_US</language>
        <protected>true</protected>
        <shortDescription>healthLabelOCRSettings</shortDescription>
        <value>Opportunity Contact Roles Settings</value>
    </labels>
    <labels>
        <fullName>healthLabelOppPayments</fullName>
        <categories>Health Check</categories>
        <language>en_US</language>
        <protected>false</protected>
        <shortDescription>healthLabelOppPayments</shortDescription>
        <value>Opportunity Payments</value>
    </labels>
    <labels>
        <fullName>healthLabelPassed</fullName>
        <categories>Health Check</categories>
        <language>en_US</language>
        <protected>false</protected>
        <shortDescription>healthLabelPassed</shortDescription>
        <value>Passed</value>
    </labels>
    <labels>
        <fullName>healthLabelPaymentMappingsValid</fullName>
        <categories>Health Check</categories>
        <language>en_US</language>
        <protected>false</protected>
        <shortDescription>healthLabelPaymentMappingsValid</shortDescription>
        <value>Payment Mappings valid.</value>
    </labels>
    <labels>
        <fullName>healthLabelRDOppsValid</fullName>
        <categories>Health Check</categories>
        <language>en_US</language>
        <protected>false</protected>
        <shortDescription>healthLabelRDOppsValid</shortDescription>
        <value>New opportunities can be saved.</value>
    </labels>
    <labels>
        <fullName>healthLabelRDValid</fullName>
        <categories>Health Check</categories>
        <language>en_US</language>
        <protected>false</protected>
        <shortDescription>healthLabelRDValid</shortDescription>
        <value>Recurring Donation Field Mappings valid.</value>
    </labels>
    <labels>
        <fullName>healthLabelRelReciprocalValid</fullName>
        <categories>Health Check</categories>
        <language>en_US</language>
        <protected>false</protected>
        <shortDescription>healthLabelRelReciprocalValid</shortDescription>
        <value>Reciprocal Relationships valid.</value>
    </labels>
    <labels>
        <fullName>healthLabelScheduler</fullName>
        <categories>Health Check</categories>
        <language>en_US</language>
        <protected>false</protected>
        <shortDescription>healthLabelScheduler</shortDescription>
        <value>NPSP Default Scheduler</value>
    </labels>
    <labels>
        <fullName>healthLabelSchedulerValid</fullName>
        <categories>Health Check</categories>
        <language>en_US</language>
        <protected>false</protected>
        <shortDescription>healthLabelSchedulerValid</shortDescription>
        <value>NPSP recurring jobs are scheduled.</value>
    </labels>
    <labels>
        <fullName>healthLabelShowPassedTests</fullName>
        <categories>Health Check</categories>
        <language>en_US</language>
        <protected>false</protected>
        <shortDescription>healthLabelShowPassedTests</shortDescription>
        <value>Show Passed Tests</value>
    </labels>
    <labels>
        <fullName>healthLabelTime</fullName>
        <categories>Health Check</categories>
        <language>en_US</language>
        <protected>false</protected>
        <shortDescription>healthLabelTime</shortDescription>
        <value>Detection time in seconds: {0}</value>
    </labels>
    <labels>
        <fullName>healthLabelTriggerHandlerCheck</fullName>
        <categories>Health Check</categories>
        <language>en_US</language>
        <protected>false</protected>
        <shortDescription>healthLabelTriggerHandlerCheck</shortDescription>
        <value>Trigger Configuration</value>
    </labels>
    <labels>
        <fullName>healthLabelTriggerHandlersValid</fullName>
        <categories>Health Check</categories>
        <language>en_US</language>
        <protected>false</protected>
        <shortDescription>healthLabelTriggerHandlersValid</shortDescription>
        <value>Triggers are configured for NPSP default triggers.</value>
    </labels>
    <labels>
        <fullName>healthLabelUDFValid</fullName>
        <categories>Health Check</categories>
        <language>en_US</language>
        <protected>false</protected>
        <shortDescription>healthLabelUDFValid</shortDescription>
        <value>User Defined Rollups valid.</value>
    </labels>
    <labels>
        <fullName>healthLabelVerifyLevels</fullName>
        <categories>Health Check</categories>
        <language>en_US</language>
        <protected>false</protected>
        <shortDescription>Health Check title for Levels</shortDescription>
        <value>Levels</value>
    </labels>
    <labels>
        <fullName>healthLabelVerifyLevelsSuccess</fullName>
        <categories>Health Check</categories>
        <language>en_US</language>
        <protected>false</protected>
        <shortDescription>Health Check message when all Levels verify ok</shortDescription>
        <value>All field references on all Levels are valid.</value>
    </labels>
    <labels>
        <fullName>healthLabelWarning</fullName>
        <categories>Health Check</categories>
        <language>en_US</language>
        <protected>false</protected>
        <shortDescription>healthLabelWarning</shortDescription>
        <value>Warning</value>
    </labels>
    <labels>
        <fullName>healthPaymentAutoCloseStageInvalid</fullName>
        <categories>Health Check</categories>
        <language>en_US</language>
        <protected>true</protected>
        <shortDescription>healthPaymentAutoCloseStageInvalid</shortDescription>
        <value>The selected opportunity stage to be transitioned to when all payments are paid must be an active Closed/Won stage.</value>
    </labels>
    <labels>
        <fullName>healthPaymentAutoCloseStageMustBeActiveClosedWonOrBlank</fullName>
        <categories>Health Check</categories>
        <language>en_US</language>
        <protected>true</protected>
        <shortDescription>healthPaymentAutoCloseStageMustBeActiveClosedWonOrBlank</shortDescription>
        <value>Either do not select an opportunity stage (thus disabling the feature) or update the setting to use an active Closed/Won opportunity stage.</value>
    </labels>
    <labels>
        <fullName>healthPaymentAutoCloseStageValid</fullName>
        <categories>Health Check</categories>
        <language>en_US</language>
        <protected>true</protected>
        <shortDescription>healthPaymentAutoCloseStageValid</shortDescription>
        <value>Either no opportunity stage was selected for transitioning to when all payments are received, or the selected stage is an active Closed/Won stage.</value>
    </labels>
    <labels>
        <fullName>healthSolutionAccOne2OneNoContacts</fullName>
        <categories>Health Check</categories>
        <language>en_US</language>
        <protected>false</protected>
        <shortDescription>healthSolutionAccOne2OneNoContacts</shortDescription>
        <value>Consider deleting these unused One-to-One Accounts to save space.</value>
    </labels>
    <labels>
        <fullName>healthSolutionAccountDefaultRTInvalid</fullName>
        <categories>Health Check</categories>
        <language>en_US</language>
        <protected>true</protected>
        <shortDescription>healthSolutionAccountDefaultRTInvalid</shortDescription>
        <value>Go to &lt;strong&gt;People | Account Model&lt;/strong&gt; and select a valid Record Type.</value>
    </labels>
    <labels>
        <fullName>healthSolutionAccountDefaultRTIssue</fullName>
        <categories>Health Check</categories>
        <language>en_US</language>
        <protected>true</protected>
        <shortDescription>healthSolutionAccountDefaultRTIssue</shortDescription>
        <value>The Record Type selected for the current Account Model should not be used as the default Account Record Type for any Profile in this Salesforce organization. Using the same Record Type could cause various data issues.</value>
    </labels>
    <labels>
        <fullName>healthSolutionAccountModel</fullName>
        <categories>Health Check</categories>
        <language>en_US</language>
        <protected>false</protected>
        <shortDescription>healthSolutionAccountModel</shortDescription>
        <value>All of your Accounts should use the same Account Model. View all of your Accounts and their types by running the &lt;b&gt;Individual Accounts by Account Type&lt;/b&gt; report in the NPSP Health Check reports folder.</value>
    </labels>
    <labels>
        <fullName>healthSolutionAccountRTIssue</fullName>
        <categories>Health Check</categories>
        <language>en_US</language>
        <protected>false</protected>
        <shortDescription>healthSolutionAccountRTIssue</shortDescription>
        <value>For Household Accounts, make sure npe01__SYSTEM_AccountType__c is &apos;Household Account&apos;. For One-to-One Accounts, make sure npe01__SYSTEM_AccountType__c is &apos;One-to-One Individual&apos;. Also make sure for both, npe01__SYSTEMISINDIVIDUAL__c is true.</value>
    </labels>
    <labels>
        <fullName>healthSolutionAutoRelFieldsMissing</fullName>
        <categories>Health Check</categories>
        <language>en_US</language>
        <protected>false</protected>
        <shortDescription>healthSolutionAutoRelFieldsMissing</shortDescription>
        <value>On the NPSP Settings tab, click {0} | {1}, and delete the invalid Relationship Autocreation record.</value>
    </labels>
    <labels>
        <fullName>healthSolutionAutoRelInvalidCMField</fullName>
        <categories>Health Check</categories>
        <language>en_US</language>
        <protected>false</protected>
        <shortDescription>healthSolutionAutoRelInvalidCMField</shortDescription>
        <value>On the NPSP Settings tab, click {0} | {1}, and add the missing CampaignMember field, or delete the Relationships Autocreate record.</value>
    </labels>
    <labels>
        <fullName>healthSolutionAutoRelInvalidContactField</fullName>
        <language>en_US</language>
        <protected>false</protected>
        <shortDescription>healthSolutionAutoRelInvalidContactField</shortDescription>
        <value>On the NPSP Settings tab, click {0} | {1}, and add the missing Contact field, or delete the Relationships Autocreation record.</value>
    </labels>
    <labels>
        <fullName>healthSolutionAutoRelInvalidLookupField</fullName>
        <categories>Health Check</categories>
        <language>en_US</language>
        <protected>false</protected>
        <shortDescription>healthSolutionAutoRelInvalidLookupField</shortDescription>
        <value>On the NPSP Settings tab, click {0} | {1}, and delete the Relationship Autocreation record.</value>
    </labels>
    <labels>
        <fullName>healthSolutionBadRDField</fullName>
        <categories>Health Check</categories>
        <language>en_US</language>
        <protected>false</protected>
        <shortDescription>healthSolutionBadRDField</shortDescription>
        <value>On the NPSP Settings tab, click {0} | {1}, and add the missing Recurring Donation field, or delete the Recurring Donation Field Mapping record.</value>
    </labels>
    <labels>
        <fullName>healthSolutionContactData</fullName>
        <categories>Health Check</categories>
        <language>en_US</language>
        <protected>false</protected>
        <shortDescription>healthSolutionContactData</shortDescription>
        <value>View these Contacts by running the &lt;b&gt;Contacts without Accounts&lt;/b&gt; report in the NPSP Health Check reports folder.</value>
    </labels>
    <labels>
        <fullName>healthSolutionEditSetting</fullName>
        <categories>Health Check</categories>
        <language>en_US</language>
        <protected>false</protected>
        <shortDescription>healthSolutionEditSetting</shortDescription>
        <value>On the NPSP Settings tab, click {1} | {2}, and edit the {0} setting.</value>
    </labels>
    <labels>
        <fullName>healthSolutionHHAccNoContacts</fullName>
        <categories>Health Check</categories>
        <language>en_US</language>
        <protected>false</protected>
        <shortDescription>healthSolutionHHAccNoContacts</shortDescription>
        <value>Consider deleting these unused Household Accounts to save space. View these Household Accounts by running the &lt;b&gt;Empty Household Accounts&lt;/b&gt; report in the NPSP Health Check reports folder</value>
    </labels>
    <labels>
        <fullName>healthSolutionHHObjNoContacts</fullName>
        <categories>Health Check</categories>
        <language>en_US</language>
        <protected>false</protected>
        <shortDescription>healthSolutionHHObjNoContacts</shortDescription>
        <value>Consider deleting these unused Household objects to save space. If you have completed a conversion to the Household Account model and no longer need the data on the Household object records they can be deleted.  View these Household objects by running the &lt;b&gt;Empty Household Objects&lt;/b&gt; report in the NPSP Health Check reports folder.</value>
    </labels>
    <labels>
        <fullName>healthSolutionInvalidFiscalYears</fullName>
        <categories>Health Check</categories>
        <language>en_US</language>
        <protected>false</protected>
        <shortDescription>healthSolutionInvalidFiscalYears</shortDescription>
        <value>Since Salesforce does not support turning off Custom Fiscal Years, NPSP Rollups will default to Calendar Year.</value>
    </labels>
    <labels>
        <fullName>healthSolutionInvalidLevelField</fullName>
        <categories>Health Check</categories>
        <language>en_US</language>
        <protected>false</protected>
        <shortDescription>Health Check Solution for an invalid Level field</shortDescription>
        <value>Go to the Levels Tab, and update the invalid field reference on Level {0}.</value>
    </labels>
    <labels>
        <fullName>healthSolutionInvalidOppField</fullName>
        <categories>Health Check</categories>
        <language>en_US</language>
        <protected>false</protected>
        <shortDescription>healthSolutionInvalidOppField</shortDescription>
        <value>On the NPSP Settings tab, click {0} | {1}, and add the missing Opportunity field, or delete the Payment Mapping record.</value>
    </labels>
    <labels>
        <fullName>healthSolutionInvalidOppStage</fullName>
        <categories>Health Check</categories>
        <language>en_US</language>
        <protected>false</protected>
        <shortDescription>healthSolutionInvalidOppStage</shortDescription>
        <value>Add this Opportunity Stage value in Salesforce Setup.</value>
    </labels>
    <labels>
        <fullName>healthSolutionInvalidPaymentField</fullName>
        <categories>Health Check</categories>
        <language>en_US</language>
        <protected>false</protected>
        <shortDescription>healthSolutionInvalidPaymentField</shortDescription>
        <value>On the NPSP Settings tab, click {0} | {1}, and add the missing Payment field, or delete the Payment Mapping record.</value>
    </labels>
    <labels>
        <fullName>healthSolutionInvalidRDCustomPeriod</fullName>
        <categories>Health Check</categories>
        <language>en_US</language>
        <protected>true</protected>
        <shortDescription>healthSolutionInvalidRDCustomPeriod</shortDescription>
        <value>Add this Recurring Donation Installment Period picklist value in Salesforce Setup.</value>
    </labels>
    <labels>
        <fullName>healthSolutionInvalidRDCustomPeriodPicklist</fullName>
        <categories>Health Check</categories>
        <language>en_US</language>
        <protected>true</protected>
        <shortDescription>healthSolutionInvalidRDCustomPeriodPicklist</shortDescription>
        <value>On the NPSP Settings tab, click {0} | {1}, and add the missing Recurring Donation Custom Installment Period, or delete the picklist value from the Installment Period field.</value>
    </labels>
    <labels>
        <fullName>healthSolutionInvalidScheduledJob</fullName>
        <categories>Health Check</categories>
        <language>en_US</language>
        <protected>false</protected>
        <shortDescription>healthSolutionInvalidScheduledJob</shortDescription>
        <value>You must update the record to have a valid Class the implements the UTIL_MasterSchedulableHelper.UTIL_IRecurring interface.</value>
    </labels>
    <labels>
        <fullName>healthSolutionInvalidUDFObjectField</fullName>
        <categories>Health Check</categories>
        <language>en_US</language>
        <protected>false</protected>
        <shortDescription>healthSolutionInvalidUDFObjectField</shortDescription>
        <value>On the NPSP Settings tab, click {0} | {1}, and add the missing field, or delete the User Rollup record.</value>
    </labels>
    <labels>
        <fullName>healthSolutionMailingListReportMissing</fullName>
        <categories>Health Check</categories>
        <language>en_US</language>
        <protected>false</protected>
        <shortDescription>healthSolutionMailingListReportMissing</shortDescription>
        <value>Create a report based on Campaigns with Contacts, where Member Status does not contain Duplicate.  Then specify this report on the {0} &gt; {1} tab in NPSP Settings.</value>
    </labels>
    <labels>
        <fullName>healthSolutionMissingOppPayments</fullName>
        <categories>Health Check</categories>
        <language>en_US</language>
        <protected>false</protected>
        <shortDescription>healthSolutionMissingOppPayments</shortDescription>
        <value>View these Opportunities by running the &lt;b&gt;Opportunities without Payments&lt;/b&gt; report in the NPSP Health Check reports folder.  Note that you should add filter criteria on the report for any Opportunity Types and Opportunity RecTypes you&apos;ve excluded in NPSP Payments Settings. You can create them using the Create Missing Payments button on NPSP Settings &gt; Bulk Data Processes &gt; Create Missing Payments.</value>
    </labels>
    <labels>
        <fullName>healthSolutionNothingScheduled</fullName>
        <categories>Health Check</categories>
        <language>en_US</language>
        <protected>false</protected>
        <shortDescription>healthSolutionNothingScheduled</shortDescription>
        <value>You must schedule the NPSP default scheduled classes to run.</value>
    </labels>
    <labels>
        <fullName>healthSolutionOCRDupPrimary</fullName>
        <categories>Health Check</categories>
        <language>en_US</language>
        <protected>false</protected>
        <shortDescription>healthSolutionOCRDupPrimary</shortDescription>
        <value>Having multiple OpportunityContactRoles marked Primary can cause Opportunity rollups, such as Total Gifts, to be incorrectly calculated.  View these Opportunities by running the &lt;b&gt;Opportunities with Primary Contact Roles&lt;/b&gt; report in the NPSP Health Check reports folder, and looking at the records with 2 or more Primary Contact Roles. To easily remove the duplicate Primary Opportunity Contact Roles (OCRs) in your org, go to &lt;strong&gt;NPSP Settings | Bulk Data Processes | Remove Duplicate Primary OCRs&lt;/strong&gt; and click &lt;strong&gt;Run Batch&lt;/strong&gt;.</value>
    </labels>
    <labels>
        <fullName>healthSolutionOCRException</fullName>
        <categories>Health Check</categories>
        <language>en_US</language>
        <protected>false</protected>
        <shortDescription>healthSolutionOCRException</shortDescription>
        <value>If you have a large amount of Opportunties and Opportunity Contact Roles, over 50,000, you can safely ignore any error dealing with soql limits.</value>
    </labels>
    <labels>
        <fullName>healthSolutionPaymentMappingBadDataTypes</fullName>
        <language>en_US</language>
        <protected>false</protected>
        <shortDescription>healthSolutionPaymentMappingBadDataTypes</shortDescription>
        <value>On the NPSP Settings tab, click {0} | {1}, and delete the Payment Mapping record.</value>
    </labels>
    <labels>
        <fullName>healthSolutionRDBadOppField</fullName>
        <categories>Health Check</categories>
        <language>en_US</language>
        <protected>false</protected>
        <shortDescription>healthSolutionRDBadOppField</shortDescription>
        <value>On the NPSP Settings tab, click {0} | {1}, and add the missing Opportunity field, or delete the Recurring Donation Field Mapping record.</value>
    </labels>
    <labels>
        <fullName>healthSolutionRDFieldsBadDatatypes</fullName>
        <categories>Health Check</categories>
        <language>en_US</language>
        <protected>false</protected>
        <shortDescription>healthSolutionRDFieldsBadDatatypes</shortDescription>
        <value>On the NPSP Settings tab, click {0} | {1}, and delete the Recurring Donation Field Mapping record.</value>
    </labels>
    <labels>
        <fullName>healthSolutionRelReciprocalInvalid</fullName>
        <categories>Health Check</categories>
        <language>en_US</language>
        <protected>false</protected>
        <shortDescription>healthSolutionRelReciprocalInvalid</shortDescription>
        <value>On the NPSP Settings tab, click {0} | {1}, and delete the Reciprocal Relationship record, and create a new one with the required information.</value>
    </labels>
    <labels>
        <fullName>healthSolutionSaveOppsFailed</fullName>
        <categories>Health Check</categories>
        <language>en_US</language>
        <protected>false</protected>
        <shortDescription>healthSolutionSaveOppsFailed</shortDescription>
        <value>Make sure you have no Validation Rules, Required Fields, or Workflow Rules that would prevent an Opportunity or Account from being saved.</value>
    </labels>
    <labels>
        <fullName>healthSolutionScheduleJobs</fullName>
        <categories>Health Check</categories>
        <language>en_US</language>
        <protected>false</protected>
        <shortDescription>healthSolutionScheduleJobs</shortDescription>
        <value>All NPSP scheduled classes should have records in Schedulable__c in order for these features to work correctly.</value>
    </labels>
    <labels>
        <fullName>healthSolutionTriggerHandlerMismatch</fullName>
        <categories>Health Check</categories>
        <language>en_US</language>
        <protected>false</protected>
        <shortDescription>healthSolutionTriggerHandlerMismatch</shortDescription>
        <value>If the Trigger Handlers do not match the default NPSP configuration, functionality in NPSP may be disabled or modified.  Modifications should only be performed by someone knowledgable with the NPSP Trigger Handlers, and how changing them will affect system behavior.</value>
    </labels>
    <labels>
        <fullName>healthSolutionUDFBadDatatypes</fullName>
        <categories>Health Check</categories>
        <language>en_US</language>
        <protected>false</protected>
        <shortDescription>healthSolutionUDFBadDatatypes</shortDescription>
        <value>On the NPSP Settings tab, click {0} | {1}, and delete the User Rollup record.</value>
    </labels>
    <labels>
        <fullName>healthSolutionUDFOppField</fullName>
        <categories>Health Check</categories>
        <language>en_US</language>
        <protected>false</protected>
        <shortDescription>healthSolutionUDFOppField</shortDescription>
        <value>On the NPSP Settings tab, click {0} | {1}, and add the missing Opportunity field, or delete the User Rollup record.</value>
    </labels>
    <labels>
        <fullName>hhCmpDedupLabelReturnToCmp</fullName>
        <categories>Household Campaign Dedupe</categories>
        <language>en_US</language>
        <protected>false</protected>
        <shortDescription>hhCmpDedupLabelReturnToCmp</shortDescription>
        <value>Return to Campaign</value>
    </labels>
    <labels>
        <fullName>hhCmpDedupeBatchMessage</fullName>
        <categories>Household Campaign Dedupe</categories>
        <language>en_US</language>
        <protected>false</protected>
        <shortDescription>hhCmpDedupeBatchMessage</shortDescription>
        <value>Due to the size of this campaign, the process to identify household members is being done in batch, and may take several minutes to complete.  Once progress is complete, click on the link to open the report.</value>
    </labels>
    <labels>
        <fullName>hhCmpDedupeBatchProgressTitle</fullName>
        <categories>Household Campaign Dedupe</categories>
        <language>en_US</language>
        <protected>false</protected>
        <shortDescription>hhCmpDedupeBatchProgressTitle</shortDescription>
        <value>Campaign Household Deduplication</value>
    </labels>
    <labels>
        <fullName>hhCmpDedupeLabelOpenReport</fullName>
        <categories>Household Campaign Dedupe</categories>
        <language>en_US</language>
        <protected>false</protected>
        <shortDescription>hhCmpDedupeLabelOpenReport</shortDescription>
        <value>Open Report</value>
    </labels>
    <labels>
        <fullName>hhCmpDedupeNoReport</fullName>
        <categories>Household Campaign Dedupe</categories>
        <language>en_US</language>
        <protected>false</protected>
        <shortDescription>hhCmpDedupeNoReport</shortDescription>
        <value>Could not find the report. Create a report and save it with the Report Unique Name of &apos;NPSP_Campaign_Household_Mailing_List_V2&apos;. Use the Campaigns with Contacts report type and add filters for CampaignId equals blank and Member Status does not contain &apos;Duplicate&apos;.</value>
    </labels>
    <labels>
        <fullName>hhCmpDedupeStatus</fullName>
        <categories>Household Campaign Dedupe</categories>
        <language>en_US</language>
        <protected>false</protected>
        <shortDescription>hhCmpDedupeStatus</shortDescription>
        <value>- Household Duplicate</value>
    </labels>
    <labels>
        <fullName>isARequiredField</fullName>
        <language>en_US</language>
        <protected>false</protected>
        <shortDescription>isARequiredField</shortDescription>
        <value>is a required field.</value>
    </labels>
    <labels>
        <fullName>labelListViewFirst</fullName>
        <categories>SoqlListView</categories>
        <language>en_US</language>
        <protected>false</protected>
        <shortDescription>label for First link in list view</shortDescription>
        <value>First</value>
    </labels>
    <labels>
        <fullName>labelListViewLast</fullName>
        <categories>SoqlListView</categories>
        <language>en_US</language>
        <protected>false</protected>
        <shortDescription>label for Last link in list view</shortDescription>
        <value>Last</value>
    </labels>
    <labels>
        <fullName>labelListViewNext</fullName>
        <categories>SoqlListView</categories>
        <language>en_US</language>
        <protected>false</protected>
        <shortDescription>label for Next link in list view</shortDescription>
        <value>Next</value>
    </labels>
    <labels>
        <fullName>labelListViewPageInfo</fullName>
        <categories>SoqlListView</categories>
        <language>en_US</language>
        <protected>false</protected>
        <shortDescription>label for page info in list view</shortDescription>
        <value>&amp;nbsp;&amp;nbsp;&amp;nbsp;Page {0} of {1} &amp;nbsp;&amp;nbsp;({2} records)</value>
    </labels>
    <labels>
        <fullName>labelListViewPrevious</fullName>
        <categories>SoqlListView</categories>
        <language>en_US</language>
        <protected>false</protected>
        <shortDescription>label for Previous link in list view</shortDescription>
        <value>Previous</value>
    </labels>
    <labels>
        <fullName>labelMessageLoading</fullName>
        <categories>SoqlListView, Settings</categories>
        <language>en_US</language>
        <protected>false</protected>
        <shortDescription>label for the loading... message used in some pages</shortDescription>
        <value>Loading...</value>
    </labels>
    <labels>
        <fullName>labelShowMore</fullName>
        <categories>SoqlListView</categories>
        <language>en_US</language>
        <protected>false</protected>
        <shortDescription>label for Show More on list views</shortDescription>
        <value>Show more</value>
    </labels>
    <labels>
        <fullName>lblAddressOverride</fullName>
        <categories>Manage Household UI</categories>
        <language>en_US</language>
        <protected>false</protected>
        <shortDescription>lblAddressOverride</shortDescription>
        <value>(address override)</value>
    </labels>
    <labels>
        <fullName>lblBtnAddAllHHMembers</fullName>
        <categories>Manage Household UI</categories>
        <language>en_US</language>
        <protected>false</protected>
        <shortDescription>lblBtnAddAllHHMembers</shortDescription>
        <value>Add All Members</value>
    </labels>
    <labels>
        <fullName>lblBtnAddContact</fullName>
        <categories>Manage Household UI</categories>
        <language>en_US</language>
        <protected>false</protected>
        <shortDescription>lblBtnAddContact</shortDescription>
        <value>Add {0}</value>
    </labels>
    <labels>
        <fullName>lblCCardExcludeFrom</fullName>
        <categories>Manage Household UI</categories>
        <language>en_US</language>
        <protected>false</protected>
        <shortDescription>lblCCardExcludeFrom</shortDescription>
        <value>Exclude from:</value>
    </labels>
    <labels>
        <fullName>lblCity</fullName>
        <categories>Manage Household UI</categories>
        <language>en_US</language>
        <protected>false</protected>
        <shortDescription>lblCity</shortDescription>
        <value>City</value>
    </labels>
    <labels>
        <fullName>lblCloned</fullName>
        <language>en_US</language>
        <protected>false</protected>
        <shortDescription>lblCloned</shortDescription>
        <value>Cloned</value>
    </labels>
    <labels>
        <fullName>lblCountry</fullName>
        <categories>Manage Household UI</categories>
        <language>en_US</language>
        <protected>false</protected>
        <shortDescription>lblCountry</shortDescription>
        <value>Country</value>
    </labels>
    <labels>
        <fullName>lblDeleteContact</fullName>
        <categories>Manage Household UI</categories>
        <language>en_US</language>
        <protected>false</protected>
        <shortDescription>caption of Remove Contact popup</shortDescription>
        <value>Remove Contact</value>
    </labels>
    <labels>
        <fullName>lblDeleteContactPrompt</fullName>
        <categories>Manage Household UI</categories>
        <language>en_US</language>
        <protected>false</protected>
        <shortDescription>prompt for the Remove Contact Popup</shortDescription>
        <value>Do you want to remove this Contact from this Household on Save?</value>
    </labels>
    <labels>
        <fullName>lblExtendedStatus</fullName>
        <categories>UTIL_JobProgressLightning</categories>
        <language>en_US</language>
        <protected>true</protected>
        <shortDescription>lblExtendedStatus</shortDescription>
        <value>Extended Status</value>
    </labels>
    <labels>
        <fullName>lblFindInContacts</fullName>
        <categories>Manage Household UI</categories>
        <language>en_US</language>
        <protected>false</protected>
        <shortDescription>autocomplete&apos;s label for &quot;smith in Contacts&quot;</shortDescription>
        <value>in Contacts</value>
    </labels>
    <labels>
        <fullName>lblFindOrAddContact</fullName>
        <categories>Manage Household UI</categories>
        <language>en_US</language>
        <protected>false</protected>
        <shortDescription>string displayed in the autocomplete control when empty</shortDescription>
        <value>Find a contact or add a new contact to the household</value>
    </labels>
    <labels>
        <fullName>lblFirstName</fullName>
        <categories>Manage Household UI</categories>
        <language>en_US</language>
        <protected>false</protected>
        <shortDescription>lblFirstName</shortDescription>
        <value>First Name</value>
    </labels>
    <labels>
        <fullName>lblFormalGreeting</fullName>
        <categories>Manage Household UI</categories>
        <language>en_US</language>
        <protected>false</protected>
        <shortDescription>lblFormalGreeting</shortDescription>
        <value>Formal Greeting</value>
    </labels>
    <labels>
        <fullName>lblHousehold</fullName>
        <categories>Manage Household UI</categories>
        <language>en_US</language>
        <protected>false</protected>
        <shortDescription>lblHousehold</shortDescription>
        <value>Household</value>
    </labels>
    <labels>
        <fullName>lblHouseholdName</fullName>
        <categories>Manage Household UI</categories>
        <language>en_US</language>
        <protected>false</protected>
        <shortDescription>lblHouseholdName</shortDescription>
        <value>Household Name</value>
    </labels>
    <labels>
        <fullName>lblInformalGreeting</fullName>
        <categories>Manage Household UI</categories>
        <language>en_US</language>
        <protected>false</protected>
        <shortDescription>lblInformalGreeting</shortDescription>
        <value>Informal Greeting</value>
    </labels>
    <labels>
        <fullName>lblLastName</fullName>
        <categories>Manage Household UI</categories>
        <language>en_US</language>
        <protected>false</protected>
        <shortDescription>lblLastName</shortDescription>
        <value>Last Name</value>
    </labels>
    <labels>
        <fullName>lblMergeHHPrompt</fullName>
        <categories>Manage Household UI</categories>
        <language>en_US</language>
        <protected>false</protected>
        <shortDescription>lblMergeHHPrompt</shortDescription>
        <value>{0} is in a Household with other members.  Do you want to just add {0}, or add all members from the Household?</value>
    </labels>
    <labels>
        <fullName>lblMergeHHTitle</fullName>
        <categories>Manage Household UI</categories>
        <language>en_US</language>
        <protected>false</protected>
        <shortDescription>lblMergeHHTitle</shortDescription>
        <value>Merge Households</value>
    </labels>
    <labels>
        <fullName>lblNPSPSettings</fullName>
        <categories>Payment Wizard</categories>
        <language>en_US</language>
        <protected>false</protected>
        <shortDescription>lblNPSPSettings</shortDescription>
        <value>NPSP Settings</value>
    </labels>
    <labels>
        <fullName>lblNoHHMergePermissions</fullName>
        <categories>Manage Household UI</categories>
        <language>en_US</language>
        <protected>false</protected>
        <shortDescription>error displayed when required perms missing to add a contact and its household</shortDescription>
        <value>You must have update and delete permissions on Households (Accounts) in order to add an existing contact to the Household.</value>
    </labels>
    <labels>
        <fullName>lblPostalCode</fullName>
        <categories>Manage Household UI</categories>
        <language>en_US</language>
        <protected>false</protected>
        <shortDescription>lblPostalCode</shortDescription>
        <value>Postal Code</value>
    </labels>
    <labels>
        <fullName>lblProgress</fullName>
        <categories>UTIL_JobProgressLightning</categories>
        <language>en_US</language>
        <protected>true</protected>
        <shortDescription>lblProgress</shortDescription>
        <value>Progress</value>
    </labels>
    <labels>
        <fullName>lblRequired</fullName>
        <categories>Engagement Plan, UTIL_FormField</categories>
        <language>en_US</language>
        <protected>true</protected>
        <shortDescription>lblRequired</shortDescription>
        <value>Required</value>
    </labels>
    <labels>
        <fullName>lblSalutation</fullName>
        <categories>Manage Household UI</categories>
        <language>en_US</language>
        <protected>false</protected>
        <shortDescription>lblSalutation</shortDescription>
        <value>Salutation</value>
    </labels>
    <labels>
        <fullName>lblState</fullName>
        <categories>Manage Household UI</categories>
        <language>en_US</language>
        <protected>false</protected>
        <shortDescription>lblState</shortDescription>
        <value>State</value>
    </labels>
    <labels>
        <fullName>lblStatus</fullName>
        <categories>UTIL_JobProgressLightning</categories>
        <language>en_US</language>
        <protected>true</protected>
        <shortDescription>lblStatus</shortDescription>
        <value>Status</value>
    </labels>
    <labels>
        <fullName>lblStreet</fullName>
        <categories>Manage Household UI</categories>
        <language>en_US</language>
        <protected>false</protected>
        <shortDescription>lblStreet</shortDescription>
        <value>Street</value>
    </labels>
    <labels>
        <fullName>lblYouAreHere</fullName>
        <categories>UTIL_PageHeader</categories>
        <language>en_US</language>
        <protected>true</protected>
        <shortDescription>lblYouAreHere</shortDescription>
        <value>You are here:</value>
    </labels>
    <labels>
        <fullName>leadConvertAccountName</fullName>
        <categories>Lead Converter</categories>
        <language>en_US</language>
        <protected>false</protected>
        <shortDescription>leadConvertAccountName</shortDescription>
        <value>Account</value>
    </labels>
    <labels>
        <fullName>leadConvertAffilationName</fullName>
        <categories>Lead Converter</categories>
        <language>en_US</language>
        <protected>false</protected>
        <shortDescription>leadConvertAffilationName</shortDescription>
        <value>Affiliated Account</value>
    </labels>
    <labels>
        <fullName>leadConvertAffiliateExistingAccount</fullName>
        <categories>Lead Convert</categories>
        <language>en_US</language>
        <protected>false</protected>
        <shortDescription>leadConvertAffiliateExistingAccount</shortDescription>
        <value>Affiliate with Existing:</value>
    </labels>
    <labels>
        <fullName>leadConvertAffiliateNewAccount</fullName>
        <categories>Lead Convert</categories>
        <language>en_US</language>
        <protected>false</protected>
        <shortDescription>leadConvertAffiliateNewAccount</shortDescription>
        <value>Affiliate with New Account:</value>
    </labels>
    <labels>
        <fullName>leadConvertAffiliatedAccount</fullName>
        <categories>Lead Convert</categories>
        <language>en_US</language>
        <protected>false</protected>
        <shortDescription>leadConvertAffiliatedAccount</shortDescription>
        <value>Affiliated Account</value>
    </labels>
    <labels>
        <fullName>leadConvertAttachBucketAccount</fullName>
        <categories>Lead Converter</categories>
        <language>en_US</language>
        <protected>false</protected>
        <shortDescription>leadConvertAttachBucketAccount</shortDescription>
        <value>Attach to Individual Bucket Account</value>
    </labels>
    <labels>
        <fullName>leadConvertAttachExistingAccount</fullName>
        <categories>Lead Converter</categories>
        <language>en_US</language>
        <protected>false</protected>
        <shortDescription>leadConvertAttachExistingAccount</shortDescription>
        <value>Attach to Existing:</value>
    </labels>
    <labels>
        <fullName>leadConvertAutocreateHHAccount</fullName>
        <categories>Lead Converter</categories>
        <language>en_US</language>
        <protected>false</protected>
        <shortDescription>leadConvertAutocreateHHAccount</shortDescription>
        <value>Create Household Account</value>
    </labels>
    <labels>
        <fullName>leadConvertAutocreateOne2OneAccount</fullName>
        <categories>Lead Converter</categories>
        <language>en_US</language>
        <protected>false</protected>
        <shortDescription>leadConvertAutocreateOne2OneAccount</shortDescription>
        <value>Create One-to-One Account</value>
    </labels>
    <labels>
        <fullName>leadConvertBtnCancel</fullName>
        <categories>Lead Converter</categories>
        <language>en_US</language>
        <protected>false</protected>
        <shortDescription>leadConvertBtnCancel</shortDescription>
        <value>Cancel</value>
    </labels>
    <labels>
        <fullName>leadConvertBtnConvert</fullName>
        <categories>Lead Converter</categories>
        <language>en_US</language>
        <protected>false</protected>
        <shortDescription>leadConvertBtnConvert</shortDescription>
        <value>Convert</value>
    </labels>
    <labels>
        <fullName>leadConvertContactAccount</fullName>
        <categories>Lead Convert</categories>
        <language>en_US</language>
        <protected>false</protected>
        <shortDescription>leadConvertContactAccount</shortDescription>
        <value>Contact Account</value>
    </labels>
    <labels>
        <fullName>leadConvertContactSelection</fullName>
        <categories>Lead Converter</categories>
        <language>en_US</language>
        <protected>true</protected>
        <shortDescription>leadConvertContactSelection</shortDescription>
        <value>You must select an option in the Contact box.</value>
    </labels>
    <labels>
        <fullName>leadConvertCreateAccount</fullName>
        <categories>Lead Converter</categories>
        <language>en_US</language>
        <protected>false</protected>
        <shortDescription>leadConvertCreateAccount</shortDescription>
        <value>Create New Account:</value>
    </labels>
    <labels>
        <fullName>leadConvertCreateNewContact</fullName>
        <categories>Lead Converter</categories>
        <language>en_US</language>
        <protected>false</protected>
        <shortDescription>leadConvertCreateNewContact</shortDescription>
        <value>Create New:</value>
    </labels>
    <labels>
        <fullName>leadConvertMergeExistingContact</fullName>
        <categories>Lead Converter</categories>
        <language>en_US</language>
        <protected>false</protected>
        <shortDescription>leadConvertMergeExistingContact</shortDescription>
        <value>Merge with Existing:</value>
    </labels>
    <labels>
        <fullName>leadConvertNewOpp</fullName>
        <categories>Lead Converter</categories>
        <language>en_US</language>
        <protected>false</protected>
        <shortDescription>leadConvertNewOpp</shortDescription>
        <value>Do not create a new {0} upon conversion.</value>
    </labels>
    <labels>
        <fullName>leadConvertOwner</fullName>
        <categories>Lead Converter</categories>
        <language>en_US</language>
        <protected>false</protected>
        <shortDescription>leadConvertOwner</shortDescription>
        <value>Record Owner</value>
    </labels>
    <labels>
        <fullName>leadConvertPageTitle</fullName>
        <categories>Lead Converter</categories>
        <language>en_US</language>
        <protected>false</protected>
        <shortDescription>leadConvertPageTitle</shortDescription>
        <value>Convert Lead:</value>
    </labels>
    <labels>
        <fullName>leadConvertRecordTypeWarning</fullName>
        <categories>Lead Converter</categories>
        <language>en_US</language>
        <protected>true</protected>
        <shortDescription>leadConvertRecordTypeWarning</shortDescription>
        <value>The default Account Record Type for your Profile is the same Record Type set as the Account Model in NPSP Settings, which could cause various data issues. We recommend changing the Account Record Type default to a different value for all profile(s).</value>
    </labels>
    <labels>
        <fullName>leadConvertSectionTitle</fullName>
        <categories>Lead Converter</categories>
        <language>en_US</language>
        <protected>false</protected>
        <shortDescription>leadConvertSectionTitle</shortDescription>
        <value>Convert Lead</value>
    </labels>
    <labels>
        <fullName>leadConvertSendEmail</fullName>
        <categories>Lead Converter</categories>
        <language>en_US</language>
        <protected>false</protected>
        <shortDescription>leadConvertSendEmail</shortDescription>
        <value>Send Email to the Owner</value>
    </labels>
    <labels>
        <fullName>leadConvertStatus</fullName>
        <categories>Lead Converter</categories>
        <language>en_US</language>
        <protected>false</protected>
        <shortDescription>leadConvertStatus</shortDescription>
        <value>Converted Status</value>
    </labels>
    <labels>
        <fullName>leadConvertViewContactError</fullName>
        <categories>Lead Converter</categories>
        <language>en_US</language>
        <protected>false</protected>
        <shortDescription>leadConvertViewContactError</shortDescription>
        <value>You can only view existing contacts.</value>
    </labels>
    <labels>
        <fullName>lvlBtnSaveAndNew</fullName>
        <categories>UTIL_PageHeader</categories>
        <language>en_US</language>
        <protected>true</protected>
        <shortDescription>Save &amp; New button on the Level Edit page</shortDescription>
        <value>Save &amp; New</value>
    </labels>
    <labels>
        <fullName>lvlErrorDuplicateLookups</fullName>
        <categories>Levels</categories>
        <language>en_US</language>
        <protected>true</protected>
        <shortDescription>Error when the Level has the same lookup field  specified for level and previous</shortDescription>
        <value>You must specify different lookup fields on {0} for Level Field and Previous Level Field.</value>
    </labels>
    <labels>
        <fullName>lvlErrorDuplicateName</fullName>
        <categories>Levels</categories>
        <language>en_US</language>
        <protected>false</protected>
        <shortDescription>error when a name of a level is duplicated</shortDescription>
        <value>Level name {0} already exists.  Names for the same Target and Level Field must be unique.</value>
    </labels>
    <labels>
        <fullName>lvlErrorInvalidLookupField</fullName>
        <categories>Levels</categories>
        <language>en_US</language>
        <protected>false</protected>
        <shortDescription>error when Level Assignment fails to save its current or previous level</shortDescription>
        <value>Field {0} specified in Level {1} is not a valid lookup to a Level object.</value>
    </labels>
    <labels>
        <fullName>lvlErrorInvalidSourceField</fullName>
        <categories>Levels</categories>
        <language>en_US</language>
        <protected>false</protected>
        <shortDescription>error if level&apos;s source field isn&apos;t valid</shortDescription>
        <value>Field {0} specified in Level {1} is not a valid number field.</value>
    </labels>
    <labels>
        <fullName>lvlErrorMinGTMax</fullName>
        <categories>Levels</categories>
        <language>en_US</language>
        <protected>true</protected>
        <shortDescription>error if the Level Minimum is &gt; than Level Maximum</shortDescription>
        <value>The Minimum Amount must be less than the Maximum Amount on level {0}.</value>
    </labels>
    <labels>
        <fullName>lvlErrorMinOverlap</fullName>
        <categories>Levels</categories>
        <language>en_US</language>
        <protected>true</protected>
        <shortDescription>error when we detect the minimum amount overlaps another level</shortDescription>
        <value>The Minimum Amount to Maximum Amount range on Level {0} overlaps with the Minimum Amount to Maximum Amount range on Level {1}</value>
    </labels>
    <labels>
        <fullName>lvlErrorNoMinMax</fullName>
        <categories>Levels</categories>
        <language>en_US</language>
        <protected>true</protected>
        <shortDescription>error if both min and max are empty on a level</shortDescription>
        <value>The {0} level must have either a Minimum Amount or a Maximum Amount.</value>
    </labels>
    <labels>
        <fullName>mtchBtnSearch</fullName>
        <categories>Find Matched Gifts</categories>
        <language>en_US</language>
        <protected>false</protected>
        <shortDescription>mtchBtnSearch</shortDescription>
        <value>Search</value>
    </labels>
    <labels>
        <fullName>mtchCloseDateEnd</fullName>
        <categories>Find Matched Gifts</categories>
        <language>en_US</language>
        <protected>false</protected>
        <shortDescription>mtchCloseDateEnd</shortDescription>
        <value>Close Date End</value>
    </labels>
    <labels>
        <fullName>mtchCloseDateStart</fullName>
        <categories>Find Matched Gifts</categories>
        <language>en_US</language>
        <protected>false</protected>
        <shortDescription>mtchCloseDateStart</shortDescription>
        <value>Close Date Start</value>
    </labels>
    <labels>
        <fullName>mtchFindMatchedGiftsSectionHeader</fullName>
        <categories>Find Matched Gifts</categories>
        <language>en_US</language>
        <protected>false</protected>
        <shortDescription>mtchFindMatchedGiftsSectionHeader</shortDescription>
        <value>Find Matched Gifts</value>
    </labels>
    <labels>
        <fullName>mtchFindMoreGifts</fullName>
        <categories>Find Matched Gifts</categories>
        <language>en_US</language>
        <protected>false</protected>
        <shortDescription>mtchFindMoreGifts</shortDescription>
        <value>Find More Gifts</value>
    </labels>
    <labels>
        <fullName>mtchFindMoreGiftsInfo</fullName>
        <categories>Find Matched Gifts</categories>
        <language>en_US</language>
        <protected>false</protected>
        <shortDescription>mtchFindMoreGiftsInfo</shortDescription>
        <value>Fill in one or more filters, and then click on Search.</value>
    </labels>
    <labels>
        <fullName>mtchItems</fullName>
        <categories>Find Matching Gifts, Manage Soft Credits</categories>
        <language>en_US</language>
        <protected>false</protected>
        <shortDescription>mtchItems</shortDescription>
        <value>{0} items</value>
    </labels>
    <labels>
        <fullName>mtchSearchCriteriaEmpty</fullName>
        <categories>Find Matching Gifts</categories>
        <language>en_US</language>
        <protected>false</protected>
        <shortDescription>mtchSearchCriteriaEmpty</shortDescription>
        <value>Please specify one or more filters in order to search.</value>
    </labels>
    <labels>
        <fullName>mtchSelectCbxTitle</fullName>
        <categories>Find Matched Gifts</categories>
        <language>en_US</language>
        <protected>false</protected>
        <shortDescription>mtchSelectCbxTitle</shortDescription>
        <value>Select</value>
    </labels>
    <labels>
        <fullName>mtchTotalMatchingGift</fullName>
        <categories>Find Matched Gifts</categories>
        <language>en_US</language>
        <protected>false</protected>
        <shortDescription>mtchTotalMatchingGift</shortDescription>
        <value>Total Matching Gift</value>
    </labels>
    <labels>
        <fullName>mtchTotalSelected</fullName>
        <categories>Find Matched Gifts</categories>
        <language>en_US</language>
        <protected>false</protected>
        <shortDescription>mtchTotalSelected</shortDescription>
        <value>Total Selected</value>
    </labels>
    <labels>
        <fullName>mtchTotalUnaccounted</fullName>
        <categories>Find Matched Gifts</categories>
        <language>en_US</language>
        <protected>false</protected>
        <shortDescription>mtchTotalUnaccounted</shortDescription>
        <value>Total Unaccounted</value>
    </labels>
    <labels>
        <fullName>oppInstallmentsOf</fullName>
        <categories>OppNaming</categories>
        <language>en_US</language>
        <protected>false</protected>
        <shortDescription>oppInstallmentsOf</shortDescription>
        <value>of</value>
    </labels>
    <labels>
        <fullName>oppNamingBoth</fullName>
        <categories>OppNaming</categories>
        <language>en_US</language>
        <protected>false</protected>
        <shortDescription>oppNamingBoth</shortDescription>
        <value>Both</value>
    </labels>
    <labels>
        <fullName>oppNamingIndividual</fullName>
        <categories>OppNaming</categories>
        <language>en_US</language>
        <protected>false</protected>
        <shortDescription>oppNamingIndividual</shortDescription>
        <value>Contact Donations</value>
    </labels>
    <labels>
        <fullName>oppNamingOrganizational</fullName>
        <categories>OppNaming</categories>
        <language>en_US</language>
        <protected>false</protected>
        <shortDescription>oppNamingOrganizational</shortDescription>
        <value>Organization Donations</value>
    </labels>
    <labels>
        <fullName>pmtModifyCurrency</fullName>
        <categories>Payment, Error</categories>
        <language>en_US</language>
        <protected>true</protected>
        <shortDescription>pmtModifyCurrency</shortDescription>
        <value>You can&apos;t modify payment currencies directly. A payment&apos;s currency is updated when the parent Opportunity currency is modified.</value>
    </labels>
    <labels>
        <fullName>pmtWizardBtnCalcPayments</fullName>
        <categories>Payment Wizard</categories>
        <language>en_US</language>
        <protected>false</protected>
        <shortDescription>pmtWizardBtnCalcPayments</shortDescription>
        <value>Calculate Payments</value>
    </labels>
    <labels>
        <fullName>pmtWizardBtnCreatePayments</fullName>
        <categories>Payment Wizard</categories>
        <language>en_US</language>
        <protected>false</protected>
        <shortDescription>pmtWizardBtnCreatePayments</shortDescription>
        <value>Create Payments</value>
    </labels>
    <labels>
        <fullName>pmtWizardBtnRemovePaidPayments</fullName>
        <categories>Payment Wizard</categories>
        <language>en_US</language>
        <protected>false</protected>
        <shortDescription>pmtWizardBtnRemovePaidPayments</shortDescription>
        <value>Remove Paid Payments</value>
    </labels>
    <labels>
        <fullName>pmtWizardClosedLost</fullName>
        <categories>Payment Wizard</categories>
        <language>en_US</language>
        <protected>false</protected>
        <shortDescription>pmtWizardClosedLost</shortDescription>
        <value>NOTE: This opportunity is marked closed lost. To create payments, first edit the opportunity record and change the stage to an open or closed won stage.</value>
    </labels>
    <labels>
        <fullName>pmtWizardCreateSchedule</fullName>
        <categories>Payment Wizard</categories>
        <language>en_US</language>
        <protected>false</protected>
        <shortDescription>pmtWizardCreateSchedule</shortDescription>
        <value>Create a Payment Schedule</value>
    </labels>
    <labels>
        <fullName>pmtWizardFirstPaymentDate</fullName>
        <categories>Payment Wizard</categories>
        <language>en_US</language>
        <protected>false</protected>
        <shortDescription>pmtWizardFirstPaymentDate</shortDescription>
        <value>Date of First Payment</value>
    </labels>
    <labels>
        <fullName>pmtWizardInterval</fullName>
        <categories>Payment Wizard</categories>
        <language>en_US</language>
        <protected>false</protected>
        <shortDescription>pmtWizardInterval</shortDescription>
        <value>Interval</value>
    </labels>
    <labels>
        <fullName>pmtWizardMonth</fullName>
        <categories>Payment Wizard</categories>
        <language>en_US</language>
        <protected>true</protected>
        <shortDescription>pmtWizardMonth</shortDescription>
        <value>Month</value>
    </labels>
    <labels>
        <fullName>pmtWizardMsgNoOppFound</fullName>
        <categories>Payment Wizard</categories>
        <language>en_US</language>
        <protected>false</protected>
        <shortDescription>pmtWizardMsgNoOppFound</shortDescription>
        <value>No opportunity found.</value>
    </labels>
    <labels>
        <fullName>pmtWizardNoUnpaidAmount</fullName>
        <categories>Payment Wizard</categories>
        <language>en_US</language>
        <protected>false</protected>
        <shortDescription>pmtWizardNoUnpaidAmount</shortDescription>
        <value>NOTE: This opportunity has no unpaid amount. To create payments, first edit the opportunity record and enter an amount or click the button to delete existing payments. If the opportunity is closed, you may need to reopen it.</value>
    </labels>
    <labels>
        <fullName>pmtWizardNoWriteoffAmount</fullName>
        <categories>Payment Wizard</categories>
        <language>en_US</language>
        <protected>false</protected>
        <shortDescription>pmtWizardNoWriteoffAmount</shortDescription>
        <value>NOTE: This opportunity has no unpaid amount. To write off payments, first edit the opportunity record and enter an amount or delete existing payments.</value>
    </labels>
    <labels>
        <fullName>pmtWizardNumberOfPayments</fullName>
        <categories>Payment Wizard</categories>
        <language>en_US</language>
        <protected>false</protected>
        <shortDescription>pmtWizardNumberOfPayments</shortDescription>
        <value># of Payments</value>
    </labels>
    <labels>
        <fullName>pmtWizardPaymentNumber</fullName>
        <categories>Payment Wizard</categories>
        <language>en_US</language>
        <protected>false</protected>
        <shortDescription>pmtWizardPaymentNumber</shortDescription>
        <value>Payment Number</value>
    </labels>
    <labels>
        <fullName>pmtWizardPaymentsDisabled</fullName>
        <categories>Payment Wizard</categories>
        <language>en_US</language>
        <protected>false</protected>
        <shortDescription>pmtWizardPaymentsDisabled</shortDescription>
        <value>You do not have NPSP Payments Enabled. To use the Payment Scheduling Wizard, please enable Payments on the NPSP Settings page.</value>
    </labels>
    <labels>
        <fullName>pmtWizardPaymentsDisabledTitle</fullName>
        <categories>Payment Wizard</categories>
        <language>en_US</language>
        <protected>false</protected>
        <shortDescription>pmtWizardPaymentsDisabledTitle</shortDescription>
        <value>NPSP Payments Not Enabled</value>
    </labels>
    <labels>
        <fullName>pmtWizardSectionTitle</fullName>
        <categories>Payment Wizard</categories>
        <language>en_US</language>
        <protected>false</protected>
        <shortDescription>pmtWizardSectionTitle</shortDescription>
        <value>Current Opportunity Info</value>
    </labels>
    <labels>
        <fullName>pmtWizardSectionWriteoff</fullName>
        <categories>Payment Wizard</categories>
        <language>en_US</language>
        <protected>false</protected>
        <shortDescription>pmtWizardSectionWriteoff</shortDescription>
        <value>Write Off Remaining Balance</value>
    </labels>
    <labels>
        <fullName>pmtWizardSectionWriteoffPayments</fullName>
        <categories>Payment Wizard</categories>
        <language>en_US</language>
        <protected>false</protected>
        <shortDescription>pmtWizardSectionWriteoffPayments</shortDescription>
        <value>Write Off Payments</value>
    </labels>
    <labels>
        <fullName>pmtWizardSubtitle</fullName>
        <categories>Payment Wizard</categories>
        <language>en_US</language>
        <protected>false</protected>
        <shortDescription>pmtWizardSubtitle</shortDescription>
        <value>Create one or more Payments for this Opportunity</value>
    </labels>
    <labels>
        <fullName>pmtWizardToBeCreated</fullName>
        <categories>Payment Wizard</categories>
        <language>en_US</language>
        <protected>false</protected>
        <shortDescription>pmtWizardToBeCreated</shortDescription>
        <value>Payments to be Created</value>
    </labels>
    <labels>
        <fullName>pmtWizardWarning</fullName>
        <categories>Payment Wizard</categories>
        <language>en_US</language>
        <protected>false</protected>
        <shortDescription>pmtWizardWarning</shortDescription>
        <value>Warning</value>
    </labels>
    <labels>
        <fullName>pmtWizardWeek</fullName>
        <categories>Payment Wizard</categories>
        <language>en_US</language>
        <protected>true</protected>
        <shortDescription>pmtWizardWeek</shortDescription>
        <value>Week</value>
    </labels>
    <labels>
        <fullName>pmtWizardWriteoffDate</fullName>
        <categories>Payment Wizard</categories>
        <language>en_US</language>
        <protected>false</protected>
        <shortDescription>pmtWizardWriteoffDate</shortDescription>
        <value>Which date would you like to use?</value>
    </labels>
    <labels>
        <fullName>pmtWizardWriteoffMessage</fullName>
        <categories>Payment Wizard</categories>
        <language>en_US</language>
        <protected>false</protected>
        <shortDescription>pmtWizardWriteoffMessage</shortDescription>
        <value>You are preparing to write off {0} Payment(s) totaling {1}.</value>
    </labels>
    <labels>
        <fullName>pmtWizardYear</fullName>
        <categories>Payment Wizard</categories>
        <language>en_US</language>
        <protected>true</protected>
        <shortDescription>pmtWizardYear</shortDescription>
        <value>Year</value>
    </labels>
    <labels>
        <fullName>pscDeleteRow</fullName>
        <categories>Manage Soft Credits</categories>
        <language>en_US</language>
        <protected>true</protected>
        <shortDescription>pscDeleteRow</shortDescription>
        <value>Delete Row</value>
    </labels>
    <labels>
        <fullName>pscManageSoftCreditsAdd</fullName>
        <categories>Manage Soft Credits</categories>
        <language>en_US</language>
        <protected>false</protected>
        <shortDescription>pscManageSoftCreditsAdd</shortDescription>
        <value>Add another soft credit</value>
    </labels>
    <labels>
        <fullName>pscManageSoftCreditsAmount</fullName>
        <categories>Manage Soft Credits</categories>
        <language>en_US</language>
        <protected>false</protected>
        <shortDescription>pscManageSoftCreditsAmount</shortDescription>
        <value>Amount</value>
    </labels>
    <labels>
        <fullName>pscManageSoftCreditsAmountMissing</fullName>
        <categories>Manage Soft Credits</categories>
        <language>en_US</language>
        <protected>false</protected>
        <shortDescription>pscManageSoftCreditsAmountMissing</shortDescription>
        <value>Please enter a soft credit amount for all entries.</value>
    </labels>
    <labels>
        <fullName>pscManageSoftCreditsAmountOrPercent</fullName>
        <categories>Manage Soft Credits</categories>
        <language>en_US</language>
        <protected>false</protected>
        <shortDescription>pscManageSoftCreditsAmountOrPercent</shortDescription>
        <value>Amount or Percent</value>
    </labels>
    <labels>
        <fullName>pscManageSoftCreditsCantChangeCurrency</fullName>
        <categories>Manage Soft Credits</categories>
        <language>en_US</language>
        <protected>false</protected>
        <shortDescription>pscManageSoftCreditsCantChangeCurrency</shortDescription>
        <value>You can&apos;t modify partial soft credit currencies directly. A partial soft credit&apos;s currency is updated when the parent opportunity&apos;s currency is modified.</value>
    </labels>
    <labels>
        <fullName>pscManageSoftCreditsFull</fullName>
        <categories>Manage Soft Credits</categories>
        <language>en_US</language>
        <protected>false</protected>
        <shortDescription>pscManageSoftCreditsFull</shortDescription>
        <value>Full</value>
    </labels>
    <labels>
        <fullName>pscManageSoftCreditsInvalidContact</fullName>
        <categories>Manage Soft Credits</categories>
        <language>en_US</language>
        <protected>false</protected>
        <shortDescription>pscManageSoftCreditsInvalidContact</shortDescription>
        <value>{0} is the Primary Contact for this Opportunity. You cannot add Soft Credit to this Contact.</value>
    </labels>
    <labels>
        <fullName>pscManageSoftCreditsNoRoles</fullName>
        <categories>Manage Soft Credits</categories>
        <language>en_US</language>
        <protected>false</protected>
        <shortDescription>pscManageSoftCreditsNoRoles</shortDescription>
        <value>You have no Roles specified as Soft Credit Roles.  Under NPSP Settings, Donations, Contact Roles, you need to add the appropriate Roles to the Soft Credit Roles setting.</value>
    </labels>
    <labels>
        <fullName>pscManageSoftCreditsOppAmount</fullName>
        <categories>Manage Soft Credits</categories>
        <language>en_US</language>
        <protected>false</protected>
        <shortDescription>pscManageSoftCreditsOppAmount</shortDescription>
        <value>Total Amount</value>
    </labels>
    <labels>
        <fullName>pscManageSoftCreditsPSCAmount</fullName>
        <categories>Manage Soft Credits</categories>
        <language>en_US</language>
        <protected>false</protected>
        <shortDescription>pscManageSoftCreditsPSCAmount</shortDescription>
        <value>Soft Credit Amount</value>
    </labels>
    <labels>
        <fullName>pscManageSoftCreditsPartial</fullName>
        <categories>Manage Soft Credits</categories>
        <language>en_US</language>
        <protected>false</protected>
        <shortDescription>pscManageSoftCreditsPartial</shortDescription>
        <value>Partial</value>
    </labels>
    <labels>
        <fullName>pscManageSoftCreditsPercent</fullName>
        <categories>Manage Soft Credits</categories>
        <language>en_US</language>
        <protected>false</protected>
        <shortDescription>pscManageSoftCreditsPercent</shortDescription>
        <value>Percent</value>
    </labels>
    <labels>
        <fullName>pscManageSoftCreditsPrimaryDonor</fullName>
        <categories>Manage Soft Credits</categories>
        <language>en_US</language>
        <protected>false</protected>
        <shortDescription>pscManageSoftCreditsPrimaryDonor</shortDescription>
        <value>Primary Donor</value>
    </labels>
    <labels>
        <fullName>pscManageSoftCreditsReconcileFail</fullName>
        <categories>Manage Soft Credits</categories>
        <language>en_US</language>
        <protected>false</protected>
        <shortDescription>pscManageSoftCreditsReconcileFail</shortDescription>
        <value>Total Soft Credit Amount must be less than or equal to the Opportunity Amount.  Check &apos;Allow Soft Credit Amount more than Total Amount&apos; to override.</value>
    </labels>
    <labels>
        <fullName>pscManageSoftCreditsRestrictions</fullName>
        <categories>Manage Soft Creditds</categories>
        <language>en_US</language>
        <protected>false</protected>
        <shortDescription>pscManageSoftCreditsRestrictions</shortDescription>
        <value>Soft Credit Restrictions</value>
    </labels>
    <labels>
        <fullName>pscManageSoftCreditsRoleMissing</fullName>
        <categories>Manage Soft Credits</categories>
        <language>en_US</language>
        <protected>false</protected>
        <shortDescription>pscManageSoftCreditsRoleMissing</shortDescription>
        <value>You must specify a Role Name for all Soft Credits.</value>
    </labels>
    <labels>
        <fullName>pscManageSoftCreditsTitle</fullName>
        <categories>Manage Soft Credits</categories>
        <language>en_US</language>
        <protected>false</protected>
        <shortDescription>pscManageSoftCreditsTitle</shortDescription>
        <value>Manage Soft Credits</value>
    </labels>
    <labels>
        <fullName>pscManageSoftCreditsType</fullName>
        <categories>Manage Soft Credits</categories>
        <language>en_US</language>
        <protected>false</protected>
        <shortDescription>pscManageSoftCreditsType</shortDescription>
        <value>Type</value>
    </labels>
    <labels>
        <fullName>pscManageSoftCreditsUnaccounted</fullName>
        <categories>Manage Soft Credits</categories>
        <language>en_US</language>
        <protected>false</protected>
        <shortDescription>pscManageSoftCreditsUnaccounted</shortDescription>
        <value>Total Unaccounted</value>
    </labels>
    <labels>
        <fullName>pscManageSoftCreditsValidateTotals</fullName>
        <categories>Manage Soft Credits</categories>
        <language>en_US</language>
        <protected>false</protected>
        <shortDescription>pscManageSoftCreditsValidateTotals</shortDescription>
        <value>Allow Soft Credit Amount more than Total Amount</value>
    </labels>
    <labels>
        <fullName>sendAcknowledgmentFailedStatus</fullName>
        <categories>Send Acknowledgment button</categories>
        <language>en_US</language>
        <protected>false</protected>
        <shortDescription>sendAcknowledgmentFailedStatus</shortDescription>
        <value>Email Acknowledgment Not Sent</value>
    </labels>
    <labels>
        <fullName>sendAcknowledgmentFailureReasons</fullName>
        <categories>Send Acknowledgment Button</categories>
        <language>en_US</language>
        <protected>false</protected>
        <shortDescription>sendAcknowledgmentFailureReasons</shortDescription>
        <value>The following records were not acknowledged. Acknowledgements can fail if there is no workflow rule (Acknowledgement Status EQUALS &apos;Send Acknowledgement&apos;) activated to send the acknowledgement, or if the records did not meet additional criteria to trigger the workflow rule. For example, if Primary Contact is not set, or if the Primary Contact&apos;s email field is empty or invalid.</value>
    </labels>
    <labels>
        <fullName>sendAcknowledgmentFireStatus</fullName>
        <categories>Send Acknowledgment Button</categories>
        <language>en_US</language>
        <protected>false</protected>
        <shortDescription>sendAcknowledgmentFireStatus</shortDescription>
        <value>Email Acknowledgment Now</value>
    </labels>
    <labels>
        <fullName>sendAcknowledgmentNoneSelected</fullName>
        <categories>Send Acknowledgment button</categories>
        <language>en_US</language>
        <protected>false</protected>
        <shortDescription>sendAcknowledgmentNoneSelected</shortDescription>
        <value>You must select one or more Opportunities before clicking Email Acknowledgments.</value>
    </labels>
    <labels>
        <fullName>sendAcknowledgmentNumberNoEmail</fullName>
        <categories>Send Acknowledgment Button</categories>
        <language>en_US</language>
        <protected>false</protected>
        <shortDescription>sendAcknowledgmentNumberNoEmail</shortDescription>
        <value>{0} acknowledgment(s) were not sent.</value>
    </labels>
    <labels>
        <fullName>sendAcknowledgmentNumberSent</fullName>
        <categories>Send Acknowledgment Button</categories>
        <language>en_US</language>
        <protected>false</protected>
        <shortDescription>sendAcknowledgmentNumberSent</shortDescription>
        <value>{0} acknowledgment(s) sent.</value>
    </labels>
    <labels>
        <fullName>sendAcknowledgmentPageTitle</fullName>
        <categories>Send Acknowledgment Button</categories>
        <language>en_US</language>
        <protected>false</protected>
        <shortDescription>sendAcknowledgmentPageTitle</shortDescription>
        <value>Email Acknowledgments</value>
    </labels>
    <labels>
        <fullName>sendAcknowledgmentReturnLinkLabel</fullName>
        <categories>Send Acknowledgment Button</categories>
        <language>en_US</language>
        <protected>false</protected>
        <shortDescription>sendAcknowledgmentReturnLinkLabel</shortDescription>
        <value>Return to Opportunity</value>
    </labels>
    <labels>
        <fullName>sendAcknowledgmentSucceeded</fullName>
        <categories>Send Acknowledgment button</categories>
        <language>en_US</language>
        <protected>false</protected>
        <shortDescription>sendAcknowledgmentSucceeded</shortDescription>
        <value>Acknowledged</value>
    </labels>
    <labels>
        <fullName>statusCompleted</fullName>
        <categories>Status</categories>
        <language>en_US</language>
        <protected>false</protected>
        <shortDescription>statusCompleted</shortDescription>
        <value>Completed</value>
    </labels>
    <labels>
        <fullName>statusInProgress</fullName>
        <categories>Status</categories>
        <language>en_US</language>
        <protected>false</protected>
        <shortDescription>statusInProgress</shortDescription>
        <value>In Progress</value>
    </labels>
    <labels>
        <fullName>statusNotStarted</fullName>
        <categories>Status</categories>
        <language>en_US</language>
        <protected>false</protected>
        <shortDescription>statusNotStarted</shortDescription>
        <value>Not Started</value>
    </labels>
    <labels>
        <fullName>stgActive</fullName>
        <categories>Settings</categories>
        <language>en_US</language>
        <protected>true</protected>
        <shortDescription>stgActive</shortDescription>
        <value>Active</value>
    </labels>
    <labels>
        <fullName>stgAdd</fullName>
        <categories>Settings</categories>
        <language>en_US</language>
        <protected>true</protected>
        <shortDescription>To add to a list</shortDescription>
        <value>Add</value>
    </labels>
    <labels>
        <fullName>stgAddrGeneralSettingsIntro</fullName>
        <categories>Settings, address</categories>
        <language>en_US</language>
        <protected>false</protected>
        <shortDescription>stgAddrGeneralSettingsIntro</shortDescription>
        <value>Household and Organization Account Management lets you add multiple addresses to an Account, specify default addresses, and specify seasonal addresses. Address Management is only available in NPSP3 and later with the Household Account model.</value>
    </labels>
    <labels>
        <fullName>stgAddrMustChooseClass</fullName>
        <categories>Settings, address</categories>
        <language>en_US</language>
        <protected>false</protected>
        <shortDescription>stgAddrMustChooseClass</shortDescription>
        <value>You must choose a verification service in order to enable automatic verification.</value>
    </labels>
    <labels>
        <fullName>stgAllocationLevel</fullName>
        <categories>Settings</categories>
        <language>en_US</language>
        <protected>true</protected>
        <shortDescription>stgAllocationLevel</shortDescription>
        <value>Allocation Level</value>
    </labels>
    <labels>
        <fullName>stgBtnCancel</fullName>
        <categories>Settings, UTIL_PageHeader</categories>
        <language>en_US</language>
        <protected>false</protected>
        <shortDescription>stgBtnCancel</shortDescription>
        <value>Cancel</value>
    </labels>
    <labels>
        <fullName>stgBtnClearErrorLog</fullName>
        <categories>Settings</categories>
        <language>en_US</language>
        <protected>false</protected>
        <shortDescription>stgBtnClearErrorLog</shortDescription>
        <value>Clear Error Log</value>
    </labels>
    <labels>
        <fullName>stgBtnClone</fullName>
        <categories>Settings</categories>
        <language>en_US</language>
        <protected>true</protected>
        <shortDescription>stgBtnClone</shortDescription>
        <value>Clone</value>
    </labels>
    <labels>
        <fullName>stgBtnCreateAutoRel</fullName>
        <categories>Settings</categories>
        <language>en_US</language>
        <protected>false</protected>
        <shortDescription>stgBtnCreateAutoRel</shortDescription>
        <value>Create Automatic Relationship</value>
    </labels>
    <labels>
        <fullName>stgBtnCreateMapping</fullName>
        <categories>Settings</categories>
        <language>en_US</language>
        <protected>false</protected>
        <shortDescription>stgBtnCreateMapping</shortDescription>
        <value>Create Custom Mapping</value>
    </labels>
    <labels>
        <fullName>stgBtnCreateRDPeriod</fullName>
        <categories>Settings</categories>
        <language>en_US</language>
        <protected>false</protected>
        <shortDescription>stgBtnCreateRDPeriod</shortDescription>
        <value>Create Custom Installment Period</value>
    </labels>
    <labels>
        <fullName>stgBtnCreateRelReciprocal</fullName>
        <categories>Settings</categories>
        <language>en_US</language>
        <protected>false</protected>
        <shortDescription>stgBtnCreateRelReciprocal</shortDescription>
        <value>Create Reciprocal Relationship</value>
    </labels>
    <labels>
        <fullName>stgBtnCreateTH</fullName>
        <categories>Settings</categories>
        <language>en_US</language>
        <protected>false</protected>
        <shortDescription>stgBtnCreateTH</shortDescription>
        <value>Create Trigger Handler</value>
    </labels>
    <labels>
        <fullName>stgBtnCreateUDR</fullName>
        <categories>Settings</categories>
        <language>en_US</language>
        <protected>false</protected>
        <shortDescription>stgBtnCreateUDR</shortDescription>
        <value>Create Rollup</value>
    </labels>
    <labels>
        <fullName>stgBtnEdit</fullName>
        <categories>Settings</categories>
        <language>en_US</language>
        <protected>false</protected>
        <shortDescription>stgBtnEdit</shortDescription>
        <value>Edit</value>
    </labels>
    <labels>
        <fullName>stgBtnHHAutoName</fullName>
        <categories>Settings</categories>
        <language>en_US</language>
        <protected>false</protected>
        <shortDescription>stgBtnHHAutoName</shortDescription>
        <value>Refresh All Household Names</value>
    </labels>
    <labels>
        <fullName>stgBtnNewAutoRel</fullName>
        <categories>Settings</categories>
        <language>en_US</language>
        <protected>false</protected>
        <shortDescription>stgBtnNewAutoRel</shortDescription>
        <value>New Automatic Relationship</value>
    </labels>
    <labels>
        <fullName>stgBtnNewONS</fullName>
        <categories>Settings</categories>
        <language>en_US</language>
        <protected>false</protected>
        <shortDescription>stgBtnNewONS</shortDescription>
        <value>New Opportunity Name</value>
    </labels>
    <labels>
        <fullName>stgBtnNewPaymentMap</fullName>
        <categories>Settings</categories>
        <language>en_US</language>
        <protected>false</protected>
        <shortDescription>stgBtnNewPaymentMap</shortDescription>
        <value>New Payment Field Mapping</value>
    </labels>
    <labels>
        <fullName>stgBtnNewRDFieldMap</fullName>
        <categories>Settings</categories>
        <language>en_US</language>
        <protected>false</protected>
        <shortDescription>stgBtnNewRDFieldMap</shortDescription>
        <value>New Custom Field Mapping</value>
    </labels>
    <labels>
        <fullName>stgBtnNewRDPeriod</fullName>
        <categories>Settings</categories>
        <language>en_US</language>
        <protected>false</protected>
        <shortDescription>stgBtnNewRDPeriod</shortDescription>
        <value>New Custom Installment Period</value>
    </labels>
    <labels>
        <fullName>stgBtnNewRelReciprocal</fullName>
        <categories>Settings</categories>
        <language>en_US</language>
        <protected>false</protected>
        <shortDescription>stgBtnNewRelReciprocal</shortDescription>
        <value>New Reciprocal Relationship</value>
    </labels>
    <labels>
        <fullName>stgBtnNewTH</fullName>
        <categories>Settings</categories>
        <language>en_US</language>
        <protected>false</protected>
        <shortDescription>stgBtnNewTH</shortDescription>
        <value>New Trigger Handler</value>
    </labels>
    <labels>
        <fullName>stgBtnNewUDR</fullName>
        <categories>Settings</categories>
        <language>en_US</language>
        <protected>false</protected>
        <shortDescription>stgBtnNewUDR</shortDescription>
        <value>New User Defined Rollup</value>
    </labels>
    <labels>
        <fullName>stgBtnRDCreateNewMap</fullName>
        <categories>Settings</categories>
        <language>en_US</language>
        <protected>false</protected>
        <shortDescription>stgBtnRDCreateNewMap</shortDescription>
        <value>Create Custom Field Mapping</value>
    </labels>
    <labels>
        <fullName>stgBtnRefreshOpportunityNames</fullName>
        <categories>Settings</categories>
        <language>en_US</language>
        <protected>false</protected>
        <shortDescription>stgBtnRefreshOpportunityNames</shortDescription>
        <value>Refresh All Opportunity Names</value>
    </labels>
    <labels>
        <fullName>stgBtnRefreshPrimaryContacts</fullName>
        <categories>Settings</categories>
        <language>en_US</language>
        <protected>false</protected>
        <shortDescription>stgBtnRefreshPrimaryContacts</shortDescription>
        <value>Refresh All Opportunity Primary Contacts</value>
    </labels>
    <labels>
        <fullName>stgBtnRunBatch</fullName>
        <categories>Settings</categories>
        <language>en_US</language>
        <protected>false</protected>
        <shortDescription>stgBtnRunBatch</shortDescription>
        <value>Run Batch</value>
    </labels>
    <labels>
        <fullName>stgBtnSave</fullName>
        <categories>Settings, UTIL_PageHeader</categories>
        <language>en_US</language>
        <protected>false</protected>
        <shortDescription>stgBtnSave</shortDescription>
        <value>Save</value>
    </labels>
    <labels>
        <fullName>stgCheckboxTrue</fullName>
        <categories>Settings</categories>
        <language>en_US</language>
        <protected>true</protected>
        <shortDescription>For alternative text when a boolean is selected.</shortDescription>
        <value>Selected</value>
    </labels>
    <labels>
        <fullName>stgCheckboxFalse</fullName>
        <categories>Settings</categories>
        <language>en_US</language>
        <protected>true</protected>
        <shortDescription>For alternative text when a boolean is not selected.</shortDescription>
        <value>Not Selected</value>
    </labels>
    <labels>
        <fullName>stgCountOf</fullName>
        <categories>Settings</categories>
        <language>en_US</language>
        <protected>false</protected>
        <shortDescription>stgCountOf</shortDescription>
        <value>Count of</value>
    </labels>
    <labels>
        <fullName>stgCRLPHouseholdAccountError</fullName>
        <categories>Settings</categories>
        <language>en_US</language>
        <protected>true</protected>
        <shortDescription>stgCRLPHouseholdAccountError</shortDescription>
        <value>You must be using the Household Account Model in order to use Customizable Rollups.</value>
    </labels>
    <labels>
        <fullName>stgCRLPInfoOnUDRBody</fullName>
        <categories>Settings</categories>
        <language>en_US</language>
        <protected>true</protected>
        <shortDescription>stgCRLPInfoOnUDRBody</shortDescription>
        <value>Customizable Rollups offer all the functionality of User Defined Rollups and so much more:&lt;br/&gt;
            &lt;br/&gt;
            ● Roll up Payments in addition to Opportunities&lt;br/&gt;
            ● Use filters to easily exclude certain records or data&lt;br/&gt;
            ● Roll up data for more than 2 years back&lt;br/&gt;
            &lt;br/&gt;
            Go to NPSP Settings | Donations | Customizable Rollups to enable Customizable Rollups and get started using them!
        </value>
    </labels>
    <labels>
        <fullName>stgCRLPInfoOnUDRHeading</fullName>
        <categories>Settings</categories>
        <language>en_US</language>
        <protected>true</protected>
        <shortDescription>stgCRLPInfoOnUDRHeading</shortDescription>
        <value>Why not try Customizable Rollups instead?</value>
    </labels>
    <labels>
        <fullName>stgCRLPNonAdminError</fullName>
        <categories>Settings</categories>
        <language>en_US</language>
        <protected>true</protected>
        <shortDescription>stgCRLPNonAdminError</shortDescription>
        <value>Only System Administrators can enable or disable Customizable Rollups.</value>
    </labels>
    <labels>
        <fullName>stgCRLPGoToSetup</fullName>
        <categories>Settings</categories>
        <language>en_US</language>
        <protected>true</protected>
        <shortDescription>stgCRLPGoToSetup</shortDescription>
        <value>Go to Customizable Rollups Setup</value>
    </labels>
    <labels>
        <fullName>stgDocumentation</fullName>
        <categories>Settings</categories>
        <language>en_US</language>
        <protected>false</protected>
        <shortDescription>stgDocumentation</shortDescription>
        <value>Documentation</value>
    </labels>
    <labels>
        <fullName>stgDeploymentInProgress</fullName>
        <categories>Settings</categories>
        <language>en_US</language>
        <protected>true</protected>
        <shortDescription>stgDeploymentInProgress</shortDescription>
        <value>Deployment in progress. You can leave this page. The page will reload when deployment is finished.</value>
    </labels>
    <labels>
        <fullName>stgDeploymentTryAgain</fullName>
        <categories>Settings</categories>
        <language>en_US</language>
        <protected>true</protected>
        <shortDescription>stgDeploymentTryAgain</shortDescription>
        <value>You can try again immediately.</value>
    </labels>
    <labels>
        <fullName>stgDontAutoScheduleHelpText</fullName>
        <categories>Settings</categories>
        <language>en_US</language>
        <protected>false</protected>
        <shortDescription>stgDontAutoScheduleHelpText</shortDescription>
        <value>When checked, NPSP won&apos;t automatically schedule default recurring jobs. 
&lt;br/&gt; 
&lt;br/&gt; 
These recurring jobs calculate rollups, update recurring donations and seasonal address, and perform error handling. 
&lt;br/&gt; 
&lt;br/&gt; 
When unchecked, every time you visit the NPSP Settings page, NPSP verifies that the default recurring jobs are scheduled. Rescheduling only applies to missing jobs, not updated jobs. 
&lt;br/&gt; 
&lt;br/&gt; 
To view these jobs, search for Scheduled Jobs in Salesforce Setup.</value>
    </labels>
    <labels>
        <fullName>stgErrorINaming</fullName>
        <categories>Settings</categories>
        <language>en_US</language>
        <protected>false</protected>
        <shortDescription>stgErrorINaming</shortDescription>
        <value>Implementing Class does not implement interface HH_INaming.</value>
    </labels>
    <labels>
        <fullName>stgErrorInvalidClass</fullName>
        <categories>Settings</categories>
        <language>en_US</language>
        <protected>false</protected>
        <shortDescription>stgErrorInvalidClass</shortDescription>
        <value>Invalid Implementing Class.</value>
    </labels>
    <labels>
        <fullName>stgErrorInvalidNameFormat</fullName>
        <categories>Settings</categories>
        <language>en_US</language>
        <protected>false</protected>
        <shortDescription>stgErrorInvalidNameFormat</shortDescription>
        <value>Error in {0}: {1}</value>
    </labels>
    <labels>
        <fullName>stgHHNameRefreshTitle</fullName>
        <categories>Settings</categories>
        <language>en_US</language>
        <protected>false</protected>
        <shortDescription>stgHHNameRefreshTitle</shortDescription>
        <value>Refresh Household Names</value>
    </labels>
    <labels>
        <fullName>stgHelpAccountModel</fullName>
        <categories>Settings</categories>
        <language>en_US</language>
        <protected>false</protected>
        <shortDescription>stgHelpAccountModel</shortDescription>
        <value>The Account model used by the Nonprofit Success Pack. This option controls what happens when you create a Contact with a blank Account field value. WARNING: The Record Type selected for the Account Model should not be used as the default Account Record Type for any Profile in your org. Using the same record type could cause various data issues.</value>
    </labels>
    <labels>
        <fullName>stgHelpAlloFiscalYearRollups</fullName>
        <categories>Allocation, Settings</categories>
        <language>en_US</language>
        <protected>false</protected>
        <shortDescription>stgHelpAlloFiscalYearRollups</shortDescription>
        <value>When checked, this option enables fiscal year settings, rather than calendar year settings, for allocation rollup totals. To set fiscal year information, go to Setup | Company Profile | Fiscal Year. NOTE: The Nonprofit Success Pack does not support custom fiscal year settings.</value>
    </labels>
    <labels>
        <fullName>stgHelpAlloNDayValue</fullName>
        <categories>Allocation, Settings</categories>
        <language>en_US</language>
        <protected>false</protected>
        <shortDescription>stgHelpAlloNDayValue</shortDescription>
        <value>Sets the value for &apos;N day&apos; rollups, where &apos;N&apos; is the number of days from today into the past. This value defaults to rollup over the past 365 days.</value>
    </labels>
    <labels>
        <fullName>stgHelpAllocationLevel</fullName>
        <categories>Settings</categories>
        <language>en_US</language>
        <protected>true</protected>
        <shortDescription>stgHelpAllocationLevel</shortDescription>
        <value>This setting determines where Allocations will be handled.</value>
    </labels>
    <labels>
        <fullName>stgHelpAutoAffil</fullName>
        <categories>Settings</categories>
        <language>en_US</language>
        <protected>false</protected>
        <shortDescription>stgHelpAutoAffil</shortDescription>
        <value>When selected, this option tells Salesforce to create or update Affiliations for Contacts connected to Organization Accounts (Account record type = Organization) whenever the Contact&apos;s Account field or Primary Affiliation field changes.</value>
    </labels>
    <labels>
        <fullName>stgHelpAutoRelCampaignRT</fullName>
        <categories>Settings</categories>
        <language>en_US</language>
        <protected>false</protected>
        <shortDescription>stgHelpAutoRelCampaignRT</shortDescription>
        <value>List of eligible Campaign Types for this Campaign Member. (Blank for Contacts.)</value>
    </labels>
    <labels>
        <fullName>stgHelpAutoRelField</fullName>
        <categories>Settings</categories>
        <language>en_US</language>
        <protected>false</protected>
        <shortDescription>stgHelpAutoRelField</shortDescription>
        <value>The field that triggers the autocreation.</value>
    </labels>
    <labels>
        <fullName>stgHelpAutoRelObject</fullName>
        <categories>Settings</categories>
        <language>en_US</language>
        <protected>false</protected>
        <shortDescription>stgHelpAutoRelObject</shortDescription>
        <value>The Salesforce object associated with this Auto-Created Relationship.</value>
    </labels>
    <labels>
        <fullName>stgHelpAutoRelType</fullName>
        <categories>Settings</categories>
        <language>en_US</language>
        <protected>false</protected>
        <shortDescription>stgHelpAutoRelType</shortDescription>
        <value>The Relationship Type that you want to create between the base Contact or Campaign Member, and the corresponding Contact or Campaign Member. The corresponding Contact or Campaign Member will receive a Reciprocal Relationship value, if one is available.</value>
    </labels>
    <labels>
        <fullName>stgHelpBDEAllowBlankOppNames</fullName>
        <categories>Settings</categories>
        <language>en_US</language>
        <protected>false</protected>
        <shortDescription>stgHelpBDEAllowBlankOppNames</shortDescription>
        <value>If set, then Batch Data Entry will never name Opportunities, even if they are blank (not included on the BDE page).</value>
    </labels>
    <labels>
        <fullName>stgHelpBDEOppNaming</fullName>
        <categories>Settings</categories>
        <language>en_US</language>
        <protected>false</protected>
        <shortDescription>stgHelpBDEOppNaming</shortDescription>
        <value>This setting automatically generates the record name for batch entered Opportunity records based on the value of the entered fields.</value>
    </labels>
    <labels>
        <fullName>stgHelpBatchAlloRollup</fullName>
        <categories>Allocation, Settings</categories>
        <language>en_US</language>
        <protected>false</protected>
        <shortDescription>stgHelpBatchAlloRollup</shortDescription>
        <value>This utility calculates rollup totals for all Closed Opportunities with Allocations and updates the relevant General Accounting Unit (GAU) records.
This process may take some time, but you can safely close this page and the process will continue in the background.</value>
    </labels>
    <labels>
        <fullName>stgHelpBatchCreateDefault</fullName>
        <categories>Allocation, Settings</categories>
        <language>en_US</language>
        <protected>false</protected>
        <shortDescription>stgHelpBatchCreateDefault</shortDescription>
        <value>Clicking this button starts a batch process that creates default allocations for all existing opportunities, except opportunities excluded in the Allocations Rollup Settings. Default allocations must be enabled and a default General Accounting Unit selected to run this tool.</value>
    </labels>
    <labels>
        <fullName>stgHelpBatchOppRollup</fullName>
        <categories>Settings</categories>
        <language>en_US</language>
        <protected>false</protected>
        <shortDescription>stgHelpBatchOppRollup</shortDescription>
        <value>This utility calculates rollup totals for all Closed Opportunities and updates the relevant Contacts, Households, and Accounts.
This process may take some time, but you can safely close this page and the process will continue in the background.</value>
    </labels>
    <labels>
        <fullName>stgHelpBtnHHNaming</fullName>
        <categories>Settings</categories>
        <language>en_US</language>
        <protected>false</protected>
        <shortDescription>stgHelpBtnHHNaming</shortDescription>
        <value>&lt;b&gt;WARNING:&lt;/b&gt; Clicking this button will activate Automatic Household Naming, and populate your existing Household Names, Formal Greetings, and Informal Greetings with new names, according to the formats you&apos;ve chosen. Every single Household Account (or Household object) in your Salesforce organization will be renamed (except those Households that do not have automatic naming enabled.)&lt;br/&gt;&lt;br/&gt;

&lt;b&gt;This is an irreversible process.&lt;/b&gt; While you can deactivate Automatic Household Naming at any time, all newly populated names will remain. &lt;br/&gt;&lt;br/&gt;

Before starting this process, we recommend disabling the following when they affect Households:
&lt;br/&gt;
&lt;br/&gt;
● Custom Validation Rules&lt;br/&gt;
● Workflow Rules&lt;br/&gt;
● Process Builder&lt;br/&gt;
● Visual Workflows&lt;br/&gt;
● Custom Triggers&lt;br/&gt;

&lt;br/&gt;
Once the process is 100% complete, you can safely leave or refresh this page.</value>
    </labels>
    <labels>
        <fullName>stgHelpBtnOppNaming</fullName>
        <categories>Settings</categories>
        <language>en_US</language>
        <protected>false</protected>
        <shortDescription>stgHelpBtnOppNaming</shortDescription>
        <value>&lt;b&gt;WARNING:&lt;/b&gt; Clicking this button will activate batch opportunity renaming, and refresh all Opportunity Names according to the formats you&apos;ve chosen. Salesforce will rename every opportunity in your organization except those opportunities whose Opportunity Name Formats you&apos;ve specified as &quot;Do Not Rename.&quot;&lt;br/&gt;&lt;br/&gt;

&lt;b&gt;This is an irreversible process.&lt;/b&gt;
Before starting this process, we recommend that you back up your data. We also recommend disabling the following when they affect Opportunities: 
&lt;br/&gt;
&lt;br/&gt;
● Custom Validation Rules&lt;br/&gt;
● Workflow Rules&lt;br/&gt;
● Process Builder&lt;br/&gt;
● Visual Workflows&lt;br/&gt;
● Custom Triggers&lt;br/&gt;&lt;br/&gt;
Once the process is 100% complete, you can safely leave or refresh this page.</value>
    </labels>
    <labels>
        <fullName>stgHelpChatterGroup</fullName>
        <categories>Settings</categories>
        <language>en_US</language>
        <protected>false</protected>
        <shortDescription>stgHelpChatterGroup</shortDescription>
        <value>Chatter group where error notifications will be posted.</value>
    </labels>
    <labels>
        <fullName>stgHelpCiceroAddrVerification</fullName>
        <categories>Address Verification Settings page</categories>
        <language>en_US</language>
        <protected>true</protected>
        <shortDescription>stgHelpCiceroAddrVerification</shortDescription>
        <value>Make sure you enter your Cicero API Key in the Auth Token settings field. You will find your API Key on your Cicero My Profile page at cicero.azavea.com</value>
    </labels>
    <labels>
        <fullName>stgHelpContactRTExcluded</fullName>
        <categories>Settings</categories>
        <language>en_US</language>
        <protected>false</protected>
        <shortDescription>stgHelpContactRTExcluded</shortDescription>
        <value>The Contact Record Types you want to exclude from automatic Household Member Contact Role creation. For example, you might want to create a &quot;child&quot; record type for children Contacts in the Household, and enter it here. Salesforce would then exclude those Contacts from receiving the Household Member Contact Role when the Opportunity is created.</value>
    </labels>
    <labels>
        <fullName>stgHelpCreateMissingPayments</fullName>
        <categories>Settings</categories>
        <language>en_US</language>
        <protected>false</protected>
        <shortDescription>stgHelpCreateMissingPayments</shortDescription>
        <value>&lt;b&gt;WARNING:&lt;/b&gt; Clicking this button will activate batch payment creation. Salesforce will create a payment for each Opportunity without Payments that: 
&lt;br/&gt;
&lt;br/&gt; 
● has an amount greater than zero&lt;br/&gt; 
● is not marked Do Not Automatically Create Payment&lt;br/&gt; 
● is not excluded in the Donations | Payments settings&lt;br/&gt; 
&lt;br/&gt; 

&lt;b&gt;This is an irreversible process.&lt;/b&gt; 
Before starting this process, we recommend disabling the following when they affect Payments: 
&lt;br/&gt;
&lt;br/&gt; 
● Custom Validation Rules&lt;br/&gt; 
● Workflow Rules&lt;br/&gt; 
● Process Builder&lt;br/&gt; 
● Visual Workflows&lt;br/&gt; 
● Custom Triggers&lt;br/&gt; 

&lt;br/&gt; 
Once the process is 100% complete, you can safely leave or refresh this page.</value>
    </labels>
    <labels>
        <fullName>stgHelpCustomizableRollupsEnable1</fullName>
        <categories>Settings</categories>
        <language>en_US</language>
        <protected>true</protected>
        <shortDescription>stgHelpCustomizableRollupsEnable</shortDescription>
        <value>
            Rolling up donor data is an essential part of fundraising with the Nonprofit Success Pack. And since every nonprofit is unique, it is especially important that you're able to roll up exactly the data you need, and to the right records. With Customizable Rollups, you can create as many custom rollups as you need and define their process, filters, and where they roll up to. And when you enable Customizable Rollups, we will automatically convert your existing rollups and the 87 out-of-box NPSP rollups, into Customizable Rollups.
        </value>
    </labels>
    <labels>
        <fullName>stgHelpCustomizableRollupsEnable2</fullName>
        <categories>Settings</categories>
        <language>en_US</language>
        <protected>true</protected>
        <shortDescription>stgHelpCustomizableRollupsEnable</shortDescription>
        <value>
            &lt;br/&gt;&lt;br/&gt;Enabling Customizable Rollups makes some changes to your org that are important to review and understand before turning this feature on. Here are the high level changes.
            &lt;br/&gt;&lt;br/&gt;
            ● Existing Rollups are converted to new Customizable Rollups
            &lt;br/&gt;● Existing Rollup settings (in NPSP Settings) are removed and saved as metadata
            &lt;br/&gt;● New Rollup Settings appear in NPSP Settings under Donations
            &lt;br/&gt;&lt;br/&gt;
            For complete details, see &lt;a href=&quot;https://powerofus.force.com/NPSP_Customizable_Rollups_Considerations&quot; target=&quot;_blank&quot;&gt;this doc&lt;/a&gt;.
            &lt;br/&gt;&lt;br/&gt;
            Keep in mind that you can go back to old rollups, but any new rollups or rollup/filter changes made in Customizable Rollups, won't be applied to the old rollup settings.
        </value>
    </labels>
    <labels>
        <fullName>stgHelpCustomizableRollupsEnable3</fullName>
        <categories>Settings</categories>
        <language>en_US</language>
        <protected>true</protected>
        <shortDescription>stgHelpCustomizableRollupsEnable</shortDescription>
        <value>
            When checked, enables Customizable Rollups and converts out-of-box NPSP rollups as well as any existing User Defined Rollups into Customizable Rollups.
        </value>
    </labels>
    <labels>
        <fullName>stgHelpDefaultAllocationsEnabled</fullName>
        <categories>Allocation, Settings</categories>
        <language>en_US</language>
        <protected>false</protected>
        <shortDescription>stgHelpDefaultAllocationsEnabled</shortDescription>
        <value>Enables the automatic creation and management of GAU Allocation records to the default General Accounting Unit. This feature enables better reporting on the default General Accounting Unit, but uses more data storage.</value>
    </labels>
    <labels>
        <fullName>stgHelpDefaultGAU</fullName>
        <categories>Settings</categories>
        <language>en_US</language>
        <protected>false</protected>
        <shortDescription>stgHelpDefaultGAU</shortDescription>
        <value>When Default Allocations is enabled, Salesforce creates a GAU Allocation for all new Opportunities not excluded in GAU Allocations Rollup Settings, and assigns them to this General Accounting Unit. NOTE: This doesn&apos;t include existing unallocated Opportunities. You can allocate them to the default General Accounting Unit in NPSP Settings under Bulk Data Processes | Batch Create Default Allocations.</value>
    </labels>
    <labels>
        <fullName>stgHelpDisableHHAccountAddr</fullName>
        <categories>Settings</categories>
        <language>en_US</language>
        <protected>false</protected>
        <shortDescription>stgHelpDisableHHAccountAddr</shortDescription>
        <value>Disables Address management for Household Accounts when selected.</value>
    </labels>
    <labels>
        <fullName>stgHelpEnableSoftCreditRollups</fullName>
        <categories>Settings</categories>
        <language>en_US</language>
        <protected>false</protected>
        <shortDescription>stgHelpEnableSoftCreditRollups</shortDescription>
        <value>Rolls up Closed/Won Opportunity totals to Contact records based on assigned Opportunity Contact Roles. Soft credit rollups only happen in nightly batches, but you can run them manually from the Rollup Donations Batch settings.</value>
    </labels>
    <labels>
        <fullName>stgHelpErrorLog</fullName>
        <categories>Settings</categories>
        <language>en_US</language>
        <protected>false</protected>
        <shortDescription>stgHelpErrorLog</shortDescription>
        <value>The Error Log shows a detailed list of errors for debugging purposes. Errors are logged only if Error Handling and the Store Errors options are enabled in System Tools | Error Notifications.</value>
    </labels>
    <labels>
        <fullName>stgHelpErrorNotifyOn</fullName>
        <categories>Settings</categories>
        <language>en_US</language>
        <protected>false</protected>
        <shortDescription>stgHelpErrorNotifyOn</shortDescription>
        <value>Check this if you&apos;d like the system to post notifications for certain type of errors.</value>
    </labels>
    <labels>
        <fullName>stgHelpErrorNotifyTo</fullName>
        <categories>Settings</categories>
        <language>en_US</language>
        <protected>false</protected>
        <shortDescription>stgHelpErrorNotifyTo</shortDescription>
        <value>Select the type of user to send notifications to.</value>
    </labels>
    <labels>
        <fullName>stgHelpExampleHHNames</fullName>
        <categories>NPSP Settings</categories>
        <language>en_US</language>
        <protected>true</protected>
        <shortDescription>displayed in the Example household names box</shortDescription>
        <value>&lt;b&gt;NOTE:&lt;/b&gt; The above preview examples cannot preview information for fields other than First Name, Last Name, or Salutation. (For example, if you&apos;ve created a custom field for nickname that you want to use in the Informal Greeting, that custom field would not show up here.) Fields other than First Name, Last Name, and Salutation don&apos;t show up in the greetings fields of the Manage Household page either, but when you save Contact information from the Manage Household page, your Household naming conventions will appear correctly.</value>
    </labels>
    <labels>
        <fullName>stgHelpFGFormat</fullName>
        <categories>Settings</categories>
        <language>en_US</language>
        <protected>false</protected>
        <shortDescription>stgHelpFGFormat</shortDescription>
        <value>The format Salesforce uses for the Formal Greeting.</value>
    </labels>
    <labels>
        <fullName>stgHelpFiscalYearRollups</fullName>
        <categories>Settings</categories>
        <language>en_US</language>
        <protected>false</protected>
        <shortDescription>stgHelpFiscalYearRollups</shortDescription>
        <value>When checked, this option enables fiscal year settings, rather than calendar year settings, for Opportunity rollup totals. To set fiscal year information, go to Setup | Company Profile | Fiscal Year. NOTE: The Nonprofit Success Pack does not support custom fiscal year settings.</value>
    </labels>
    <labels>
        <fullName>stgHelpHHAccountRTID</fullName>
        <categories>Settings</categories>
        <language>en_US</language>
        <protected>false</protected>
        <shortDescription>stgHelpHHAccountRTID</shortDescription>
        <value>The Account record type you want to use for new Accounts if you&apos;ve selected the Household Account model above. You can select the default Household Account record type, or your own record type. If you select --None--, then Salesforce will use the default Account record type for the user who&apos;s creating the new Contact (and associated Account).</value>
    </labels>
    <labels>
        <fullName>stgHelpHHExcludedRT</fullName>
        <categories>Settings</categories>
        <language>en_US</language>
        <protected>false</protected>
        <shortDescription>stgHelpHHExcludedRT</shortDescription>
        <value>Specifies which Contact record types Salesforce will exclude from Household object creation. (Applies to One-to-One or Individual Account Models only.)</value>
    </labels>
    <labels>
        <fullName>stgHelpHHMailingListReport</fullName>
        <categories>Settings</categories>
        <language>en_US</language>
        <protected>false</protected>
        <shortDescription>stgHelpHHMailingListReport</shortDescription>
        <value>The Household Mailing List Report deduplicates a Campaign that contains multiple Contacts from the same household in order to help prevent sending multiples of the same mailing to the same address. NPSP includes a report you can select called &quot;NPSP Campaign Household Mailing List V2.&quot; If that report has been renamed or deleted, select a report that uses the Campaigns with Contacts report type, with a filter for: Member Status does not contain &quot;Duplicate&quot;.</value>
    </labels>
    <labels>
        <fullName>stgHelpHHNameFormat</fullName>
        <categories>Settings</categories>
        <language>en_US</language>
        <protected>false</protected>
        <shortDescription>stgHelpHHNameFormat</shortDescription>
        <value>The format Salesforce uses for the Household Name.</value>
    </labels>
    <labels>
        <fullName>stgHelpHHNaming</fullName>
        <categories>Settings</categories>
        <language>en_US</language>
        <protected>false</protected>
        <shortDescription>stgHelpHHNaming</shortDescription>
        <value>If selected, Salesforce automatically creates a name for the Household Account (or Household object), based on the name of the Contacts in the Household. Salesforce also automatically generates formal and informal greetings.</value>
    </labels>
    <labels>
        <fullName>stgHelpHHOCROn</fullName>
        <categories>Settings</categories>
        <language>en_US</language>
        <protected>false</protected>
        <shortDescription>stgHelpHHOCROn</shortDescription>
        <value>Automatically creates Contact Roles for Household members of the Opportunity&apos;s Primary Contact.</value>
    </labels>
    <labels>
        <fullName>stgHelpHHObjectOverview</fullName>
        <categories>Settings</categories>
        <language>en_US</language>
        <protected>false</protected>
        <shortDescription>stgHelpHHObjectOverview</shortDescription>
        <value>To learn more about the recommended Household account model, see the &lt;a href=&quot;https://powerofus.force.com/NPSP_Account_Model&quot; target=&quot;_blank&quot;&gt;NPSP Documentation&lt;/a&gt;.</value>
    </labels>
    <labels>
        <fullName>stgHelpHHRules</fullName>
        <categories>Settings</categories>
        <language>en_US</language>
        <protected>false</protected>
        <shortDescription>stgHelpHHRules</shortDescription>
        <value>Specifies for which Contacts Salesforce will automatically create separate Household objects. (Applies to One-to-One or Individual Account Models only.)</value>
    </labels>
    <labels>
        <fullName>stgHelpHealthCheck</fullName>
        <categories>Settings</categories>
        <language>en_US</language>
        <protected>false</protected>
        <shortDescription>stgHelpHealthCheck</shortDescription>
        <value>Use &lt;a href=&quot;#&quot; onclick=&quot;ShowPanel(&apos;idPanelHealthCheck&apos;);return false;&quot;&gt;Health Check&lt;/a&gt; to verify your NPSP configuration!</value>
    </labels>
    <labels>
        <fullName>stgHelpIGFormat</fullName>
        <categories>Settings</categories>
        <language>en_US</language>
        <protected>false</protected>
        <shortDescription>stgHelpIGFormat</shortDescription>
        <value>The format Salesforce uses for the Informal Greeting.</value>
    </labels>
    <labels>
        <fullName>stgHelpINamingClass</fullName>
        <categories>Settings</categories>
        <language>en_US</language>
        <protected>false</protected>
        <shortDescription>stgHelpINamingClass</shortDescription>
        <value>The Apex Class that implements the HH_INaming interface for Household naming.</value>
    </labels>
    <labels>
        <fullName>stgHelpLeadConvert</fullName>
        <categories>Settings</categories>
        <language>en_US</language>
        <protected>false</protected>
        <shortDescription>stgHelpLeadConvert</shortDescription>
        <value>Specifies the default behavior for Opportunity creation when you convert a Lead to a Contact. If left unselected, Salesforce will NOT automatically create an Opportunity when you convert Leads to Contacts. For more information, see the &lt;a href=&quot;https://powerofus.force.com/NPSP_Leads&quot; target=&quot;_blank&quot;&gt;NPSP Documentation&lt;/a&gt;.</value>
    </labels>
    <labels>
        <fullName>stgHelpLvlAssignBatch</fullName>
        <categories>NPSP Settings</categories>
        <language>en_US</language>
        <protected>true</protected>
        <shortDescription>help text displayed on the Level Assignment Batch page</shortDescription>
        <value>This utility calculates Level Assignments for all Salesforce objects (typically Accounts and Contacts, but also any custom objects) that have Levels assigned to them. This process may take some time, but you can safely close this page and the process will continue in the background.
&lt;br/&gt;&lt;br/&gt;

&lt;b&gt;IMPORTANT:&lt;/b&gt; Since Salesforce is often evaluating Levels against updated fields from other bulk data processes, you may want to run those processes first.</value>
    </labels>
    <labels>
        <fullName>stgHelpMatchedDonorRole</fullName>
        <categories>Settings</categories>
        <language>en_US</language>
        <protected>false</protected>
        <shortDescription>stgHelpMatchedDonorRole</shortDescription>
        <value>The Contact Role you want to use for matched donors. We recommend using &quot;Matched Donor.&quot;</value>
    </labels>
    <labels>
        <fullName>stgHelpMaxPayments</fullName>
        <categories>Settings</categories>
        <language>en_US</language>
        <protected>true</protected>
        <shortDescription>stgHelpMaxPayments</shortDescription>
        <value>Sets the maximum number of Payments allowed when scheduling Payments for an Opportunity. If no value is entered, the default is 12.</value>
    </labels>
    <labels>
        <fullName>stgHelpMembershipGracePeriod</fullName>
        <categories>Settings</categories>
        <language>en_US</language>
        <protected>false</protected>
        <shortDescription>stgHelpMembershipGracePeriod</shortDescription>
        <value>After a Membership ends, the length of the grace period (in days) before the Membership Status on the Account moves from Grace Period to Expired. Defaults to 30 days.</value>
    </labels>
    <labels>
        <fullName>stgHelpMembershipRT</fullName>
        <categories>Settings</categories>
        <language>en_US</language>
        <protected>false</protected>
        <shortDescription>stgHelpMembershipRT</shortDescription>
        <value>The Record Type used when creating Opportunities that track Membership Donations. We recommend using Membership. Opportunities with this record type roll up separately from other Opportunity Record Types.</value>
    </labels>
    <labels>
        <fullName>stgHelpNPSPDoc</fullName>
        <categories>Settings</categories>
        <language>en_US</language>
        <protected>false</protected>
        <shortDescription>stgHelpNPSPDoc</shortDescription>
        <value>NPSP Documentation</value>
    </labels>
    <labels>
        <fullName>stgHelpNPSPSettings</fullName>
        <categories>Settings</categories>
        <language>en_US</language>
        <protected>false</protected>
        <shortDescription>stgHelpNPSPSettings</shortDescription>
        <value>Configure the Nonprofit Success Pack to meet your organization&apos;s needs. You can also monitor the health of your Salesforce organization, or run batch processes to update data.</value>
    </labels>
    <labels>
        <fullName>stgHelpNameConnector</fullName>
        <categories>Settings</categories>
        <language>en_US</language>
        <protected>false</protected>
        <shortDescription>stgHelpNameConnector</shortDescription>
        <value>Specifies the name or character (such as &amp;) that Salesforce uses to connect pairs in a name.</value>
    </labels>
    <labels>
        <fullName>stgHelpNameOverrun</fullName>
        <categories>Settings</categories>
        <language>en_US</language>
        <protected>false</protected>
        <shortDescription>stgHelpNameOverrun</shortDescription>
        <value>Specifies the text Salesforce uses to replace longer lists of names.</value>
    </labels>
    <labels>
        <fullName>stgHelpNewRDFieldMap</fullName>
        <categories>Settings</categories>
        <language>en_US</language>
        <protected>false</protected>
        <shortDescription>stgHelpNewRDFieldMap</shortDescription>
        <value>First, select the Recurring Donation field you want to map. Then select the Opportunity field you want to map to. The Recurring Donation field you select will appear on all child opportunities for the Recurring Donation.

IMPORTANT: Both of these fields must have the same data type.</value>
    </labels>
    <labels>
        <fullName>stgHelpNewUDR</fullName>
        <categories>Settings</categories>
        <language>en_US</language>
        <protected>false</protected>
        <shortDescription>stgHelpNewUDR</shortDescription>
        <value>Select the Opportunity field and corresponding rollup operation, then select the object and field to roll up to.</value>
    </labels>
    <labels>
        <fullName>stgHelpNoUDR</fullName>
        <categories>Settings</categories>
        <language>en_US</language>
        <protected>false</protected>
        <shortDescription>stgHelpNoUDR</shortDescription>
        <value>No User Defined Rollups Have Been Defined</value>
    </labels>
    <labels>
        <fullName>stgHelpOCR</fullName>
        <categories>Settings</categories>
        <language>en_US</language>
        <protected>false</protected>
        <shortDescription>stgHelpOCR</shortDescription>
        <value>Soft Credits, Contact Roles, and Matching Gifts relate to each other in important ways. If you&apos;re not familiar with these concepts and how they interact, you should read through the &lt;a href=&quot;https://powerofus.force.com/NPSP_SCMG&quot; target=&quot;_blank&quot;&gt;NPSP Documentation&lt;/a&gt; before making any adjustments to these settings.</value>
    </labels>
    <labels>
        <fullName>stgHelpOCRDefaultRole</fullName>
        <categories>Settings</categories>
        <language>en_US</language>
        <protected>false</protected>
        <shortDescription>stgHelpOCRDefaultRole</shortDescription>
        <value>The default Contact Role automatically assigned to the Primary Contact when the Opportunity Account is a Household, One-to-One, or Individual Account.</value>
    </labels>
    <labels>
        <fullName>stgHelpOrgOCRDefaultRole</fullName>
        <categories>Settings</categories>
        <language>en_US</language>
        <protected>false</protected>
        <shortDescription>Help text for Contact Role for Organizational Opps</shortDescription>
        <value>The default Contact Role automatically assigned to the Opportunity&apos;s Primary Contact when the Opportunity&apos;s Account is NOT a Household, One-to-One, or Individual Account.</value>
    </labels>
    <labels>
        <fullName>stgHelpOCRRoleForHH</fullName>
        <categories>Settings</categories>
        <language>en_US</language>
        <protected>false</protected>
        <shortDescription>stgHelpOCRRoleForHH</shortDescription>
        <value>The Contact Role you want to use for Household Members.</value>
    </labels>
    <labels>
        <fullName>stgHelpOneToOneRTID</fullName>
        <categories>Settings</categories>
        <language>en_US</language>
        <protected>false</protected>
        <shortDescription>stgHelpOneToOneRTID</shortDescription>
        <value>The Account record type you want to use for new Accounts if you&apos;ve selected the One-to-One Account model above. NPSP does not come with a default record type for One-to-One Accounts, so you should create one (such as &quot;Individual&quot;) before selecting this model. If you select --None--, then Salesforce will use the default Account record type for the user who&apos;s creating the new Contact (and associated One-to-One Account).</value>
    </labels>
    <labels>
        <fullName>stgHelpOppNamingAttribution</fullName>
        <categories>Settings</categories>
        <language>en_US</language>
        <protected>false</protected>
        <shortDescription>stgHelpOppNamingAttribution</shortDescription>
        <value>Specifies whether you want to apply these settings to Contact donations (i.e. opportunities associated with Household, 1-to-1, or Individual &quot;Bucket&quot; accounts), Organization donations, or both Contact and Organization donations.</value>
    </labels>
    <labels>
        <fullName>stgHelpOppNamingDateFormat</fullName>
        <categories>Settings</categories>
        <language>en_US</language>
        <protected>false</protected>
        <shortDescription>stgHelpOppNamingDateFormat</shortDescription>
        <value>The date format used for any Date or DateTime fields referenced in the Opportunity Name Format. Choose a format, or choose &quot;other&quot; to create your own custom format following the Java SimpleDateFormat specification.</value>
    </labels>
    <labels>
        <fullName>stgHelpOppNamingFormat</fullName>
        <categories>Settings</categories>
        <language>en_US</language>
        <protected>false</protected>
        <shortDescription>stgHelpOppNamingFormat</shortDescription>
        <value>The Opportunity Name format. Choose &quot;other&quot; to create your own. See the &lt;a href=&quot;https://powerofus.force.com/NPSP_Opp_Names&quot; target=&quot;_blank&quot;&gt;NPSP Documentation&lt;/a&gt; for details.</value>
    </labels>
    <labels>
        <fullName>stgHelpOppNamingRecTypes</fullName>
        <categories>Settings</categories>
        <language>en_US</language>
        <protected>false</protected>
        <shortDescription>stgHelpOppNamingRecTypes</shortDescription>
        <value>The Opportunity record type(s) to which you want to apply this Opportunity Name. Control or Command click to select more than one record type. &quot;--None--&quot; applies the new naming to ALL record types.</value>
    </labels>
    <labels>
        <fullName>stgHelpOppRecTypesNoPayments</fullName>
        <categories>Settings</categories>
        <language>en_US</language>
        <protected>false</protected>
        <shortDescription>stgHelpOppRecTypesNoPayments</shortDescription>
        <value>Salesforce won&apos;t automatically create Payments for the selected Opportunity record types. Control or Command click to select more than one record type.</value>
    </labels>
    <labels>
        <fullName>stgHelpOppTypesNoPayments</fullName>
        <categories>Settings</categories>
        <language>en_US</language>
        <protected>false</protected>
        <shortDescription>stgHelpOppTypesNoPayments</shortDescription>
        <value>Salesforce won&apos;t automatically create Payments for Opportunities that have this value in the Type picklist.</value>
    </labels>
    <labels>
        <fullName>stgHelpOrgAccountAddressMgmt</fullName>
        <categories>Settings</categories>
        <language>en_US</language>
        <protected>false</protected>
        <shortDescription>stgHelpOrgAccountAddressMgmt</shortDescription>
        <value>Enables Address management for Organizational Accounts when selected.</value>
    </labels>
    <labels>
        <fullName>stgHelpOverrunCount</fullName>
        <categories>Settings</categories>
        <language>en_US</language>
        <protected>false</protected>
        <shortDescription>stgHelpOverrunCount</shortDescription>
        <value>The number of Contacts Salesforce will explicitly name in Household names and greetings. After this number, Salesforce substitutes the Name Overrun value for names.</value>
    </labels>
    <labels>
        <fullName>stgHelpPaymentMapOppField</fullName>
        <categories>Settings</categories>
        <language>en_US</language>
        <protected>false</protected>
        <shortDescription>stgHelpPaymentMapOppField</shortDescription>
        <value>The Opportunity field to copy from.</value>
    </labels>
    <labels>
        <fullName>stgHelpPaymentMapPaymentField</fullName>
        <categories>Settings</categories>
        <language>en_US</language>
        <protected>false</protected>
        <shortDescription>stgHelpPaymentMapPaymentField</shortDescription>
        <value>The Payment field to copy to.</value>
    </labels>
    <labels>
        <fullName>stgHelpPaymentMapping</fullName>
        <categories>Settings</categories>
        <language>en_US</language>
        <protected>false</protected>
        <shortDescription>stgHelpPaymentMapping</shortDescription>
        <value>Set up a mapping by selecting an Opportunity field, and then selecting the Payment field it maps to. NOTE: Payment mapping requires that you have two fields (one on Opportunity, one on Payment) of a matching data type.</value>
    </labels>
    <labels>
        <fullName>stgHelpPaymentMappings</fullName>
        <categories>Settings</categories>
        <language>en_US</language>
        <protected>false</protected>
        <shortDescription>stgHelpPaymentMappings</shortDescription>
        <value>Map fields so that values from the Opportunity are automatically copied to the Payment. Mapping applies for auto-created Payments or Payments created through the Payment scheduler.</value>
    </labels>
    <labels>
        <fullName>stgHelpPaymentsEnabled</fullName>
        <categories>Settings</categories>
        <language>en_US</language>
        <protected>false</protected>
        <shortDescription>stgHelpPaymentsEnabled</shortDescription>
        <value>If enabled, Salesforce automatically creates Payments for new Opportunities (Donations).</value>
    </labels>
    <labels>
        <fullName>stgHelpPowerOfUsHub</fullName>
        <categories>Settings</categories>
        <language>en_US</language>
        <protected>false</protected>
        <shortDescription>stgHelpPowerOfUsHub</shortDescription>
        <value>Got questions? The Hub has answers! Try the &lt;a href=&quot;https://powerofus.force.com/HUB_NPSP_Group&quot; target=&quot;_blank&quot;&gt;Nonprofit Success Pack&lt;/a&gt; group for questions about NPSP and the &lt;a href=&quot;https://powerofus.force.com/HUB_System_Admin_Group&quot; target=&quot;_blank&quot;&gt;System Administrators&lt;/a&gt; group for questions about Salesforce administration and cofiguration.&lt;br/&gt;&lt;br/&gt;Keep up with the latest NPSP release notes in the &lt;a href=&quot;https://powerofus.force.com/HUB_NPSP_Release_Group&quot; target=&quot;_blank&quot;&gt;NPSP Release Announcements&lt;/a&gt; group.</value>
    </labels>
    <labels>
        <fullName>stgHelpPrimaryContactBatch</fullName>
        <categories>Settings</categories>
        <language>en_US</language>
        <protected>false</protected>
        <shortDescription>stgHelpPrimaryContactBatch</shortDescription>
        <value>&lt;b&gt;WARNING:&lt;/b&gt; Clicking this button will activate a batch Opportunity update to refresh the Primary Contact field. Salesforce will update Opportunity records where the Primary Contact field isn&apos;t the same value as the  Opportunity Contact Role record marked Primary.&lt;br/&gt;&lt;br/&gt;

&lt;b&gt;This is an irreversible process.&lt;/b&gt;
This change updates Opportunity records. Before starting this process, we recommend that you back up your data. We also recommend disabling the following when they affect Opportunities: 
&lt;br/&gt;
&lt;br/&gt;
● Custom Validation Rules&lt;br/&gt;
● Workflow Rules&lt;br/&gt;
● Process Builder&lt;br/&gt;
● Visual Workflows&lt;br/&gt;
● Custom Triggers&lt;br/&gt;&lt;br/&gt;
Once the process is 100% complete, you can safely leave or refresh this page.</value>
    </labels>
    <labels>
        <fullName>stgHelpPrimaryContactRoleMergeBatch</fullName>
        <categories>NPSP Settings</categories>
        <language>en_US</language>
        <protected>true</protected>
        <shortDescription>Content of the &quot;Bulk Data Processes - Remove Duplicate Primary OCRs&quot; page</shortDescription>
        <value>&lt;b&gt;WARNING:&lt;/b&gt; Clicking this button will activate a batch that permanently removes any duplicate Primary Opportunity Contact Roles that exist in your org. These records won&apos;t be recoverable in the recycle bin, so be careful to review expected changes in advance.&lt;br/&gt;&lt;br/&gt;

&lt;b&gt;This is an irreversible process.&lt;/b&gt;
This change updates Opportunity Contact Role records. Before starting this process, we recommend that you back up your data. We also recommend disabling the following when they affect Opportunities:
&lt;br/&gt;
&lt;br/&gt;
● Custom Validation Rules&lt;br/&gt;
● Workflow Rules&lt;br/&gt;
● Process Builder&lt;br/&gt;
● Visual Workflows&lt;br/&gt;
● Custom Triggers&lt;br/&gt;&lt;br/&gt;
Once the process is 100% complete, you can safely leave or refresh this page.</value>
    </labels>
    <labels>
        <fullName>stgHelpRDAddCampaign</fullName>
        <categories>Settings</categories>
        <language>en_US</language>
        <protected>false</protected>
        <shortDescription>stgHelpRDAddCampaign</shortDescription>
        <value>If selected, adds the campaign that you&apos;ve specified for the Recurring Donation to all related (i.e. &apos;child&apos;) opportunities. If this option is not selected, the campaign appears on the Recurring Donation&apos;s first opportunity only.</value>
    </labels>
    <labels>
        <fullName>stgHelpRDBatch</fullName>
        <categories>Settings</categories>
        <language>en_US</language>
        <protected>false</protected>
        <shortDescription>stgHelpRDBatch</shortDescription>
        <value>This utility runs a batch process for all open-ended Recurring Donations, and based on the number of Opportunity Forecast Months:
&lt;br/&gt;
&lt;br/&gt; 
● creates new opportunities&lt;br/&gt;
● updates the number of Installments and Paid Amount&lt;br/&gt;
&lt;br/&gt;
This process may take some time, but you can close this page and the process will continue in the background.</value>
    </labels>
    <labels>
        <fullName>stgHelpRDBatchSize</fullName>
        <categories>Settings</categories>
        <language>en_US</language>
        <protected>true</protected>
        <shortDescription>RD Batch Size Settings Help Text</shortDescription>
        <value>The number of records to process at a time when running the Recurring Donations batch job. The default size is 50. Reduce to a smaller number if the batch job is failing due to system limits.</value>
    </labels>
    <labels>
        <fullName>stgHelpRDDisableScheduling</fullName>
        <categories>Settings</categories>
        <language>en_US</language>
        <protected>false</protected>
        <shortDescription>stgHelpRDDisableScheduling</shortDescription>
        <value>Prevents the scheduling of the nightly update to Recurring Donations.</value>
    </labels>
    <labels>
        <fullName>stgHelpRDFailures</fullName>
        <categories>Settings</categories>
        <language>en_US</language>
        <protected>false</protected>
        <shortDescription>stgHelpRDFailures</shortDescription>
        <value>Number of Recurring Donations unsuccessfully updated in the last batch operation.</value>
    </labels>
    <labels>
        <fullName>stgHelpRDFieldMap</fullName>
        <categories>Settings</categories>
        <language>en_US</language>
        <protected>false</protected>
        <shortDescription>stgHelpRDFieldMap</shortDescription>
        <value>This setting lets you map fields from the Recurring Donation record to the Recurring Donation&apos;s child Opportunities.</value>
    </labels>
    <labels>
        <fullName>stgHelpRDFieldMapOppField</fullName>
        <categories>Settings</categories>
        <language>en_US</language>
        <protected>false</protected>
        <shortDescription>stgHelpRDFieldMapOppField</shortDescription>
        <value>no longer used.</value>
    </labels>
    <labels>
        <fullName>stgHelpRDFieldMapRDField</fullName>
        <categories>Settings</categories>
        <language>en_US</language>
        <protected>false</protected>
        <shortDescription>stgHelpRDFieldMapRDField</shortDescription>
        <value>no longer used.</value>
    </labels>
    <labels>
        <fullName>stgHelpRDLastRun</fullName>
        <categories>Settings</categories>
        <language>en_US</language>
        <protected>false</protected>
        <shortDescription>stgHelpRDLastRun</shortDescription>
        <value>The date and time of the last batch update of Recurring Donations.</value>
    </labels>
    <labels>
        <fullName>stgHelpRDMaxDonations</fullName>
        <categories>Settings</categories>
        <language>en_US</language>
        <protected>false</protected>
        <shortDescription>stgHelpRDMaxDonations</shortDescription>
        <value>Restricts the total number of donations (installments) for Fixed-Length Recurring Donations. Default is 50.</value>
    </labels>
    <labels>
        <fullName>stgHelpRDOpenOppBehavior</fullName>
        <categories>Settings</categories>
        <language>en_US</language>
        <protected>false</protected>
        <shortDescription>stgHelpRDOpenOppBehavior</shortDescription>
        <value>Tells Salesforce what to do with any remaining open opportunities when you mark the status of a Open-Ended Recurring Donation as Closed.</value>
    </labels>
    <labels>
        <fullName>stgHelpRDOppForecastMonths</fullName>
        <categories>Settings</categories>
        <language>en_US</language>
        <protected>false</protected>
        <shortDescription>stgHelpRDOppForecastMonths</shortDescription>
        <value>Number of months&apos; worth of open opportunities created for Open-Ended Recurring Donations. The default is 12, so after every month, Salesforce creates another month&apos;s worth of open opportunities (i.e., the total months&apos; worth of open opportunities is always 12).</value>
    </labels>
    <labels>
        <fullName>stgHelpRDOppRT</fullName>
        <categories>Settings</categories>
        <language>en_US</language>
        <protected>false</protected>
        <shortDescription>stgHelpRDOppRT</shortDescription>
        <value>The opportunity record type assigned to the Recurring Donation&apos;s child opportunities.</value>
    </labels>
    <labels>
        <fullName>stgHelpRDPeriodFrequency</fullName>
        <categories>Settings</categories>
        <language>en_US</language>
        <protected>false</protected>
        <shortDescription>stgHelpRDPeriodFrequency</shortDescription>
        <value>The amount of time the Custom Installment Period covers.</value>
    </labels>
    <labels>
        <fullName>stgHelpRDPeriodName</fullName>
        <categories>Settings</categories>
        <language>en_US</language>
        <protected>false</protected>
        <shortDescription>stgHelpRDPeriodName</shortDescription>
        <value>The name of the new Custom Installment Period</value>
    </labels>
    <labels>
        <fullName>stgHelpRDPeriodType</fullName>
        <categories>Settings</categories>
        <language>en_US</language>
        <protected>false</protected>
        <shortDescription>stgHelpRDPeriodType</shortDescription>
        <value>The type of time period the Custom Installment Period covers.</value>
    </labels>
    <labels>
        <fullName>stgHelpRDSuccesses</fullName>
        <categories>Settings</categories>
        <language>en_US</language>
        <protected>false</protected>
        <shortDescription>stgHelpRDSuccesses</shortDescription>
        <value>Number of Recurring Donations successfully updated in the last batch run.</value>
    </labels>
    <labels>
        <fullName>stgHelpRecDon</fullName>
        <categories>Settings</categories>
        <language>en_US</language>
        <protected>false</protected>
        <shortDescription>stgHelpRecDon</shortDescription>
        <value>This setting lets you create custom installment periods for Recurring Donations, different from the default installment periods (monthly, quarterly, yearly, and so on) that come with the NPSP.</value>
    </labels>
    <labels>
        <fullName>stgHelpRelAutoCreatedDup</fullName>
        <categories>Settings</categories>
        <language>en_US</language>
        <protected>false</protected>
        <shortDescription>stgHelpRelAutoCreatedDup</shortDescription>
        <value>The NPSP de-duplicates Auto-Created Relationships automatically. Select this option if you want to disable automatic de-duplication, and allow multiple Relationships of the same Type to exist between two Contacts.</value>
    </labels>
    <labels>
        <fullName>stgHelpRelFieldSyncToggle</fullName>
        <categories>Settings</categories>
        <language>en_US</language>
        <protected>true</protected>
        <shortDescription>stgHelpRelFieldSyncToggle</shortDescription>
        <value>Select this option to sync custom Relationships fields between the two contacts in a relationship pair.</value>
    </labels>
    <labels>
        <fullName>stgHelpRelGenderField</fullName>
        <categories>Settings</categories>
        <language>en_US</language>
        <protected>false</protected>
        <shortDescription>stgHelpRelGenderField</shortDescription>
        <value>Custom field that specifies the gender of a Contact. Salesforce uses the value in this field to determine reciprocal relationships.</value>
    </labels>
    <labels>
        <fullName>stgHelpRelReciprocalFemale</fullName>
        <categories>Settings</categories>
        <language>en_US</language>
        <protected>false</protected>
        <shortDescription>stgHelpRelReciprocalFemale</shortDescription>
        <value>The value Salesforce uses if the Contact&apos;s Gender field value is Female, or if the Contact&apos;s Salutation indicates gender.</value>
    </labels>
    <labels>
        <fullName>stgHelpRelReciprocalMale</fullName>
        <categories>Settings</categories>
        <language>en_US</language>
        <protected>false</protected>
        <shortDescription>stgHelpRelReciprocalMale</shortDescription>
        <value>The value Salesforce uses if the Contact&apos;s Gender field value is Male, or if the Contact&apos;s Salutation indicates gender.</value>
    </labels>
    <labels>
        <fullName>stgHelpRelReciprocalMethod</fullName>
        <categories>Settings</categories>
        <language>en_US</language>
        <protected>false</protected>
        <shortDescription>stgHelpRelReciprocalMethod</shortDescription>
        <value>Specifies the method used for generating reciprocal relationships. See the &lt;a href=&quot;https://powerofus.force.com/NPSP_Relationships_Settings&quot; target=&quot;_blank&quot;&gt;NPSP Documentation&lt;/a&gt; for more information.</value>
    </labels>
    <labels>
        <fullName>stgHelpRelReciprocalName</fullName>
        <categories>Settings</categories>
        <language>en_US</language>
        <protected>false</protected>
        <shortDescription>stgHelpRelReciprocalName</shortDescription>
        <value>The name of the relationship. This is the Type value the user selects when creating a relationship between contacts.</value>
    </labels>
    <labels>
        <fullName>stgHelpRelReciprocalNeutral</fullName>
        <categories>Settings</categories>
        <language>en_US</language>
        <protected>false</protected>
        <shortDescription>stgHelpRelReciprocalNeutral</shortDescription>
        <value>The value Salesforce uses if it cannot determine the Contact&apos;s gender based on Gender field value or Salutation.</value>
    </labels>
    <labels>
        <fullName>stgHelpRelSyncFields</fullName>
        <categories>Settings</categories>
        <language>en_US</language>
        <protected>true</protected>
        <shortDescription>stgHelpRelSyncFields</shortDescription>
        <value>The custom Relationships fields you do not want synchronized between the two contacts in a relationship pair. Control or command click to select more than one field.</value>
    </labels>
    <labels>
        <fullName>stgHelpRespectDuplicateRuleSettings</fullName>
        <categories>Settings</categories>
        <language>en_US</language>
        <protected>true</protected>
        <shortDescription>Respect the settings on a Duplicate Rule that control allowing duplicates.</shortDescription>
        <value>Respect the settings on a Duplicate Rule that control whether duplicate records are allowed.
To check your existing settings, go to Duplicate Rules under Setup. For any rule, when the Action On Create or Action On Edit fields are set to &quot;Allow,&quot; duplicates will be saved.</value>
    </labels>
    <labels>
        <fullName>stgHelpReviewErrorLog</fullName>
        <categories>Settings</categories>
        <language>en_US</language>
        <protected>false</protected>
        <shortDescription>stgHelpReviewErrorLog</shortDescription>
        <value>Review &lt;a href=&quot;#&quot; onclick=&quot;ShowPanel(&apos;idPanelErrorLog&apos;);return false;&quot;&gt;Error Logs&lt;/a&gt; to see if there are issues.</value>
    </labels>
    <labels>
        <fullName>stgHelpRollupBatchSize</fullName>
        <categories>Settings</categories>
        <language>en_US</language>
        <protected>false</protected>
        <shortDescription>stgHelpRollupBatchSize</shortDescription>
        <value>The number of records processed at a time when calculating donor statistics. The default size is 200. Reduce to a smaller number if the Opportunity Rollups are failing due to system limits.</value>
    </labels>
    <labels>
        <fullName>stgHelpRollupExcludeAccountOppRT</fullName>
        <categories>Settings</categories>
        <language>en_US</language>
        <protected>false</protected>
        <shortDescription>stgHelpRollupExcludeAccountOppRT</shortDescription>
        <value>Opportunities with the selected record types won&apos;t be included in rollups to the Account. Control or Command click to select more than one record type.</value>
    </labels>
    <labels>
        <fullName>stgHelpRollupExcludeAccountOppType</fullName>
        <categories>Settings</categories>
        <language>en_US</language>
        <protected>false</protected>
        <shortDescription>stgHelpRollupExcludeAccountOppType</shortDescription>
        <value>Opportunities that have this value in the Type picklist won&apos;t be included in rollups to the Account.</value>
    </labels>
    <labels>
        <fullName>stgHelpRollupExcludeAlloOppRecType</fullName>
        <categories>Allocation, Settings</categories>
        <language>en_US</language>
        <protected>false</protected>
        <shortDescription>stgHelpRollupExcludeAlloOppRecType</shortDescription>
        <value>GAU Allocations from Opportunities with the selected record types won&apos;t be included when rolling up to the General Accounting Unit record.</value>
    </labels>
    <labels>
        <fullName>stgHelpRollupExcludeAlloOppType</fullName>
        <categories>Allocation, Settings</categories>
        <language>en_US</language>
        <protected>false</protected>
        <shortDescription>stgHelpRollupExcludeAlloOppType</shortDescription>
        <value>GAU Allocations from Opportunities that have this value in the Type picklist won&apos;t be included when rolling up to the General Accounting Unit record.</value>
    </labels>
    <labels>
        <fullName>stgHelpRollupExcludeContactOppRT</fullName>
        <categories>Settings</categories>
        <language>en_US</language>
        <protected>false</protected>
        <shortDescription>stgHelpRollupExcludeContactOppRT</shortDescription>
        <value>Opportunities with the selected record types won&apos;t be included in rollups to the Contact. Control or Command click to select more than one record type.</value>
    </labels>
    <labels>
        <fullName>stgHelpRollupExcludeContactOppType</fullName>
        <categories>Settings</categories>
        <language>en_US</language>
        <protected>false</protected>
        <shortDescription>stgHelpRollupExcludeContactOppType</shortDescription>
        <value>Opportunities that have this value in the Type picklist won&apos;t be included in rollups to the Contact.</value>
    </labels>
    <labels>
        <fullName>stgHelpRollupNDayValue</fullName>
        <categories>Settings</categories>
        <language>en_US</language>
        <protected>false</protected>
        <shortDescription>stgHelpRollupNDayValue</shortDescription>
        <value>Sets the value for &apos;N day&apos; rollups, where &apos;N&apos; is the number of days from today into the past. This value defaults to rollup over the past 365 days.</value>
    </labels>
    <labels>
        <fullName>stgHelpRollupPrimaryContact</fullName>
        <categories>Settings</categories>
        <language>en_US</language>
        <protected>false</protected>
        <shortDescription>stgHelpRollupPrimaryContact</shortDescription>
        <value>When this option is selected, Salesforce will ALWAYS roll up donor data to the Opportunity&apos;s Primary Contact. Note that only the Account on the Opportunity will receive hard credit. So, if the Account Name on the Opportunity is an Organization, that Organization and the Primary Contact will receive hard credit; the Contact&apos;s Household or 1:1 Account will NOT receive hard credit. If left unselected, and the Opportunity&apos;s Account is an Organization, only the Organization will receive credit for the Opportunity.</value>
    </labels>
    <labels>
        <fullName>stgHelpRollupSkewLimit</fullName>
        <categories>Settings</categories>
        <language>en_US</language>
        <protected>false</protected>
        <shortDescription>stgHelpRollupSkewLimit</shortDescription>
        <value>The maximum number of related Opportunities on an Account or Contact allowed in the non-Skew Mode Rollup Batch Jobs. An Account or Contact with more than this number of related Opportunities will always be rolled up using Skew Mode.</value>
    </labels>
    <labels>
        <fullName>stgHelpSalesforceSetup</fullName>
        <categories>Settings</categories>
        <language>en_US</language>
        <protected>false</protected>
        <shortDescription>stgHelpSalesforceSetup</shortDescription>
        <value>Looking to customize page layouts, add fields, or add users?  Try the &lt;a href=&quot;/setup/forcecomHomepage.apexp?setupid=ForceCom&quot; target=&quot;_blank&quot;&gt;Salesforce Setup&lt;/a&gt; pages.</value>
    </labels>
    <labels>
        <fullName>stgHelpSimpleAddrChangeIsUpdate</fullName>
        <categories>NPSP Settings</categories>
        <language>en_US</language>
        <protected>false</protected>
        <shortDescription>stgHelpSimpleAddrChangeIsUpdate</shortDescription>
        <value>A simple address change is a change (such as correcting a typo, or deleting white space) to a single Contact or Account address field. When this option is selected, Salesforce treats these changes as updates to the existing address (i.e., no new Address object is created).</value>
    </labels>
    <labels>
        <fullName>stgHelpSoftCreditRoles</fullName>
        <categories>Settings</categories>
        <language>en_US</language>
        <protected>false</protected>
        <shortDescription>stgHelpSoftCreditRoles</shortDescription>
        <value>Opportunity Contact Roles you want to include in Soft Credit rollups. Control or Command click to select multiple roles.</value>
    </labels>
    <labels>
        <fullName>stgHelpStoreErrorsOn</fullName>
        <categories>Settings</categories>
        <language>en_US</language>
        <protected>false</protected>
        <shortDescription>stgHelpStoreErrorsOn</shortDescription>
        <value>Check this if you&apos;d like errors to be stored in the database.</value>
    </labels>
    <labels>
        <fullName>stgHelpTDTM</fullName>
        <categories>Settings</categories>
        <language>en_US</language>
        <protected>false</protected>
        <shortDescription>stgHelpTDTM</shortDescription>
        <value>Trigger Handlers contain the actual business logic that needs to be executed for a particular trigger event.</value>
    </labels>
    <labels>
        <fullName>stgHelpTHActive</fullName>
        <categories>Settings</categories>
        <language>en_US</language>
        <protected>false</protected>
        <shortDescription>stgHelpTHActive</shortDescription>
        <value>Indicates that this Trigger Handler is active and will run when Trigger Action criteria is met.</value>
    </labels>
    <labels>
        <fullName>stgHelpTHAsync</fullName>
        <categories>Settings</categories>
        <language>en_US</language>
        <protected>false</protected>
        <shortDescription>stgHelpTHAsync</shortDescription>
        <value>Indicates that this trigger handler&apos;s After Events should run asynchronously. WARNING: If the specified Apex Class doesn&apos;t support asynchronous processing and you select this checkbox, the class may not work properly.</value>
    </labels>
    <labels>
        <fullName>stgHelpTHClass</fullName>
        <categories>Settings</categories>
        <language>en_US</language>
        <protected>false</protected>
        <shortDescription>stgHelpTHClass</shortDescription>
        <value>The Apex class to run.</value>
    </labels>
    <labels>
        <fullName>stgHelpTHLoadOrder</fullName>
        <categories>Settings</categories>
        <language>en_US</language>
        <protected>false</protected>
        <shortDescription>stgHelpTHLoadOrder</shortDescription>
        <value>Order in which this trigger should be run. If the records that this trigger handler processes have related records, the load order ensures that they&apos;re created or updated in the correct order.</value>
    </labels>
    <labels>
        <fullName>stgHelpTHObject</fullName>
        <categories>Settings</categories>
        <language>en_US</language>
        <protected>false</protected>
        <shortDescription>stgHelpTHObject</shortDescription>
        <value>The object related to this trigger handler.</value>
    </labels>
    <labels>
        <fullName>stgHelpTHTriggerAction</fullName>
        <categories>Settings</categories>
        <language>en_US</language>
        <protected>false</protected>
        <shortDescription>stgHelpTHTriggerAction</shortDescription>
        <value>Actions that fire this trigger. Ctrl and Command click to select more than one action.</value>
    </labels>
    <labels>
        <fullName>stgHelpTriggerHandlers</fullName>
        <categories>Settings</categories>
        <language>en_US</language>
        <protected>false</protected>
        <shortDescription>stgHelpTriggerHandlers</shortDescription>
        <value>These triggers control core functionality in the Nonprofit Success Pack, so please exercise extreme caution when creating or modifying them.</value>
    </labels>
    <labels>
        <fullName>stgHelpTriggerHandlersAsync</fullName>
        <categories>Health Check</categories>
        <language>en_US</language>
        <protected>false</protected>
        <shortDescription>stgHelpTriggerHandlersAsync</shortDescription>
        <value>Marking any Trigger Handler to run Asynchronously can have unintended consequences, and should be fully tested before deploying in production.</value>
    </labels>
    <labels>
        <fullName>stgHelpUDROperation</fullName>
        <categories>Settings</categories>
        <language>en_US</language>
        <protected>false</protected>
        <shortDescription>stgHelpUDROperation</shortDescription>
        <value>Determines how the field should roll up. Only operations that are valid for the selected Opportunity field are listed.</value>
    </labels>
    <labels>
        <fullName>stgHelpUDROppField</fullName>
        <categories>Settings</categories>
        <language>en_US</language>
        <protected>false</protected>
        <shortDescription>stgHelpUDROppField</shortDescription>
        <value>The Opportunity field to roll up.</value>
    </labels>
    <labels>
        <fullName>stgHelpUDRTargetObject</fullName>
        <categories>Settings</categories>
        <language>en_US</language>
        <protected>false</protected>
        <shortDescription>stgHelpUDRTargetObject</shortDescription>
        <value>The object on which the rollup information will appear.</value>
    </labels>
    <labels>
        <fullName>stgHelpUseDatedConvRates</fullName>
        <categories>Settings</categories>
        <language>en_US</language>
        <protected>false</protected>
        <shortDescription>stgHelpUseDatedConvRates</shortDescription>
        <value>When checked, Dated Exchange Rates are used for currency conversion. If unchecked, the standard exchange rate is used even if Advanced Currency Management is enabled.</value>
    </labels>
    <labels>
        <fullName>stgInstallScriptError</fullName>
        <language>en_US</language>
        <protected>true</protected>
        <shortDescription>stgInstallScriptError</shortDescription>
        <value>Your installation was successful, but we detected a slight problem. To fix the problem, simply load the NPSP Settings page in Salesforce.

Note: The NPSP Settings tab is visible in the Nonprofit Success Pack application. If you don&apos;t see the tab, select Nonprofit Success Pack from the app menu in the upper-right corner.</value>
    </labels>
    <labels>
        <fullName>stgLabelActionColumn</fullName>
        <categories>Settings</categories>
        <language>en_US</language>
        <protected>false</protected>
        <shortDescription>stgLabelActionColumn</shortDescription>
        <value>Action</value>
    </labels>
    <labels>
        <fullName>stgLabelAddressVerification</fullName>
        <categories>Settings</categories>
        <language>en_US</language>
        <protected>false</protected>
        <shortDescription>stgLabelAddressVerification</shortDescription>
        <value>Address Settings</value>
    </labels>
    <labels>
        <fullName>stgLabelAfflSettings</fullName>
        <categories>Settings</categories>
        <language>en_US</language>
        <protected>false</protected>
        <shortDescription>stgLabelAfflSettings</shortDescription>
        <value>Affiliations Settings</value>
    </labels>
    <labels>
        <fullName>stgLabelAllRecordTypes</fullName>
        <categories>Settings</categories>
        <language>en_US</language>
        <protected>false</protected>
        <shortDescription>stgLabelAllRecordTypes</shortDescription>
        <value>- all record types -</value>
    </labels>
    <labels>
        <fullName>stgLabelAlloBatchProgress</fullName>
        <categories>Allocation, Settings</categories>
        <language>en_US</language>
        <protected>false</protected>
        <shortDescription>stgLabelAlloBatchProgress</shortDescription>
        <value>Rollup Allocations Batch Progress</value>
    </labels>
    <labels>
        <fullName>stgLabelAllocationsRollupSettings</fullName>
        <categories>Allocation, Settings</categories>
        <language>en_US</language>
        <protected>false</protected>
        <shortDescription>stgLabelAllocationsRollupSettings</shortDescription>
        <value>GAU Allocations Rollup Settings</value>
    </labels>
    <labels>
        <fullName>stgLabelAllocationsSettings</fullName>
        <categories>Allocation, Settings</categories>
        <language>en_US</language>
        <protected>false</protected>
        <shortDescription>stgLabelAllocationsSettings</shortDescription>
        <value>Default Allocations Settings</value>
    </labels>
    <labels>
        <fullName>stgLabelAreYouSure</fullName>
        <categories>Settings</categories>
        <language>en_US</language>
        <protected>false</protected>
        <shortDescription>stgLabelAreYouSure</shortDescription>
        <value>Are you sure?</value>
    </labels>
    <labels>
        <fullName>stgLabelAutoContactRoles</fullName>
        <categories>Settings</categories>
        <language>en_US</language>
        <protected>false</protected>
        <shortDescription>stgLabelAutoContactRoles</shortDescription>
        <value>Default Contact Roles</value>
    </labels>
    <labels>
        <fullName>stgLabelBatchJobSizes</fullName>
        <categories>Settings</categories>
        <language>en_US</language>
        <protected>false</protected>
        <shortDescription>stgLabelBatchJobSizes</shortDescription>
        <value>Rollup Batch Job Sizes</value>
    </labels>
    <labels>
        <fullName>stgLabelBatchJobRollupSkewSizes</fullName>
        <categories>Settings</categories>
        <language>en_US</language>
        <protected>false</protected>
        <shortDescription>stgLabelBatchJobRollupSkewSizes</shortDescription>
        <value>Rollup Batch Job Skew Mode Sizes</value>
    </labels>
    <labels>
        <fullName>stgLabelBatchProcessingOptions</fullName>
        <categories>Settings</categories>
        <language>en_US</language>
        <protected>true</protected>
        <shortDescription>stgLabelBatchProcessingOptions</shortDescription>
        <value>Batch Processing Options</value>
    </labels>
    <labels>
        <fullName>stgLabelBDESettings</fullName>
        <categories>Settings</categories>
        <language>en_US</language>
        <protected>false</protected>
        <shortDescription>stgLabelBDESettings</shortDescription>
        <value>Batch Data Entry Settings</value>
    </labels>
    <labels>
        <fullName>stgLabelBatchStatus</fullName>
        <categories>Settings</categories>
        <language>en_US</language>
        <protected>false</protected>
        <shortDescription>stgLabelBatchStatus</shortDescription>
        <value>Batch Status</value>
    </labels>
    <labels>
        <fullName>stgLabelCreateMissingPayments</fullName>
        <categories>Settings</categories>
        <language>en_US</language>
        <protected>false</protected>
        <shortDescription>stgLabelCreateMissingPayments</shortDescription>
        <value>Create Missing Payments</value>
    </labels>
    <labels>
        <fullName>stgLabelCurrentUDR</fullName>
        <categories>Settings</categories>
        <language>en_US</language>
        <protected>false</protected>
        <shortDescription>stgLabelCurrentUDR</shortDescription>
        <value>Current User Defined Rollups</value>
    </labels>
    <labels>
        <fullName>stgLabelDoNotRename</fullName>
        <categories>Settings</categories>
        <language>en_US</language>
        <protected>false</protected>
        <shortDescription>stgLabelDoNotRename</shortDescription>
        <value>- do not rename -</value>
    </labels>
    <labels>
        <fullName>stgLabelErrorNotify</fullName>
        <categories>Settings</categories>
        <language>en_US</language>
        <protected>false</protected>
        <shortDescription>stgLabelErrorNotify</shortDescription>
        <value>Error Notification Settings</value>
    </labels>
    <labels>
        <fullName>stgLabelExamplesFGFormat</fullName>
        <categories>Settings</categories>
        <language>en_US</language>
        <protected>false</protected>
        <shortDescription>stgLabelExamplesFGFormat</shortDescription>
        <value>Examples for Formal Greeting Format</value>
    </labels>
    <labels>
        <fullName>stgLabelExamplesHHNameFOrmat</fullName>
        <categories>Settings</categories>
        <language>en_US</language>
        <protected>false</protected>
        <shortDescription>stgLabelExamplesHHNameFOrmat</shortDescription>
        <value>Examples for Household Name Format</value>
    </labels>
    <labels>
        <fullName>stgLabelExamplesIGFormat</fullName>
        <categories>Settings</categories>
        <language>en_US</language>
        <protected>false</protected>
        <shortDescription>stgLabelExamplesIGFormat</shortDescription>
        <value>Examples for Informal Greeting Format</value>
    </labels>
    <labels>
        <fullName>stgLabelHHGeneral</fullName>
        <categories>Settings</categories>
        <language>en_US</language>
        <protected>false</protected>
        <shortDescription>stgLabelHHGeneral</shortDescription>
        <value>General Settings</value>
    </labels>
    <labels>
        <fullName>stgLabelHHNaming</fullName>
        <categories>Settings</categories>
        <language>en_US</language>
        <protected>false</protected>
        <shortDescription>stgLabelHHNaming</shortDescription>
        <value>Household Name Settings</value>
    </labels>
    <labels>
        <fullName>stgLabelHHNamingProgress</fullName>
        <categories>Settings</categories>
        <language>en_US</language>
        <protected>false</protected>
        <shortDescription>stgLabelHHNamingProgress</shortDescription>
        <value>Naming Activation Progress</value>
    </labels>
    <labels>
        <fullName>stgLabelHHOCR</fullName>
        <categories>Settings</categories>
        <language>en_US</language>
        <protected>false</protected>
        <shortDescription>stgLabelHHOCR</shortDescription>
        <value>Household Opportunity Contact Roles</value>
    </labels>
    <labels>
        <fullName>stgLabelHHObject</fullName>
        <categories>Settings</categories>
        <language>en_US</language>
        <protected>false</protected>
        <shortDescription>stgLabelHHObject</shortDescription>
        <value>Household Object</value>
    </labels>
    <labels>
        <fullName>stgLabelHHSettings</fullName>
        <categories>Settings</categories>
        <language>en_US</language>
        <protected>false</protected>
        <shortDescription>stgLabelHHSettings</shortDescription>
        <value>Household Settings</value>
    </labels>
    <labels>
        <fullName>stgLabelHonoreeNotificationHelpText</fullName>
        <categories>Settings</categories>
        <language>en_US</language>
        <protected>false</protected>
        <shortDescription>stgLabelHonoreeNotificationHelpText</shortDescription>
        <value>Create automatic Opportunity Contact Roles for Honoree and Notification Recipient contacts</value>
    </labels>
    <labels>
        <fullName>stgLabelHonoreeNotificationOCR</fullName>
        <categories>Settings</categories>
        <language>en_US</language>
        <protected>false</protected>
        <shortDescription>stgLabelHonoreeNotificationOCR</shortDescription>
        <value>Honoree and Notification Recipient Opportunity Contact Roles</value>
    </labels>
    <labels>
        <fullName>stgLabelLeadSettings</fullName>
        <categories>Settings</categories>
        <language>en_US</language>
        <protected>false</protected>
        <shortDescription>stgLabelLeadSettings</shortDescription>
        <value>Lead Settings</value>
    </labels>
    <labels>
        <fullName>stgLabelLvlAssignBatchTitle</fullName>
        <categories>NPSP Settings</categories>
        <language>en_US</language>
        <protected>true</protected>
        <shortDescription>menu title for the Level Assignment Batch in NPSP Settings</shortDescription>
        <value>Level Assignment Batch</value>
    </labels>
    <labels>
        <fullName>stgLabelMembershipSettings</fullName>
        <categories>Settings</categories>
        <language>en_US</language>
        <protected>false</protected>
        <shortDescription>stgLabelMembershipSettings</shortDescription>
        <value>Membership Settings</value>
    </labels>
    <labels>
        <fullName>stgLabelName</fullName>
        <categories>Settings</categories>
        <language>en_US</language>
        <protected>false</protected>
        <shortDescription>Intended for the name of a metadata record and not a person.</shortDescription>
        <value>Name</value>
    </labels>
    <labels>
        <fullName>stgLabelNewAutoRel</fullName>
        <categories>Settings</categories>
        <language>en_US</language>
        <protected>false</protected>
        <shortDescription>stgLabelNewAutoRel</shortDescription>
        <value>New Automatic Relationship</value>
    </labels>
    <labels>
        <fullName>stgLabelNewPaymentMapping</fullName>
        <categories>Settings</categories>
        <language>en_US</language>
        <protected>false</protected>
        <shortDescription>stgLabelNewPaymentMapping</shortDescription>
        <value>New Payment Field Mapping</value>
    </labels>
    <labels>
        <fullName>stgLabelNewRDFieldMap</fullName>
        <categories>Settings</categories>
        <language>en_US</language>
        <protected>false</protected>
        <shortDescription>stgLabelNewRDFieldMap</shortDescription>
        <value>New Custom Field Mapping</value>
    </labels>
    <labels>
        <fullName>stgLabelNewRelReciprocal</fullName>
        <categories>Settings</categories>
        <language>en_US</language>
        <protected>false</protected>
        <shortDescription>stgLabelNewRelReciprocal</shortDescription>
        <value>New Reciprocal Relationship</value>
    </labels>
    <labels>
        <fullName>stgLabelNewTH</fullName>
        <categories>Settings</categories>
        <language>en_US</language>
        <protected>false</protected>
        <shortDescription>stgLabelNewTH</shortDescription>
        <value>New Trigger Handler</value>
    </labels>
    <labels>
        <fullName>stgLabelNewUDR</fullName>
        <categories>Settings</categories>
        <language>en_US</language>
        <protected>false</protected>
        <shortDescription>stgLabelNewUDR</shortDescription>
        <value>New User Defined Rollup</value>
    </labels>
    <labels>
        <fullName>stgLabelNone</fullName>
        <categories>Settings</categories>
        <language>en_US</language>
        <protected>true</protected>
        <shortDescription>stgLabelNone</shortDescription>
        <value>--None--</value>
    </labels>
    <labels>
        <fullName>stgLabelONS</fullName>
        <categories>Settings</categories>
        <language>en_US</language>
        <protected>false</protected>
        <shortDescription>stgLabelONS</shortDescription>
        <value>Opportunity Name Settings</value>
    </labels>
    <labels>
        <fullName>stgLabelOK</fullName>
        <categories>Settings</categories>
        <language>en_US</language>
        <protected>false</protected>
        <shortDescription>stgLabelOK</shortDescription>
        <value>OK</value>
    </labels>
    <labels>
        <fullName>stgLabelOppBatchProgress</fullName>
        <categories>Settings</categories>
        <language>en_US</language>
        <protected>false</protected>
        <shortDescription>stgLabelOppBatchProgress</shortDescription>
        <value>Rollup Donations Batch Progress</value>
    </labels>
    <labels>
        <fullName>stgLabelOppCampMembers</fullName>
        <categories>Settings</categories>
        <language>en_US</language>
        <protected>false</protected>
        <shortDescription>stgLabelOppCampMembers</shortDescription>
        <value>Campaign Members</value>
    </labels>
    <labels>
        <fullName>stgLabelOppNamingRefreshTitle</fullName>
        <categories>Settings</categories>
        <language>en_US</language>
        <protected>false</protected>
        <shortDescription>stgLabelOppNamingRefreshTitle</shortDescription>
        <value>Refresh Opportunity Names</value>
    </labels>
    <labels>
        <fullName>stgLabelOppNamingSettings</fullName>
        <categories>Settings</categories>
        <language>en_US</language>
        <protected>false</protected>
        <shortDescription>stgLabelOppNamingSettings</shortDescription>
        <value>Opportunity Names</value>
    </labels>
    <labels>
        <fullName>stgLabelOppPrimaryContactTitle</fullName>
        <categories>Settings</categories>
        <language>en_US</language>
        <protected>false</protected>
        <shortDescription>stgLabelOppPrimaryContactTitle</shortDescription>
        <value>Refresh Opportunity Primary Contact</value>
    </labels>
    <labels>
        <fullName>stgLabelOppRollupRT</fullName>
        <categories>Settings</categories>
        <language>en_US</language>
        <protected>false</protected>
        <shortDescription>stgLabelOppRollupRT</shortDescription>
        <value>Opportunity Rollup Record Types</value>
    </labels>
    <labels>
        <fullName>stgLabelOppRollups</fullName>
        <categories>Settings</categories>
        <language>en_US</language>
        <protected>false</protected>
        <shortDescription>stgLabelOppRollups</shortDescription>
        <value>Opportunity Rollups</value>
    </labels>
    <labels>
        <fullName>stgLabelOppUpdatePrimaryContact</fullName>
        <categories>Settings</categories>
        <language>en_US</language>
        <protected>false</protected>
        <shortDescription>stgLabelOppUpdatePrimaryContact</shortDescription>
        <value>Batch Update Primary Contact</value>
    </labels>
    <labels>
        <fullName>stgLabelOther</fullName>
        <categories>Settings</categories>
        <language>en_US</language>
        <protected>false</protected>
        <shortDescription>stgLabelOther</shortDescription>
        <value>other</value>
    </labels>
    <labels>
        <fullName>stgLabelOtherDateFormat</fullName>
        <categories>Settings</categories>
        <language>en_US</language>
        <protected>false</protected>
        <shortDescription>stgLabelOtherDateFormat</shortDescription>
        <value>Other Date Format</value>
    </labels>
    <labels>
        <fullName>stgLabelOtherFormalGreetingFormat</fullName>
        <categories>Settings</categories>
        <language>en_US</language>
        <protected>false</protected>
        <shortDescription>stgLabelOtherFormalGreetingFormat</shortDescription>
        <value>Other Formal Greeting Format</value>
    </labels>
    <labels>
        <fullName>stgLabelOtherHHNameFormat</fullName>
        <categories>Settings</categories>
        <language>en_US</language>
        <protected>true</protected>
        <shortDescription>stgLabelOtherHHNameFormat</shortDescription>
        <value>Other Household Name Format</value>
    </labels>
    <labels>
        <fullName>stgLabelOtherInformalGreetingFormat</fullName>
        <categories>Settings</categories>
        <language>en_US</language>
        <protected>false</protected>
        <shortDescription>stgLabelOtherInformalGreetingFormat</shortDescription>
        <value>Other Informal Greeting Format</value>
    </labels>
    <labels>
        <fullName>stgLabelOtherOpportunigyNamingFormat</fullName>
        <categories>Settings</categories>
        <language>en_US</language>
        <protected>false</protected>
        <shortDescription>stgLabelOtherOpportunigyNamingFormat</shortDescription>
        <value>Other Opportunigy Naming Format</value>
    </labels>
    <labels>
        <fullName>stgLabelPaymentMapNoValidFields</fullName>
        <categories>Settings</categories>
        <language>en_US</language>
        <protected>false</protected>
        <shortDescription>stgLabelPaymentMapNoValidFields</shortDescription>
        <value>No Valid Field Available</value>
    </labels>
    <labels>
        <fullName>stgLabelPaymentSettings</fullName>
        <categories>Settings</categories>
        <language>en_US</language>
        <protected>false</protected>
        <shortDescription>stgLabelPaymentSettings</shortDescription>
        <value>Payment Settings</value>
    </labels>
    <labels>
        <fullName>stgLabelPrimaryContactRoleMergeBatch</fullName>
        <categories>NPSP Settings</categories>
        <language>en_US</language>
        <protected>true</protected>
        <shortDescription>Menu title for the Duplicate Primary OCRs in NPSP Settings</shortDescription>
        <value>Remove Duplicate Primary OCRs</value>
    </labels>
    <labels>
        <fullName>stgLabelRDFieldMap</fullName>
        <categories>Settings</categories>
        <language>en_US</language>
        <protected>false</protected>
        <shortDescription>stgLabelRDFieldMap</shortDescription>
        <value>Custom Field Mappings</value>
    </labels>
    <labels>
        <fullName>stgLabelRDNewPeriod</fullName>
        <categories>Settings</categories>
        <language>en_US</language>
        <protected>false</protected>
        <shortDescription>stgLabelRDNewPeriod</shortDescription>
        <value>New Installment Period</value>
    </labels>
    <labels>
        <fullName>stgLabelRDPeriod</fullName>
        <categories>Settings</categories>
        <language>en_US</language>
        <protected>false</protected>
        <shortDescription>stgLabelRDPeriod</shortDescription>
        <value>Custom Installment Periods</value>
    </labels>
    <labels>
        <fullName>stgLabelRDSettings</fullName>
        <categories>Settings</categories>
        <language>en_US</language>
        <protected>false</protected>
        <shortDescription>stgLabelRDSettings</shortDescription>
        <value>Recurring Donation Settings</value>
    </labels>
    <labels>
        <fullName>stgLabelRDStatus</fullName>
        <categories>Settings</categories>
        <language>en_US</language>
        <protected>false</protected>
        <shortDescription>stgLabelRDStatus</shortDescription>
        <value>Updating Recurring Donation Opportunities</value>
    </labels>
    <labels>
        <fullName>stgLabelRelSettings</fullName>
        <categories>Settings</categories>
        <language>en_US</language>
        <protected>false</protected>
        <shortDescription>stgLabelRelSettings</shortDescription>
        <value>General Settings</value>
    </labels>
    <labels>
        <fullName>stgLabelRelationshipSyncNoValidFields</fullName>
        <categories>Settings</categories>
        <language>en_US</language>
        <protected>true</protected>
        <shortDescription>stgLabelRelationshipSyncNoValidFields</shortDescription>
        <value>No Valid Field Available</value>
    </labels>
    <labels>
        <fullName>stgLabelSelectChatterGroup</fullName>
        <categories>Settings</categories>
        <language>en_US</language>
        <protected>false</protected>
        <shortDescription>stgLabelSelectChatterGroup</shortDescription>
        <value>Select Chatter Group</value>
    </labels>
    <labels>
        <fullName>stgLabelSoftCredit</fullName>
        <categories>Settings</categories>
        <language>en_US</language>
        <protected>false</protected>
        <shortDescription>stgLabelSoftCredit</shortDescription>
        <value>Soft Credit Settings</value>
    </labels>
    <labels>
        <fullName>stgLabelTriggerHandlers</fullName>
        <categories>Settings</categories>
        <language>en_US</language>
        <protected>false</protected>
        <shortDescription>stgLabelTriggerHandlers</shortDescription>
        <value>Trigger Handlers</value>
    </labels>
    <labels>
        <fullName>stgLabelTypeAhead</fullName>
        <categories>Settings</categories>
        <language>en_US</language>
        <protected>false</protected>
        <shortDescription>stgLabelTypeAhead</shortDescription>
        <value>Start typing...</value>
    </labels>
    <labels>
        <fullName>stgLabelUDRNoOppFields</fullName>
        <categories>Settings</categories>
        <language>en_US</language>
        <protected>false</protected>
        <shortDescription>stgLabelUDRNoOppFields</shortDescription>
        <value>No valid Opportunity fields found.</value>
    </labels>
    <labels>
        <fullName>stgLabelUDROp</fullName>
        <categories>Settings</categories>
        <language>en_US</language>
        <protected>false</protected>
        <shortDescription>stgLabelUDROp</shortDescription>
        <value>Rollup Operation</value>
    </labels>
    <labels>
        <fullName>stgLabelUDROppField</fullName>
        <categories>Settings</categories>
        <language>en_US</language>
        <protected>false</protected>
        <shortDescription>stgLabelUDROppField</shortDescription>
        <value>Opportunity Field</value>
    </labels>
    <labels>
        <fullName>stgLabelUDRTargetField</fullName>
        <categories>Settings</categories>
        <language>en_US</language>
        <protected>false</protected>
        <shortDescription>stgLabelUDRTargetField</shortDescription>
        <value>Target Field</value>
    </labels>
    <labels>
        <fullName>stgLabelUDRTargetFieldHelp</fullName>
        <categories>Settings</categories>
        <language>en_US</language>
        <protected>true</protected>
        <shortDescription>stgLabelUDRTargetFieldHelp</shortDescription>
        <value>The custom field on the target object that will display your custom rollup summary. This field must be of the same type as the Opportunity field you&apos;re rolling up.</value>
    </labels>
    <labels>
        <fullName>stgLabelUDRTargetObject</fullName>
        <categories>Settings</categories>
        <language>en_US</language>
        <protected>false</protected>
        <shortDescription>stgLabelUDRTargetObject</shortDescription>
        <value>Target Object</value>
    </labels>
    <labels>
        <fullName>stgLabelView</fullName>
        <categories>Settings</categories>
        <language>en_US</language>
        <protected>false</protected>
        <shortDescription>stgLabelView</shortDescription>
        <value>View</value>
    </labels>
    <labels>
        <fullName>stgLabelYearPicklistLastYear</fullName>
        <categories>Settings</categories>
        <language>en_US</language>
        <protected>true</protected>
        <shortDescription>Label for previous year</shortDescription>
        <value>Last Year</value>
    </labels>
    <labels>
        <fullName>stgLabelYearPicklistThisYear</fullName>
        <categories>Settings</categories>
        <language>en_US</language>
        <protected>true</protected>
        <shortDescription>Label for current year</shortDescription>
        <value>This Year</value>
    </labels>
    <labels>
        <fullName>stgLabelYearPicklistYearsAgo</fullName>
        <categories>Settings</categories>
        <language>en_US</language>
        <protected>true</protected>
        <shortDescription>Label for dynamic number of years ago</shortDescription>
        <value>{0} Years Ago</value>
    </labels>
    <labels>
        <fullName>stgLinkDelete</fullName>
        <categories>Settings</categories>
        <language>en_US</language>
        <protected>false</protected>
        <shortDescription>stgLinkDelete</shortDescription>
        <value>Del</value>
    </labels>
    <labels>
        <fullName>stgNoObjectsFound</fullName>
        <categories>Settings</categories>
        <language>en_US</language>
        <protected>true</protected>
        <shortDescription>No records of an object found. Pass in the object's plural label.</shortDescription>
        <value>No {0} found.</value>
    </labels>
    <labels>
        <fullName>stgNPSPGuideImportData</fullName>
        <categories>Settings</categories>
        <language>en_US</language>
        <protected>false</protected>
        <shortDescription>stgNPSPGuideImportData</shortDescription>
        <value>NPSP Guide to Importing Data</value>
    </labels>
    <labels>
        <fullName>stgNPSPSettings</fullName>
        <categories>Settings</categories>
        <language>en_US</language>
        <protected>false</protected>
        <shortDescription>stgNPSPSettings</shortDescription>
        <value>Nonprofit Success Pack Application Settings</value>
    </labels>
    <labels>
        <fullName>stgNPSPSettingsTitle</fullName>
        <categories>Settings</categories>
        <language>en_US</language>
        <protected>false</protected>
        <shortDescription>stgNPSPSettingsTitle</shortDescription>
        <value>Nonprofit Success Pack Settings</value>
    </labels>
    <labels>
        <fullName>stgNPSPWorkbook</fullName>
        <categories>Settings</categories>
        <language>en_US</language>
        <protected>false</protected>
        <shortDescription>stgNPSPWorkbook</shortDescription>
        <value>NPSP Fundraising Trail</value>
    </labels>
    <labels>
        <fullName>stgNavAccountModel</fullName>
        <categories>Settings</categories>
        <language>en_US</language>
        <protected>false</protected>
        <shortDescription>stgNavAccountModel</shortDescription>
        <value>Account Model</value>
    </labels>
    <labels>
        <fullName>stgNavAddressVerification</fullName>
        <categories>Settings</categories>
        <language>en_US</language>
        <protected>false</protected>
        <shortDescription>stgNavAddressVerification</shortDescription>
        <value>Addresses</value>
    </labels>
    <labels>
        <fullName>stgNavAffiliations</fullName>
        <categories>Settings</categories>
        <language>en_US</language>
        <protected>false</protected>
        <shortDescription>stgNavAffiliations</shortDescription>
        <value>Affiliations</value>
    </labels>
    <labels>
        <fullName>stgNavAllocations</fullName>
        <categories>Allocation, Settings</categories>
        <language>en_US</language>
        <protected>false</protected>
        <shortDescription>stgNavAllocations</shortDescription>
        <value>GAU Allocations</value>
    </labels>
    <labels>
        <fullName>stgNavBatchProcessSettings</fullName>
        <categories>Settings</categories>
        <language>en_US</language>
        <protected>false</protected>
        <shortDescription>stgNavBatchProcessSettings</shortDescription>
        <value>Batch Process Settings</value>
    </labels>
    <labels>
        <fullName>stgNavBDE</fullName>
        <categories>Settings</categories>
        <language>en_US</language>
        <protected>false</protected>
        <shortDescription>stgNavBDE</shortDescription>
        <value>Batch Data Entry</value>
    </labels>
    <labels>
        <fullName>stgNavBulkProcesses</fullName>
        <categories>Settings</categories>
        <language>en_US</language>
        <protected>false</protected>
        <shortDescription>stgNavBulkProcesses</shortDescription>
        <value>Bulk Data Processes</value>
    </labels>
    <labels>
        <fullName>stgNavConnections</fullName>
        <categories>Settings</categories>
        <language>en_US</language>
        <protected>false</protected>
        <shortDescription>stgNavConnections</shortDescription>
        <value>Connections</value>
    </labels>
    <labels>
        <fullName>stgNavContactRoles</fullName>
        <categories>Settings</categories>
        <language>en_US</language>
        <protected>false</protected>
        <shortDescription>stgNavContactRoles</shortDescription>
        <value>Contact Roles</value>
    </labels>
    <labels>
        <fullName>stgNavContacts</fullName>
        <categories>Settings</categories>
        <language>en_US</language>
        <protected>false</protected>
        <shortDescription>stgNavContacts</shortDescription>
        <value>Contacts</value>
    </labels>
    <labels>
        <fullName>stgNavDonations</fullName>
        <categories>Settings</categories>
        <language>en_US</language>
        <protected>false</protected>
        <shortDescription>stgNavDonations</shortDescription>
        <value>Donations</value>
    </labels>
    <labels>
        <fullName>stgNavDonorStatistics</fullName>
        <categories>Settings</categories>
        <language>en_US</language>
        <protected>false</protected>
        <shortDescription>stgNavDonorStatistics</shortDescription>
        <value>Donor Statistics</value>
    </labels>
    <labels>
        <fullName>stgNavErrorLog</fullName>
        <categories>Settings</categories>
        <language>en_US</language>
        <protected>false</protected>
        <shortDescription>stgNavErrorLog</shortDescription>
        <value>Error Log</value>
    </labels>
    <labels>
        <fullName>stgNavErrorNotify</fullName>
        <categories>Settings</categories>
        <language>en_US</language>
        <protected>false</protected>
        <shortDescription>stgNavErrorNotify</shortDescription>
        <value>Error Notifications</value>
    </labels>
    <labels>
        <fullName>stgNavHealthCheck</fullName>
        <categories>Settings</categories>
        <language>en_US</language>
        <protected>false</protected>
        <shortDescription>stgNavHealthCheck</shortDescription>
        <value>Health Check</value>
    </labels>
    <labels>
        <fullName>stgNavHouseholds</fullName>
        <categories>Settings</categories>
        <language>en_US</language>
        <protected>false</protected>
        <shortDescription>stgNavHouseholds</shortDescription>
        <value>Households</value>
    </labels>
    <labels>
        <fullName>stgNavLeads</fullName>
        <categories>Settings</categories>
        <language>en_US</language>
        <protected>false</protected>
        <shortDescription>stgNavLeads</shortDescription>
        <value>Leads</value>
    </labels>
    <labels>
        <fullName>stgNavMembership</fullName>
        <categories>Settings</categories>
        <language>en_US</language>
        <protected>false</protected>
        <shortDescription>stgNavMembership</shortDescription>
        <value>Membership</value>
    </labels>
    <labels>
        <fullName>stgNavPaymentMappings</fullName>
        <categories>Settings</categories>
        <language>en_US</language>
        <protected>false</protected>
        <shortDescription>stgNavPaymentMappings</shortDescription>
        <value>Payment Mappings</value>
    </labels>
    <labels>
        <fullName>stgNavPayments</fullName>
        <categories>Settings</categories>
        <language>en_US</language>
        <protected>false</protected>
        <shortDescription>stgNavPayments</shortDescription>
        <value>Payments</value>
    </labels>
    <labels>
        <fullName>stgNavPeople</fullName>
        <categories>Settings</categories>
        <language>en_US</language>
        <protected>false</protected>
        <shortDescription>stgNavPeople</shortDescription>
        <value>People</value>
    </labels>
    <labels>
        <fullName>stgNavRDBatch</fullName>
        <categories>Settings</categories>
        <language>en_US</language>
        <protected>false</protected>
        <shortDescription>stgNavRDBatch</shortDescription>
        <value>Recurring Donations Batch</value>
    </labels>
    <labels>
        <fullName>stgNavRDFieldMap</fullName>
        <categories>Settings</categories>
        <language>en_US</language>
        <protected>false</protected>
        <shortDescription>stgNavRDFieldMap</shortDescription>
        <value>Recurring Donation Custom Field Mappings</value>
    </labels>
    <labels>
        <fullName>stgNavRDInstallmentPeriods</fullName>
        <categories>Settings</categories>
        <language>en_US</language>
        <protected>false</protected>
        <shortDescription>stgNavRDInstallmentPeriods</shortDescription>
        <value>Recurring Donation Custom Installment Periods</value>
    </labels>
    <labels>
        <fullName>stgNavRecurringDonations</fullName>
        <categories>Settings</categories>
        <language>en_US</language>
        <protected>false</protected>
        <shortDescription>stgNavRecurringDonations</shortDescription>
        <value>Recurring Donations</value>
    </labels>
    <labels>
        <fullName>stgNavRelAutoCreate</fullName>
        <categories>Settings</categories>
        <language>en_US</language>
        <protected>false</protected>
        <shortDescription>stgNavRelAutoCreate</shortDescription>
        <value>Relationships Autocreation</value>
    </labels>
    <labels>
        <fullName>stgNavRelReciprocal</fullName>
        <categories>Settings</categories>
        <language>en_US</language>
        <protected>false</protected>
        <shortDescription>stgNavRelReciprocal</shortDescription>
        <value>Relationship Reciprocal Settings</value>
    </labels>
    <labels>
        <fullName>stgNavRelationships</fullName>
        <categories>Settings</categories>
        <language>en_US</language>
        <protected>false</protected>
        <shortDescription>stgNavRelationships</shortDescription>
        <value>Relationships</value>
    </labels>
    <labels>
        <fullName>stgNavRollupAlloBatch</fullName>
        <categories>Allocation, Settings</categories>
        <language>en_US</language>
        <protected>false</protected>
        <shortDescription>stgNavRollupAlloBatch</shortDescription>
        <value>Rollup Allocations Batch</value>
    </labels>
    <labels>
        <fullName>stgNavRollupBatch</fullName>
        <categories>Settings</categories>
        <language>en_US</language>
        <protected>false</protected>
        <shortDescription>stgNavRollupBatch</shortDescription>
        <value>Rollup Donations Batch</value>
    </labels>
    <labels>
        <fullName>stgNavRollups</fullName>
        <categories>Settings</categories>
        <language>en_US</language>
        <protected>true</protected>
        <shortDescription>stgNavRollups</shortDescription>
        <value>Rollups</value>
    </labels>
    <labels>
        <fullName>stgNavSchedule</fullName>
        <categories>Settings</categories>
        <language>en_US</language>
        <protected>false</protected>
        <shortDescription>stgNavSchedule</shortDescription>
        <value>Process Scheduler</value>
    </labels>
    <labels>
        <fullName>stgNavSystem</fullName>
        <categories>Settings</categories>
        <language>en_US</language>
        <protected>false</protected>
        <shortDescription>stgNavSystem</shortDescription>
        <value>System Tools</value>
    </labels>
    <labels>
        <fullName>stgNavTriggerConfig</fullName>
        <categories>Settings</categories>
        <language>en_US</language>
        <protected>false</protected>
        <shortDescription>stgNavTriggerConfig</shortDescription>
        <value>Trigger Configuration</value>
    </labels>
    <labels>
        <fullName>stgNavUserDefinedRollups</fullName>
        <categories>Settings</categories>
        <language>en_US</language>
        <protected>false</protected>
        <shortDescription>stgNavUserDefinedRollups</shortDescription>
        <value>User Defined Rollups</value>
    </labels>
    <labels>
        <fullName>stgNotApplicable</fullName>
        <categories>Settings</categories>
        <language>en_US</language>
        <protected>false</protected>
        <shortDescription>stgNotApplicable</shortDescription>
        <value>N/A</value>
    </labels>
    <labels>
        <fullName>stgOppNamingDescription</fullName>
        <categories>Settings, OppNaming</categories>
        <language>en_US</language>
        <protected>false</protected>
        <shortDescription>stgOppNamingDescription</shortDescription>
        <value>When you create an Opportunity, the Name is automatically populated using a default naming convention. You can customize the naming convention by creating custom Opportunity Names.</value>
    </labels>
    <labels>
        <fullName>stgPowerOfUsHub</fullName>
        <categories>Settings</categories>
        <language>en_US</language>
        <protected>false</protected>
        <shortDescription>stgPowerOfUsHub</shortDescription>
        <value>Power of Us Hub</value>
    </labels>
    <labels>
        <fullName>stgSelectOne</fullName>
        <categories>Settings</categories>
        <language>en_US</language>
        <protected>false</protected>
        <shortDescription>stgSelectOne</shortDescription>
        <value>Select one</value>
    </labels>
    <labels>
        <fullName>stgTools</fullName>
        <categories>Settings</categories>
        <language>en_US</language>
        <protected>false</protected>
        <shortDescription>stgTools</shortDescription>
        <value>Tools</value>
    </labels>
    <labels>
        <fullName>stgUnknownError</fullName>
        <categories>Settings</categories>
        <language>en_US</language>
        <protected>true</protected>
        <shortDescription>stgUnknownError</shortDescription>
        <value>Unknown error. Please try again.</value>
    </labels>
    <labels>
        <fullName>stgValidationHHAccountHHRules</fullName>
        <categories>Settings</categories>
        <language>en_US</language>
        <protected>false</protected>
        <shortDescription>stgValidationHHAccountHHRules</shortDescription>
        <value>The Account Model is set to &apos;Household Account&apos;, which requires Household Rules to be set to &apos;No Contacts&apos;.   When using Household Accounts, there is no need to have an additional Household Object.</value>
    </labels>
</CustomLabels><|MERGE_RESOLUTION|>--- conflicted
+++ resolved
@@ -1710,13 +1710,8 @@
         <categories>Allocation, Error</categories>
         <language>en_US</language>
         <protected>false</protected>
-<<<<<<< HEAD
-        <shortDescription>The allocations for this payment are greater than the amount of the payment</shortDescription>
-        <value>The allocations for this payment are currently greater than the payment amount. You need to update your allocations before you can reduce the amount of the payment.</value>
-=======
         <shortDescription>The Allocations for this Payment are greater than the amount of the Payment.</shortDescription>
         <value>The Allocations for this Payment exceed the Payment amount. Update your Allocation amounts, and then adjust the Payment amount.</value>
->>>>>>> 88a6b39d
     </labels>
     <labels>
         <fullName>alloManageCampaignAllocations</fullName>
@@ -1783,7 +1778,6 @@
         <value>The Manage Allocations button is only supported from a Campaign, Opportunity or Recurring Donation record.</value>
     </labels>
     <labels>
-<<<<<<< HEAD
         <fullName>alloPaymentNoDefault</fullName>
         <categories>Allocation, Error</categories>
         <language>en_US</language>
@@ -1792,19 +1786,12 @@
         <value>Default allocations must be enabled to use Payment level allocations.</value>
     </labels>
     <labels>
-=======
->>>>>>> 88a6b39d
         <fullName>alloPaymentNotEnabled</fullName>
         <categories>Allocation, Error</categories>
         <language>en_US</language>
         <protected>false</protected>
-<<<<<<< HEAD
-        <shortDescription>Payment level allocations are not enabled.</shortDescription>
-        <value>Payment level allocations are not enabled.</value>
-=======
         <shortDescription>Payment-level allocations are not enabled.</shortDescription>
         <value>Payment-level Allocations aren't enabled for your organization. Try allocating at the Opportunity level instead.</value>
->>>>>>> 88a6b39d
     </labels>
     <labels>
         <fullName>alloPercentExceed100</fullName>
@@ -1828,24 +1815,15 @@
         <language>en_US</language>
         <protected>false</protected>
         <shortDescription>Each Allocation must have a single parent object: Pmt, Opp, Rec Donation, Camp.</shortDescription>
-<<<<<<< HEAD
-        <value>Each allocation must have a single parent object: Payment, Opportunity, Recurring Donation, or Campaign.</value>
-=======
         <value>Ensure that this Allocation has only one parent object: Payment, Opportunity, Recurring Donation, or Campaign.</value>
->>>>>>> 88a6b39d
     </labels>
     <labels>
         <fullName>alloTotalExceedsOppAmt</fullName>
         <categories>Allocation</categories>
         <language>en_US</language>
         <protected>false</protected>
-<<<<<<< HEAD
-        <shortDescription>Allocations cannot exceed the amount of the related payment or opportunity.</shortDescription>
-        <value>Sum of allocations cannot exceed the amount of the related payment or opportunity.</value>
-=======
         <shortDescription>Allocations cannot exceed the amount of the related Payment or Opportunity.</shortDescription>
         <value>Allocation totals can't exceed the amount of the related Payment or Opportunity.</value>
->>>>>>> 88a6b39d
     </labels>
     <labels>
         <fullName>alloTotals</fullName>
