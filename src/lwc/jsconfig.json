{
    "compilerOptions": {
        "baseUrl": ".",
        "paths": {
            "c/batchProgress": [
                "batchProgress/batchProgress.js"
            ],
            "c/bdiFieldMappingModal": [
                "bdiFieldMappingModal/bdiFieldMappingModal.js"
            ],
            "c/bdiFieldMappings": [
                "bdiFieldMappings/bdiFieldMappings.js"
            ],
            "c/bdiObjectMappingModal": [
                "bdiObjectMappingModal/bdiObjectMappingModal.js"
            ],
            "c/bdiObjectMappings": [
                "bdiObjectMappings/bdiObjectMappings.js"
            ],
            "c/geTemplateBuilder": [
                "geTemplateBuilder/geTemplateBuilder.js"
            ],
            "c/geTemplateBuilderBatchHeader": [
                "geTemplateBuilderBatchHeader/geTemplateBuilderBatchHeader.js"
            ],
            "c/geTemplateBuilderFormField": [
                "geTemplateBuilderFormField/geTemplateBuilderFormField.js"
            ],
            "c/geTemplateBuilderGiftFields": [
                "geTemplateBuilderGiftFields/geTemplateBuilderGiftFields.js"
            ],
            "c/geTemplateBuilderTemplateInfo": [
                "geTemplateBuilderTemplateInfo/geTemplateBuilderTemplateInfo.js"
            ],
<<<<<<< HEAD
=======
            "c/progressRing": [
                "progressRing/progressRing.js"
            ],
>>>>>>> 91f1cc4d
            "c/pubsubNoPageRef": [
                "pubsubNoPageRef/pubsubNoPageRef.js"
            ],
            "c/utilPlatformEventListener": [
                "utilPlatformEventListener/utilPlatformEventListener.js"
            ],
            "c/utilSearchableCombobox": [
                "utilSearchableCombobox/utilSearchableCombobox.js"
            ],
            "c/utilStencil": [
                "utilStencil/utilStencil.js"
            ],
            "c/geTemplateBuilderFormLayout": [
                "geTemplateBuilderFormLayout/geTemplateBuilderFormLayout.js"
            ],
            "c/utilTemplateBuilder": [
                "utilTemplateBuilder/utilTemplateBuilder.js"
            ],
            "c/geTemplateBuilderFormSection": [
                "geTemplateBuilderFormSection/geTemplateBuilderFormSection.js"
            ]
        },
        "experimentalDecorators": true
    },
    "include": [
        "**/*",
        "../../.sfdx/typings/lwc/**/*.d.ts"
    ],
    "typeAcquisition": {
        "include": [
            "jest"
        ]
    }
}<|MERGE_RESOLUTION|>--- conflicted
+++ resolved
@@ -32,12 +32,9 @@
             "c/geTemplateBuilderTemplateInfo": [
                 "geTemplateBuilderTemplateInfo/geTemplateBuilderTemplateInfo.js"
             ],
-<<<<<<< HEAD
-=======
             "c/progressRing": [
                 "progressRing/progressRing.js"
             ],
->>>>>>> 91f1cc4d
             "c/pubsubNoPageRef": [
                 "pubsubNoPageRef/pubsubNoPageRef.js"
             ],
