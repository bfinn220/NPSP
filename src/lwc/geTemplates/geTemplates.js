import { LightningElement, track, api } from 'lwc';
import { NavigationMixin } from 'lightning/navigation';
import getDataImportSettings from '@salesforce/apex/UTIL_CustomSettingsFacade.getDataImportSettings';
import TemplateBuilderService from 'c/geTemplateBuilderService';
import { dispatch, handleError, showToast } from 'c/utilTemplateBuilder';
import { isEmpty } from 'c/utilCommon';
import GeLabelService from 'c/geLabelService';
import { deleteRecord } from 'lightning/uiRecordApi';

import FORM_TEMPLATE_INFO from '@salesforce/schema/Form_Template__c';
import DATA_IMPORT_BATCH_INFO from '@salesforce/schema/DataImportBatch__c';
import FIELD_MAPPING_METHOD_FIELD_INFO from '@salesforce/schema/Data_Import_Settings__c.Field_Mapping_Method__c';
import TEMPLATE_LAST_MODIFIED_DATE_INFO from '@salesforce/schema/Form_Template__c.LastModifiedDate';

const ADVANCED_MAPPING = 'Data Import Field Mapping';
const DEFAULT_FIELD_MAPPING_SET = 'Migrated_Custom_Field_Mapping_Set';
const TEMPLATE_BUILDER_TAB_NAME = 'GE_Template_Builder';
const SUCCESS = 'success';
const IS_LOADING = 'isLoading';
const EVENT_TOGGLE_MODAL = 'togglemodal';
const SAVE = 'save';
const EDIT = 'edit';
const CLONE = 'clone';
const DELETE = 'delete';

const TEMPLATES_LIST_VIEW_NAME = 'Templates';
const TEMPLATES_LIST_VIEW_SORT_DIRECTION = 'desc';
const TEMPLATES_LIST_DEFAULT_LIMIT = 10;
const TEMPLATES_LIST_VIEW_ICON = 'standard:visit_templates';
const TEMPLATES_TABLE_ACTIONS = [
    { label: GeLabelService.CUSTOM_LABELS.commonEdit, name: EDIT },
    { label: GeLabelService.CUSTOM_LABELS.commonClone, name: CLONE },
    { label: GeLabelService.CUSTOM_LABELS.commonDelete, name: DELETE }
];

const BATCHES_LIST_VIEW_NAME = 'Batches';
const BATCHES_LIST_VIEW_DEFAULT_LIMIT = 10;
const BATCHES_LIST_VIEW_ICON = 'custom:custom17';

export default class GeTemplates extends NavigationMixin(LightningElement) {

    // Expose custom labels to template
    CUSTOM_LABELS = GeLabelService.CUSTOM_LABELS;

    @track templates;
    // TODO: Move this tracked property to a getter
    @track templatesTableActions = TEMPLATES_TABLE_ACTIONS;
    @track isAccessible = true;
    @track isLoading = true;

    get templateBuilderCustomTabApiName() {
        return TemplateBuilderService.alignSchemaNSWithEnvironment(TEMPLATE_BUILDER_TAB_NAME);
    }

    get formTemplateObjectApiName() {
        return FORM_TEMPLATE_INFO.objectApiName;
    }

    get templatesListViewName() {
        return TEMPLATES_LIST_VIEW_NAME;
    }

    get templatesListViewIcon() {
        return TEMPLATES_LIST_VIEW_ICON;
    }

    get templatesListViewDefaultLimit() {
        return TEMPLATES_LIST_DEFAULT_LIMIT;
    }

    get sortTemplatesBy() {
        return TEMPLATE_LAST_MODIFIED_DATE_INFO.fieldApiName;
    }

    get sortTemplatesDirection() {
        return TEMPLATES_LIST_VIEW_SORT_DIRECTION;
    }

    get dataImportBatchObjectApiName() {
        return DATA_IMPORT_BATCH_INFO.objectApiName;
    }

    get batchesListViewName() {
        return BATCHES_LIST_VIEW_NAME;
    }

    get batchesListViewIcon() {
        return BATCHES_LIST_VIEW_ICON;
    }

    get batchesListViewDefaultLimit() {
        return BATCHES_LIST_VIEW_DEFAULT_LIMIT;
    }

    get geListViewComponent() {
        return this.template.querySelector(`c-ge-list-view[data-id='${TEMPLATES_LIST_VIEW_NAME}']`);
    }

    /*******************************************************************************
    * @description Public method for receiving modal related events from geListView.
    *
    * @param {object} modalData: Event object containing the action and modal payload.
    * component chain: utilDualListbox -> geListView -> here.
    */
    @api
    notify(event) {
        console.log('notify');
        if (event.action === SAVE) {
            const component =
                this.template.querySelector(`c-ge-list-view[data-id='${event.payload.name}']`);
            if (component) {
                component.notify(event);
            }
        }
    }

    /*******************************************************************************
    * @description Pass through method that receives an event from geListView to
    * notify parent aura component to construct a modal.
    *
    * @param {object} event: Event object containing a payload for the modal.
    */
    toggleModal(event) {
        console.log('toggleModal');
        dispatch(this, EVENT_TOGGLE_MODAL, event.detail);
    }

    /*******************************************************************************
    * @description Opens the new batch wizard modal.
    */
    openNewBatchWizard(event) {
        console.log('openNewBatchWizard');
        event.stopPropagation();
        const detail = {
            componentProperties: {
                recordId: event.record ? event.record.Id : undefined,
                dedicatedListenerEventName: 'geBatchWizardEvent'
            },
            modalProperties: {
                cssClass: 'slds-modal_large',
                componentName: 'geBatchWizard',
                showCloseButton: true,
                // TODO: We can use this callback after a save/update/cancel action
                // to perform additional logic in BGE (refresh, redirect, etc).
                // Otherwise we can scrap it in the "BGE Batch Header Edit" WI.
                closeCallback: undefined,
            }
        };

        dispatch(this, EVENT_TOGGLE_MODAL, detail);
    }

    connectedCallback() {
        this.init();
    }

    init = async () => {
        console.time('templates_list_view');
        this.isAccessible = await this.checkPageAccess();

        if (this.isAccessible) {
            await TemplateBuilderService.init(DEFAULT_FIELD_MAPPING_SET);
            this.isLoading = false;
            console.timeEnd('templates_list_view');
        }
    }

    /*******************************************************************************
    * @description Method checks for page level access. Currently only checks
    * if Advanced Mapping is on from the Data Import Custom Settings.
    */
    checkPageAccess = async () => {
        const dataImportSettings = await getDataImportSettings();
        const isAdvancedMappingOn =
            dataImportSettings[FIELD_MAPPING_METHOD_FIELD_INFO.fieldApiName] === ADVANCED_MAPPING;
        let hasPageAccess = false;

        if (isAdvancedMappingOn) {
            hasPageAccess = true;
        } else {
            this.isLoading = hasPageAccess = false;
        }
        return hasPageAccess;
    }

    /*******************************************************************************
    * @description Method handles actions for the Templates list view table.
    *
    * @param {object} event: Event received from the list view component
    * containing action details.
    */
    handleTemplatesTableRowAction(event) {
        const actionName = event.detail.action.name;
        const row = event.detail.row;

        switch (actionName) {
            case 'edit':
                this.navigateToTemplateBuilder(row.Id);
                break;
            case 'clone':
                this.navigateToTemplateBuilder(row.Id, { c__clone: true });
                break;
            case 'delete':
                this.geListViewComponent.setProperty(IS_LOADING, true);
                this.handleTemplateDeletion(row.Id);
                break;
            default:
        }
    }

    /*******************************************************************************************************
     * @description Handles Form Template Deletion. Currently prevents deletion if Form Templates used by a
     * Data Import Batch
     * @param {Id} recordId : Record id of the Form_Template__c to be deleted
     */
    handleTemplateDeletion (recordId){
        deleteRecord(recordId).then(formTemplateNames => {
            this.geListViewComponent.setProperty(IS_LOADING, false);
            this.geListViewComponent.refresh();
            const toastMessage = GeLabelService.format(
                this.CUSTOM_LABELS.geToastTemplateDeleteSuccess,
                formTemplateNames);

            showToast(toastMessage, '', SUCCESS);
        })
            .catch(error => {
                handleError(error);
                this.geListViewComponent.setProperty(IS_LOADING, false);
                this.geListViewComponent.refresh();
            });
    }


    /*******************************************************************************
    * @description Method handles actions for the Batches list view table.
    *
    * @param {object} event: Event received from the list view component
    * containing action details.
    */
    handleBatchesTableRowAction(event) {
        const actionName = event.detail.action.name;
        const row = event.detail.row;

        switch (actionName) {
            case 'edit':
                event.record = row;
                this.openNewBatchWizard(event);
                break;
            default:
        }
    }

    /*******************************************************************************
    * @description Navigates to the Record Detail Page.
    *
    * @param {string} recordId: SObject Record ID
    */
    navigateToRecordViewPage(recordId) {
        this[NavigationMixin.Navigate]({
            type: 'standard__recordPage',
            attributes: {
                recordId: recordId,
                actionName: 'view'
            }
        });
    }

    /*******************************************************************************
    * @description Navigates to the Template Builder. If a recordId is provided,
    * adds the recordId to the navigation state (query param).
    *
    * @param {string} recordId: Record id of the Form_Template__c
    */
<<<<<<< HEAD
    navigateToTemplateBuilder(recordId) {
        /*let queryParameter = {
            c__view: 'Template_Builder'
        }

        if (recordId) {
            queryParameter.c__recordId = recordId;
=======
    navigateToTemplateBuilder(recordId, additionalQueryParameters) {
        let queryParameter = recordId ? { c__recordId: recordId } : {};
        if (!isEmpty(additionalQueryParameters)) {
            queryParameter = { ...queryParameter, ...additionalQueryParameters };
>>>>>>> ce9db3dc
        }

        this[NavigationMixin.Navigate]({
            type: 'standard__navItemPage',
            attributes: {
                apiName: 'npsp__GE_Gift_Entry'
            },
            state: queryParameter
        });*/

        dispatch(this, 'changeview', {
            view: 'Template_Builder',
            recordId: recordId
        });
    }

    /*******************************************************************************
    * @description Handles onclick event from 'Create Template' button and navigates
    * to the Template Builder.
    */
    handleNewFormTemplate() {
        this.navigateToTemplateBuilder();
    }

    /*******************************************************************************
    * @description Handles onclick event from 'New Batch' button and navigates
    * to the Form Renderer.
    */
    navigateToForm() {
        let queryParameter = {
            c__view: 'Single_Gift_Entry'
        }

        this[NavigationMixin.Navigate]({
            type: 'standard__navItemPage',
            attributes: {
                apiName: 'npsp__GE_Gift_Entry'
            },
            state: queryParameter
        });
    }
}<|MERGE_RESOLUTION|>--- conflicted
+++ resolved
@@ -271,7 +271,6 @@
     *
     * @param {string} recordId: Record id of the Form_Template__c
     */
-<<<<<<< HEAD
     navigateToTemplateBuilder(recordId) {
         /*let queryParameter = {
             c__view: 'Template_Builder'
@@ -279,12 +278,6 @@
 
         if (recordId) {
             queryParameter.c__recordId = recordId;
-=======
-    navigateToTemplateBuilder(recordId, additionalQueryParameters) {
-        let queryParameter = recordId ? { c__recordId: recordId } : {};
-        if (!isEmpty(additionalQueryParameters)) {
-            queryParameter = { ...queryParameter, ...additionalQueryParameters };
->>>>>>> ce9db3dc
         }
 
         this[NavigationMixin.Navigate]({
