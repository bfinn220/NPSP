--- conflicted
+++ resolved
@@ -37,17 +37,14 @@
     { label: GeLabelService.CUSTOM_LABELS.commonDelete, name: DELETE }
 ];
 
-<<<<<<< HEAD
 // TODO: Remove as the UX designs don't call for actions on the batch list view.
 // only used for dev!
 const BATCHES_TABLE_ACTIONS = [
     { label: 'Edit', name: 'edit' }
 ];
-=======
 const BATCHES_LIST_VIEW_NAME = 'Batches';
 const BATCHES_LIST_VIEW_DEFAULT_LIMIT = 10;
 const BATCHES_LIST_VIEW_ICON = 'custom:custom17';
->>>>>>> f9777dbb
 
 export default class GeTemplates extends NavigationMixin(LightningElement) {
 
