import { LightningElement, track, api } from 'lwc';
import { NavigationMixin } from 'lightning/navigation';
import getAllFormTemplates from '@salesforce/apex/FORM_ServiceGiftEntry.getAllFormTemplates';
import deleteFormTemplates from '@salesforce/apex/FORM_ServiceGiftEntry.deleteFormTemplates';
import cloneFormTemplate from '@salesforce/apex/FORM_ServiceGiftEntry.cloneFormTemplate';
import getDataImportSettings from '@salesforce/apex/UTIL_CustomSettingsFacade.getDataImportSettings';
import TemplateBuilderService from 'c/geTemplateBuilderService';
import { showToast, dispatch, handleError } from 'c/utilTemplateBuilder';
import GeLabelService from 'c/geLabelService';
import FIELD_MAPPING_METHOD_FIELD_INFO from '@salesforce/schema/Data_Import_Settings__c.Field_Mapping_Method__c';

import FORM_TEMPLATE_INFO from '@salesforce/schema/Form_Template__c';
import DATA_IMPORT_BATCH_INFO from '@salesforce/schema/DataImportBatch__c';
import FIELD_MAPPING_METHOD_FIELD_INFO from '@salesforce/schema/Data_Import_Settings__c.Field_Mapping_Method__c';
import TEMPLATE_LAST_MODIFIED_DATE_INFO from '@salesforce/schema/Form_Template__c.LastModifiedDate';

const ADVANCED_MAPPING = 'Data Import Field Mapping';
const DEFAULT_FIELD_MAPPING_SET = 'Migrated_Custom_Field_Mapping_Set';
const TEMPLATE_BUILDER_TAB_NAME = 'GE_Template_Builder';
const SUCCESS = 'success';
const IS_LOADING = 'isLoading';
const EVENT_TOGGLE_MODAL = 'togglemodal';
const SAVE = 'save';

const TEMPLATES_LIST_VIEW_NAME = 'Templates';
const TEMPLATES_LIST_VIEW_SORT_DIRECTION = 'desc';
const TEMPLATES_LIST_DEFAULT_LIMIT = 10;
const TEMPLATES_LIST_VIEW_ICON = 'standard:visit_templates';
const TEMPLATES_TABLE_ACTIONS = [
    { label: 'Edit', name: 'edit' },
    { label: 'Clone', name: 'clone' },
    { label: 'Delete', name: 'delete' }
];

<<<<<<< HEAD
=======
const ADVANCED_MAPPING = 'Data Import Field Mapping';

const columns = [
    { label: 'Template Name', fieldName: 'name' },
    { label: 'Template Description', fieldName: 'description' },
    {
        type: 'action',
        typeAttributes: { rowActions: actions },
    },
];

>>>>>>> 82e7bc99
export default class GeTemplates extends NavigationMixin(LightningElement) {

    // Expose custom labels to template
    CUSTOM_LABELS = GeLabelService.CUSTOM_LABELS;

    @track templates;
    @track templatesTableActions = TEMPLATES_TABLE_ACTIONS;
    @track isAccessible = true;
    @track isLoading = true;
<<<<<<< HEAD
=======
    currentNamespace;
    @track isAccessible = true;
>>>>>>> 82e7bc99

    get templateBuilderCustomTabApiName() {
        return TemplateBuilderService.alignSchemaNSWithEnvironment(TEMPLATE_BUILDER_TAB_NAME);
    }

    get templatesListViewName() {
        return TEMPLATES_LIST_VIEW_NAME;
    }

    get templatesListViewIcon() {
        return TEMPLATES_LIST_VIEW_ICON;
    }

    get templatesListViewDefaultLimit() {
        return TEMPLATES_LIST_DEFAULT_LIMIT;
    }

    get formTemplateObjectApiName() {
        return FORM_TEMPLATE_INFO.objectApiName;
    }

    get dataImportBatchObjectApiName() {
        return DATA_IMPORT_BATCH_INFO.objectApiName;
    }

    get sortTemplatesBy() {
        return TEMPLATE_LAST_MODIFIED_DATE_INFO.fieldApiName;
    }

    get sortTemplatesDirection() {
        return TEMPLATES_LIST_VIEW_SORT_DIRECTION;
    }

    get geListViewComponent() {
        return this.template.querySelector(`c-ge-list-view[data-id='${TEMPLATES_LIST_VIEW_NAME}']`);
    }

    /*******************************************************************************
    * @description Public method for receiving modal related events from geListView.
    *
    * @param {object} modalData: Event object containing the action and modal payload.
    * component chain: utilDualListbox -> geListView -> here.
    */
    @api
    notify(event) {
        if (event.action === SAVE) {
            const component =
                this.template.querySelector(`c-ge-list-view[data-id='${event.payload.name}']`);
            if (component) {
                component.notify(event);
            }
        }
    }

    /*******************************************************************************
    * @description Pass through method that receives an event from geListView to
    * notify parent aura component to construct a modal.
    *
    * @param {object} event: Event object containing a payload for the modal.
    */
    toggleModal(event) {
        dispatch(this, EVENT_TOGGLE_MODAL, event.detail);
    }

    connectedCallback() {
        this.init();
    }

    init = async () => {
        this.isAccessible = await this.checkPageAccess();
<<<<<<< HEAD

        if (this.isAccessible) {
            await TemplateBuilderService.init(DEFAULT_FIELD_MAPPING_SET);
=======
        if(this.isAccessible){
            await TemplateBuilderService.init('Migrated_Custom_Field_Mapping_Set');
            this.currentNamespace = TemplateBuilderService.namespaceWrapper.currentNamespace;
>>>>>>> 82e7bc99
            this.templates = await getAllFormTemplates();
            this.isLoading = false;
        }
    }

    /*******************************************************************************
<<<<<<< HEAD
    * @description Method checks for page level access. Currently only checks
    * if Advanced Mapping is on from the Data Import Custom Settings.
    */
=======
     * @description Method checks for page level access. Currently only checks
     * if Advanced Mapping is on from the Data Import Custom Settings.
     */
>>>>>>> 82e7bc99
    checkPageAccess = async () => {
        const dataImportSettings = await getDataImportSettings();
        const isAdvancedMappingOn =
            dataImportSettings[FIELD_MAPPING_METHOD_FIELD_INFO.fieldApiName] === ADVANCED_MAPPING;
        let hasPageAccess = false;

        if (isAdvancedMappingOn) {
            hasPageAccess = true;
        } else {
            this.isLoading = hasPageAccess = false;
        }
<<<<<<< HEAD

=======
>>>>>>> 82e7bc99
        return hasPageAccess;
    }

    /*******************************************************************************
    * @description Method handles actions for the Templates list view table.
    *
    * @param {object} event: Event received from the list view component
    * containing action details.
    */
    handleTemplatesTableRowAction(event) {
        const actionName = event.detail.action.name;
        const row = event.detail.row;

        switch (actionName) {
            case 'edit':
                this.navigateToTemplateBuilder(row.Id);
                break;
            case 'clone':
                this.geListViewComponent.setProperty(IS_LOADING, true);

                cloneFormTemplate({ id: row.Id })
                    .then(clonedTemplate => {
                        this.templates = [...this.templates, clonedTemplate];
                        this.geListViewComponent.setProperty(IS_LOADING, false);
                        this.geListViewComponent.refresh();
                    })
                    .catch(error => {
                        handleError(error);
                    });
                break;
            case 'delete':
                this.geListViewComponent.setProperty(IS_LOADING, true);

                deleteFormTemplates({ ids: [row.Id] })
                    .then(formTemplateNames => {
                        this.geListViewComponent.setProperty(IS_LOADING, false);
                        this.geListViewComponent.refresh();

                        const toastMessage = GeLabelService.format(
                            this.CUSTOM_LABELS.geToastTemplateDeleteSuccess,
                            formTemplateNames);

                        showToast(toastMessage, '', SUCCESS);
                    })
                    .catch(error => {
                        handleError(error);
                    });
                break;
            default:
        }
    }

    /*******************************************************************************
    * @description Navigates to the Record Detail Page.
    *
    * @param {string} recordId: SObject Record ID
    */
    navigateToRecordViewPage(recordId) {
        this[NavigationMixin.Navigate]({
            type: 'standard__recordPage',
            attributes: {
                recordId: recordId,
                actionName: 'view'
            }
        });
    }

    /*******************************************************************************
    * @description Navigates to the Template Builder. If a recordId is provided,
    * adds the recordId to the navigation state (query param).
    *
    * @param {string} recordId: Record id of the Form_Template__c
    */
    navigateToTemplateBuilder(recordId) {
        const queryParameter = recordId ? { c__recordId: recordId } : {};

        this[NavigationMixin.Navigate]({
            type: 'standard__navItemPage',
            attributes: {
                apiName: this.templateBuilderCustomTabApiName
            },
            state: queryParameter
        });
    }

    /*******************************************************************************
    * @description Handles onclick event from 'Create Template' button and navigates
    * to the Template Builder.
    */
    handleNewFormTemplate() {
        this.navigateToTemplateBuilder();
    }

    /*******************************************************************************
    * @description Handles onclick event from 'New Batch' button and navigates
    * to the Form Renderer.
    */
    navigateToForm() {
        this[NavigationMixin.Navigate]({
            type: 'standard__component',
            attributes: {
                componentName: 'c__geFormRendererPlaceholder'
            }
        });
    }
}<|MERGE_RESOLUTION|>--- conflicted
+++ resolved
@@ -7,7 +7,6 @@
 import TemplateBuilderService from 'c/geTemplateBuilderService';
 import { showToast, dispatch, handleError } from 'c/utilTemplateBuilder';
 import GeLabelService from 'c/geLabelService';
-import FIELD_MAPPING_METHOD_FIELD_INFO from '@salesforce/schema/Data_Import_Settings__c.Field_Mapping_Method__c';
 
 import FORM_TEMPLATE_INFO from '@salesforce/schema/Form_Template__c';
 import DATA_IMPORT_BATCH_INFO from '@salesforce/schema/DataImportBatch__c';
@@ -32,20 +31,6 @@
     { label: 'Delete', name: 'delete' }
 ];
 
-<<<<<<< HEAD
-=======
-const ADVANCED_MAPPING = 'Data Import Field Mapping';
-
-const columns = [
-    { label: 'Template Name', fieldName: 'name' },
-    { label: 'Template Description', fieldName: 'description' },
-    {
-        type: 'action',
-        typeAttributes: { rowActions: actions },
-    },
-];
-
->>>>>>> 82e7bc99
 export default class GeTemplates extends NavigationMixin(LightningElement) {
 
     // Expose custom labels to template
@@ -55,11 +40,6 @@
     @track templatesTableActions = TEMPLATES_TABLE_ACTIONS;
     @track isAccessible = true;
     @track isLoading = true;
-<<<<<<< HEAD
-=======
-    currentNamespace;
-    @track isAccessible = true;
->>>>>>> 82e7bc99
 
     get templateBuilderCustomTabApiName() {
         return TemplateBuilderService.alignSchemaNSWithEnvironment(TEMPLATE_BUILDER_TAB_NAME);
@@ -130,30 +110,18 @@
 
     init = async () => {
         this.isAccessible = await this.checkPageAccess();
-<<<<<<< HEAD
 
         if (this.isAccessible) {
             await TemplateBuilderService.init(DEFAULT_FIELD_MAPPING_SET);
-=======
-        if(this.isAccessible){
-            await TemplateBuilderService.init('Migrated_Custom_Field_Mapping_Set');
-            this.currentNamespace = TemplateBuilderService.namespaceWrapper.currentNamespace;
->>>>>>> 82e7bc99
             this.templates = await getAllFormTemplates();
             this.isLoading = false;
         }
     }
 
     /*******************************************************************************
-<<<<<<< HEAD
     * @description Method checks for page level access. Currently only checks
     * if Advanced Mapping is on from the Data Import Custom Settings.
     */
-=======
-     * @description Method checks for page level access. Currently only checks
-     * if Advanced Mapping is on from the Data Import Custom Settings.
-     */
->>>>>>> 82e7bc99
     checkPageAccess = async () => {
         const dataImportSettings = await getDataImportSettings();
         const isAdvancedMappingOn =
@@ -165,10 +133,6 @@
         } else {
             this.isLoading = hasPageAccess = false;
         }
-<<<<<<< HEAD
-
-=======
->>>>>>> 82e7bc99
         return hasPageAccess;
     }
 
