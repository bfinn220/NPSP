import { LightningElement, track, api, wire } from 'lwc';
import { NavigationMixin } from 'lightning/navigation';
import storeFormTemplate from '@salesforce/apex/FORM_ServiceGiftEntry.storeFormTemplate';
import retrieveFormTemplateById from '@salesforce/apex/FORM_ServiceGiftEntry.retrieveFormTemplateById';
import getDataImportSettings from '@salesforce/apex/UTIL_CustomSettingsFacade.getDataImportSettings';
import TemplateBuilderService from 'c/geTemplateBuilderService';
import GeLabelService from 'c/geLabelService';
import { getObjectInfo } from 'lightning/uiObjectInfoApi';
import {
    dispatch,
    handleError,
    showToast,
    findMissingRequiredFieldMappings,
    findMissingRequiredBatchFields,
    generateId,
    getPageAccess,
    ADDITIONAL_REQUIRED_BATCH_HEADER_FIELDS,
    DEFAULT_BATCH_HEADER_FIELDS,
    EXCLUDED_BATCH_HEADER_FIELDS,
    DEFAULT_FORM_FIELDS
} from 'c/utilTemplateBuilder';
import {
    mutable,
    findIndexByProperty,
    getQueryParameters,
    shiftToIndex,
    sort
} from 'c/utilCommon';
import DATA_IMPORT_BATCH_OBJECT from '@salesforce/schema/DataImportBatch__c';
import FIELD_MAPPING_METHOD_FIELD_INFO from '@salesforce/schema/Data_Import_Settings__c.Field_Mapping_Method__c';

const FORMAT_VERSION = '1.0';
const ADVANCED_MAPPING = 'Data Import Field Mapping';
const DEFAULT_FIELD_MAPPING_SET = 'Migrated_Custom_Field_Mapping_Set';
const GIFT_ENTRY = 'Gift_Entry';
const SORTED_BY = 'required';
const SORT_ORDER = 'desc';
const PICKLIST = 'Picklist';
const BOOLEAN = 'Boolean';
const NEW = 'new';
const EDIT = 'edit';
const SAVE = 'save';
const DELETE = 'delete';
const API_NAME = 'apiName';
const ID = 'id';
const SUCCESS = 'success';
const ERROR = 'error';
const EVENT_TOGGLE_MODAL = 'togglemodal';
const WARNING = 'warning';
const FIELD = 'field';
const WIDGET = 'widget';

export default class geTemplateBuilder extends NavigationMixin(LightningElement) {

    // Expose label service to template
    CUSTOM_LABELS = GeLabelService.CUSTOM_LABELS;

    /*******************************************************************************
    * @description Enums used for navigating and flagging active lightning-tabs.
    */
    TabEnums = Object.freeze({
        INFO_TAB: this.CUSTOM_LABELS.geTabTemplateInfo,
        FORM_FIELDS_TAB: this.CUSTOM_LABELS.geTabFormFields,
        BATCH_HEADER_TAB: this.CUSTOM_LABELS.geTabBatchHeader
    });

    @api formTemplateRecordId;

    existingFormTemplateName;
    currentNamespace;
    @api isClone = false;
    @track isLoading = true;
    @track isAccessible = true;
    @track activeTab = this.TabEnums.INFO_TAB;
    @track formTemplate = {
        name: null,
        description: null,
        batchHeaderFields: [],
        layout: null
    };
    formLayout = {
        fieldMappingSetDevName: null,
        version: null,
        sections: []
    };
    @track batchHeaderFields = [];
    @track formSections = [];
    @track activeFormSectionId;
    @track diBatchInfo;
    @track batchFields;
    @track missingRequiredBatchFields;
    batchFieldFormElements = [];

    @track hasTemplateInfoTabError;
    @track hasSelectFieldsTabError;
    @track hasBatchHeaderTabError;
    @track previousSaveAttempted = false;
    @track sectionIdsByFieldMappingDeveloperNames = {};

    @wire(getObjectInfo, { objectApiName: DATA_IMPORT_BATCH_OBJECT })
    wiredBatchDataImportObject({ error, data }) {
        if (data) {
            this.diBatchInfo = data;
            this.init();
        } else if (error) {
            handleError(this, error);
        }
    }

    get templateBuilderHeader() {
        return this.existingFormTemplateName ? this.existingFormTemplateName : this.CUSTOM_LABELS.geHeaderNewTemplate;
    }

    get mode() {
        return this.formTemplateRecordId === undefined ? NEW : EDIT;
    }

    get inTemplateInfoTab() {
        return this.activeTab === this.TabEnums.INFO_TAB ? true : false;
    }

    get inBatchHeaderTab() {
        return this.activeTab === this.TabEnums.BATCH_HEADER_TAB ? true : false;
    }

    get inSelectFieldsTab() {
        return this.activeTab === this.TabEnums.FORM_FIELDS_TAB ? true : false;
    }

    get namespace() {
        return this.currentNamespace ? `${this.currentNamespace}__` : '';
    }

    init = async () => {
        try {
<<<<<<< HEAD
            this.isAccessible = await getPageAccess();
            this.isLoading = false;
         if (this.isAccessible) {
                await TemplateBuilderService.init(DEFAULT_FIELD_MAPPING_SET);
                this.currentNamespace = TemplateBuilderService.namespaceWrapper.currentNamespace;

                // Check if there's a record id in the url
                this.formTemplateRecordId = getQueryParameters().c__recordId;
=======
            const dataImportSettings = await getDataImportSettings();
            const fieldMappingApiName = FIELD_MAPPING_METHOD_FIELD_INFO.fieldApiName;

            if (dataImportSettings[fieldMappingApiName] !== ADVANCED_MAPPING) {
                this.isAccessible = false;
                this.isLoading = false;

            } else if (dataImportSettings[fieldMappingApiName] === ADVANCED_MAPPING) {
                this.currentNamespace = TemplateBuilderService.namespaceWrapper.currentNamespace;

                const queryParameters = getQueryParameters();
                // If we have no template record id, check if there's a record id in the url
                if (!this.formTemplateRecordId) {
                    this.formTemplateRecordId = queryParameters.c__formTemplateRecordId;
                }
>>>>>>> 466687c1

                if (this.formTemplateRecordId) {
                    let formTemplate = await retrieveFormTemplateById({ templateId: this.formTemplateRecordId });

                    this.existingFormTemplateName = formTemplate.name;
                    this.formTemplate = formTemplate;
                    this.batchHeaderFields = formTemplate.batchHeaderFields;
                    this.formLayout = formTemplate.layout;
                    this.formSections = this.formLayout.sections;

                    this.catalogFieldsForTemplateEdit();
                }

                this.collectBatchHeaderFields();
                this.addRequiredBatchHeaderFields();
                this.validateBatchHeaderTab();
                this.handleDefaultFormFields();

                if (!this.activeFormSectionId && this.formSections && this.formSections.length > 0) {
                    this.activeFormSectionId = this.formSections[0].id;
                }
<<<<<<< HEAD
=======

                // Clear out form template record id if cloning after retrieving all relevant data
                if (queryParameters.c__clone || this.isClone) {
                    this.formTemplateRecordId = null;
                }

                this.isLoading = false;
                this.isAccessible = true;
>>>>>>> 466687c1
            }
        } catch (error) {
            handleError(error);
        }
    };

    /*******************************************************************************
    * @description Method builds and sorts a list of batch header fields for the
    * child component geTemplateBuilderBatchHeader. Takes into consideration
    * additionally required fields and exluded fields. List is used by the sidebar
    * for the lightning-input checkboxes.
    */
    collectBatchHeaderFields() {
        this.batchFields = mutable(this.diBatchInfo.fields);

        Object.getOwnPropertyNames(this.batchFields).forEach((key) => {
            let field = this.batchFields[key];
            const isFieldExcluded = EXCLUDED_BATCH_HEADER_FIELDS.includes(field.apiName);
            const isNewAndNotCreatable = this.mode === NEW && !field.createable;
            const isEditAndNotAccessible = this.mode === EDIT && !field.createable && !field.updateable;

            if (isFieldExcluded || isNewAndNotCreatable || isEditAndNotAccessible) {
                return;
            }

            field.isPicklist = field.dataType === PICKLIST ? true : false;

            if (ADDITIONAL_REQUIRED_BATCH_HEADER_FIELDS.includes(field.apiName)) {
                field.required = true;
            }

            if (field.required && field.dataType !== BOOLEAN) {
                field.checked = true;
                field.isRequiredFieldDisabled = true;
            } else {
                field.checked = false;
                field.isRequiredFieldDisabled = false;
            }

            // Need to set checkbox field types 'required' field to false
            // as it always returns true from the field describe info.
            if (field.dataType === BOOLEAN) {
                field.required = false;
            }

            this.batchFieldFormElements.push(field);
        });

        this.batchFieldFormElements = sort(this.batchFieldFormElements, SORTED_BY, SORT_ORDER);
    }

    /*******************************************************************************
    * @description Method adds all required batch header fields on new templates.
    */
    addRequiredBatchHeaderFields() {
        if (this.mode === NEW) {
            const requiredFields = this.batchFieldFormElements.filter(batchField => {
                return batchField.required;
            });

            requiredFields.forEach((field) => {
                this.handleAddBatchHeaderField({ detail: field.apiName });
            });

            DEFAULT_BATCH_HEADER_FIELDS.forEach((fieldApiName) => {
                this.handleAddBatchHeaderField({ detail: fieldApiName });
            })
        }
    }

    /*******************************************************************************
    * @description Method handles tab validity change events from child components
    * that happen outside an explicit save action.
    *
    * @param {object} event: Event received from any of the following components.
    * geTemplateBuilderTemplateInfo, geTemplateBuilderSelectFields, and
    * geTemplateBuilderBatchHeader.
    */
    handleUpdateValidity(event) {
        this[event.detail.property] = event.detail.hasError;
    }

    /*******************************************************************************
    * @description Handles the onactive event on a lightning-tab element. Sets the
    * activeTab property based on the lightning-tab element's value.
    *
    * @param {object} event: Event received from the lightning-tab element.
    */
    handleOnActiveTab(event) {
        const tabValue = event.target.value;

        switch (tabValue) {
            case this.TabEnums.INFO_TAB:
                this.activeTab = this.TabEnums.INFO_TAB;
                break;
            case this.TabEnums.FORM_FIELDS_TAB:
                this.activeTab = this.TabEnums.FORM_FIELDS_TAB;
                break;
            case this.TabEnums.BATCH_HEADER_TAB:
                this.activeTab = this.TabEnums.BATCH_HEADER_TAB;
                break;
            default:
                this.activeTab = this.TabEnums.INFO_Tab;
        }
    }

    /*******************************************************************************
    * @description Public method for receiving modal related events. Used in the
    * geTemplateBuilderSectionModalBody, GE_modalProxy, GE_TemplateBuilder component's
    * event chain. Handles the section save and section delete actions from the modal.
    *
    * @param {object} modalData: Event object containing the action and section
    * information.
    * component chain: geTemplateBuilderSectionModalBody -> utilDedicatedListener -> GE_TemplateBuilder -> here
    */
    @api
    notify(modalData) {
        if (modalData.action === SAVE) {
            let formSections = mutable(this.formSections);
            let formSection = formSections.find((fs) => { return fs.id === modalData.section.id });

            formSection.label = modalData.section.label;
            this.formSections = formSections;
        }

        if (modalData.action === DELETE) {
            const selectFieldsComponent = this.template.querySelector('c-ge-template-builder-form-fields');
            selectFieldsComponent.handleDeleteFormSection({ detail: modalData.section.id });
        }
    }

    /*******************************************************************************
    * @description Dispatches an event notifying the parent component GE_TemplateBuilder
    * to open a modal.
    *
    * @param {object} event: Event received from child component.
    * component chain: geTemplateBuilderFormSection -> geTemplateBuilderSelectFields -> here
    */
    toggleModal(event) {
        dispatch(this, EVENT_TOGGLE_MODAL, event.detail);
    }

    /*******************************************************************************
    * @description Receives and handles event from child component to set the
    * template name.
    *
    * @param {object} event: Event received from child component.
    * Detail property contains template name string.
    * component chain: geTemplateBuilderTemplateInfo -> here
    */
    handleChangeTemplateInfoName(event) {
        this.formTemplate.name = event.detail;
    }

    /*******************************************************************************
    * @description Receives and handles event from child component to set the
    * template description.
    *
    * @param {object} event: Event received from child component.
    * Detail property contains template description string.
    * component chain: geTemplateBuilderTemplateInfo -> here
    */
    handleChangeTemplateInfoDescription(event) {
        this.formTemplate.description = event.detail;
    }

    /*******************************************************************************
    * @description Receives and handles event from child component to add a new
    * field to batch headers.
    *
    * @param {object} event: Event received from child component.
    * Detail property contains batch header fields array.
    * component chain: geTemplateBuilderbatchHeader -> here
    */
    handleAddBatchHeaderField(event) {
        const fieldName = event.detail;
        let batchField = this.batchFields[fieldName];

        let field = {
            label: batchField.label,
            apiName: batchField.apiName,
            required: batchField.required,
            isRequiredFieldDisabled: batchField.isRequiredFieldDisabled,
            allowDefaultValue: true,
            defaultValue: null,
            dataType: batchField.dataType
        }

        this.batchHeaderFields = [...this.batchHeaderFields, field];
    }

    /*******************************************************************************
    * @description Receives and handles event from child component to update the
    * details on a batch header field.
    *
    * @param {object} event: Event received from child component.
    * Detail property contains batch header field object.
    * component chain: geTemplateBuilderFormField -> geTemplateBuilderbatchHeader -> here
    */
    handleUpdateBatchHeaderField(event) {
        let batchHeaderField = this.batchHeaderFields.find((bf) => {
            return bf.apiName === event.detail.fieldName
        });

        if (batchHeaderField) {
            batchHeaderField[event.detail.property] = event.detail.value;
        }
    }

    /*******************************************************************************
    * @description Receives and handles event from child component to move a batch
    * header field up.
    *
    * @param {object} event: Event received from child component.
    * Detail property contains batch header field api name.
    * component chain: geTemplateBuilderFormField -> geTemplateBuilderbatchHeader -> here
    */
    handleBatchHeaderFieldUp(event) {
        let index = findIndexByProperty(this.batchHeaderFields, API_NAME, event.detail);
        if (index > 0) {
            this.batchHeaderFields =
                shiftToIndex(this.batchHeaderFields, index, index - 1);
        }
    }

    /*******************************************************************************
    * @description Receives and handles event from child component to move a batch
    * header field down.
    *
    * @param {object} event: Event received from child component.
    * Detail property contains batch header field api name.
    * component chain: geTemplateBuilderFormField -> geTemplateBuilderbatchHeader -> here
    */
    handleBatchHeaderFieldDown(event) {
        let index = findIndexByProperty(this.batchHeaderFields, API_NAME, event.detail);
        if (index < this.batchHeaderFields.length - 1) {
            this.batchHeaderFields =
                shiftToIndex(this.batchHeaderFields, index, index + 1);
        }
    }

    /*******************************************************************************
    * @description Receives and handles event from child component to remove a batch
    * header field.
    *
    * @param {object} event: Event received from child component.
    * Detail property contains batch header field array index.
    * component chain: geTemplateBuilderFormField -> geTemplateBuilderbatchHeader -> here
    * OR
    * geTemplateBuilderbatchHeader -> here
    */
    handleRemoveBatchHeaderField(event) {
        this.batchHeaderFields.splice(event.detail, 1);
    }

    /*******************************************************************************
    * @description Receives and handles event from child component to set the
    * form sections property. Used only for actions related to deleting a section.
    * Event is dispatched from geTemplateBuilderSelectFields.handleDeleteFormSection()
    *
    * @param {object} event: Event received from child component.
    * Detail property contains a list of form sections.
    * component chain: geTemplateBuilderSelectFields -> here
    */
    handleRefreshFormSections(event) {
        this.formSections = event.detail;
    }

    /*******************************************************************************
    * @description Method sets the currently active form section id by the provided
    * form section id.
    *
    * @param {object} event: Event received from child component that contains a
    * section id.
    */
    handleChangeActiveSection(event) {
        this.activeFormSectionId = event.detail;
    }

    /*******************************************************************************
    * @description Method creates a default section and adds default form fields
    * defined in imported constant DEFAULT_FORM_FIELDS.
    */
    handleDefaultFormFields() {
        if (this.formSections && this.formSections.length === 0) {
            let sectionId = this.handleAddFormSection({
                detail: { label: this.CUSTOM_LABELS.geHeaderFormFieldsDefaultSectionName }
            });
            let fieldMappingBySourceFieldAndTargetObject = this.getFieldMappingBySourceFieldAndTargetObject();

            Object.keys(DEFAULT_FORM_FIELDS).forEach(sourceFieldApiName => {
                if (DEFAULT_FORM_FIELDS[sourceFieldApiName]) {
                    const key = `${sourceFieldApiName}.${DEFAULT_FORM_FIELDS[sourceFieldApiName]}`;

                    if (fieldMappingBySourceFieldAndTargetObject[key]) {
                        const fieldMapping = fieldMappingBySourceFieldAndTargetObject[key];
                        const objectMapping = TemplateBuilderService
                            .objectMappingByDevName[fieldMapping.Target_Object_Mapping_Dev_Name];

                        let formField = this.constructFormField(objectMapping, fieldMapping, sectionId);

                        this.handleAddFieldToSection(sectionId, formField);
                        this.catalogSelectedField(fieldMapping.DeveloperName, sectionId);
                    }
                }
            });
        }
    }

    /*******************************************************************************
    * @description Method catalogs selected fields when in edit mode so we can toggle
    * each field's corresponding checkbox.
    */
    catalogFieldsForTemplateEdit() {
        for (let i = 0; i < this.formSections.length; i++) {
            const formSection = this.formSections[i];
            formSection.elements.forEach(element => {
                const name = element.componentName ?
                    element.componentName :
                    element.dataImportFieldMappingDevNames[0];

                this.catalogSelectedField(name, formSection.id)
            });
        }
    }

    /*******************************************************************************
    * @description Builds a map of Field Mappings by their Source Field and Target
    * Object api names i.e. npsp__Account1_Street__c.Account.
    */
    getFieldMappingBySourceFieldAndTargetObject() {
        let map = {};
        Object.keys(TemplateBuilderService.fieldMappingByDevName).forEach(key => {
            const fieldMapping = TemplateBuilderService.fieldMappingByDevName[key];
            if (fieldMapping.Source_Field_API_Name && fieldMapping.Target_Object_API_Name) {
                const newKey =
                    `${fieldMapping.Source_Field_API_Name}.${fieldMapping.Target_Object_API_Name}`;
                map[newKey] = TemplateBuilderService.fieldMappingByDevName[key];
            }
        });

        return map;
    }

    /*******************************************************************************
    * @description Method receives an event from the child geTemplateBuilderFormFields
    * component's handleToggleFieldMapping method.
    *
    * @param {object} event: Event received from child component.
    */
    handleToggleFieldMapping(event) {
        let { clickEvent, fieldMappingDeveloperName, fieldMapping, objectMapping } = event.detail;
        let sectionId = this.activeFormSectionId;
        const isAddField = clickEvent.target.checked;

        if (isAddField) {
            sectionId = this.checkFormSectionId(sectionId, clickEvent);

            let formElement;
            if (fieldMapping.Element_Type === FIELD) {
                formElement = this.constructFormField(objectMapping, fieldMapping, sectionId);
            } else if (fieldMapping.Element_Type === WIDGET) {
                formElement = this.constructFormWidget(fieldMapping, sectionId);
            }

            this.catalogSelectedField(fieldMappingDeveloperName, sectionId);
            this.handleAddFieldToSection(sectionId, formElement);
        } else {
            this.handleRemoveFieldFromSection(fieldMappingDeveloperName);
        }
    }

    /*******************************************************************************
    * @description Method checks to see if a new form section needs to be created
    * by the provided section id and click event.
    *
    * @param {string} sectionId: Form section id to check.
    * @param {object} clickEvent: Click event from the field mapping checkbox in the
    * Form Fields tab's sidebar.
    */
    checkFormSectionId(sectionId, clickEvent) {
        const hasNoSection = !this.formSections || this.formSections.length === 0;
        const hasOneSection = this.formSections.length === 1;
        const hasManySections = this.formSections.length > 1;
        const hasNoActiveSection = this.activeFormSectionId === undefined;

        if (hasNoSection) {
            sectionId = this.handleAddFormSection();
        } else if (hasOneSection) {
            sectionId = this.formSections[0].id;
            this.activeFormSectionId = sectionId;
        } else if (hasManySections && hasNoActiveSection) {
            clickEvent.target.checked = false;
            showToast(this.CUSTOM_LABELS.geToastSelectActiveSection, '', WARNING);
        }

        return sectionId;
    }

    /*******************************************************************************
    * @description Maps the given field mapping developer name to the section id.
    * Used to later find and remove gift fields from their sections.
    *
    * @param {string} fieldMappingDeveloperName: Developer name of a Field Mapping
    * @param {string} sectionId: Id of form section this form widget will be in.
    */
    catalogSelectedField(fieldMappingDeveloperName, sectionId) {
        this.sectionIdsByFieldMappingDeveloperNames[fieldMappingDeveloperName] = sectionId;
    }

    /*******************************************************************************
    * @description Constructs a form field object.
    *
    * @param {object} objectMapping: Instance of BDI_ObjectMapping wrapper class.
    * @param {object} fieldMapping: Instance of BDI_FieldMapping wrapper class.
    * @param {string} sectionId: Id of form section this form field will be under.
    */
    constructFormField(objectMapping, fieldMapping, sectionId) {
        return {
            id: generateId(),
            label: `${objectMapping.MasterLabel}: ${fieldMapping.Target_Field_Label}`,
            customLabel: `${objectMapping.MasterLabel}: ${fieldMapping.Target_Field_Label}`,
            required: fieldMapping.Is_Required || false,
            sectionId: sectionId,
            defaultValue: null,
            dataType: fieldMapping.Target_Field_Data_Type,
            dataImportFieldMappingDevNames: [fieldMapping.DeveloperName],
            elementType: fieldMapping.Element_Type,
            fieldApiName: fieldMapping.Target_Field_API_Name,
            objectApiName: objectMapping.Object_API_Name
        }
    }

    /*******************************************************************************
    * @description Constructs a form widget object.
    *
    * @param {object} widget: Currently an instance of BDI_FieldMapping wrapper class
    * made to look like a widget.
    * @param {object} fieldMapping: Instance of BDI_FieldMapping wrapper class
    * @param {string} sectionId: Id of form section this form field will be in.
    */
    constructFormWidget(widget, sectionId) {
        return {
            id: generateId(),
            componentName: widget.DeveloperName,
            label: widget.MasterLabel,
            customLabel: widget.MasterLabel,
            required: false,
            sectionId: sectionId,
            elementType: widget.Element_Type
        }
    }

    /*******************************************************************************
    * @description Method handles creating and inserting a new form section.
    *
    * @param {object} event: An object that contains the label for the form section.
    */
    handleAddFormSection(event) {
        let label = (event && event.detail && typeof event.detail.label === 'string') ?
            event.detail.label :
            this.CUSTOM_LABELS.geHeaderNewSection;

        let newSection = {
            id: generateId(),
            displayType: 'accordion',
            defaultDisplayMode: 'expanded',
            displayRule: 'displayRule',
            label: label,
            elements: []
        }

        this.formSections = [...this.formSections, newSection];
        this.activeFormSectionId = newSection.id;

        return newSection.id;
    }

    /*******************************************************************************
    * @description Receives and handles event from child component to move a form
    * section up.
    *
    * @param {object} event: Event received from child component.
    * Detail property contains sectionId.
    * component chain: geTemplateBuilderFormSection -> geTemplateBuilderSelectFields -> here
    */
    handleFormSectionUp(event) {
        let index = findIndexByProperty(this.formSections, ID, event.detail);
        if (index > 0) {
            this.formSections = shiftToIndex(this.formSections, index, index - 1);
        }
    }

    /*******************************************************************************
    * @description Receives and handles event from child component to move a form
    * section down.
    *
    * @param {object} event: Event received from child component.
    * Detail property contains form section id.
    * component chain: geTemplateBuilderFormSection -> geTemplateBuilderSelectFields -> here
    */
    handleFormSectionDown(event) {
        let index = findIndexByProperty(this.formSections, ID, event.detail);
        if (index < this.formSections.length - 1) {
            this.formSections = shiftToIndex(this.formSections, index, index + 1);
        }
    }

    /*******************************************************************************
    * @description Receives and handles event from child component to add a form
    * field to a form section.
    *
    * @param {object} event: Event received from child component.
    * component chain: geTemplateBuilderSelectFields -> here
    */
    handleAddFieldToSection(sectionId, field) {
        let formSections = mutable(this.formSections);
        let formSection = formSections.find(fs => fs.id === sectionId);

        if (formSection) {
            field.sectionId = sectionId;
            formSection.elements.push(field);
        }

        this.formSections = formSections;
    }

    /*******************************************************************************
    * @description Receives and handles event from child component to remove a form
    * field from a form section.
    *
    * @param {object} event: Event received from child component.
    * component chain: geTemplateBuilderFormField -> geTemplateBuilderFormSection ->
    * geTemplateBuilderSelectFields -> here
    */
    handleRemoveFieldFromSection(fieldName) {
        const sectionId = this.sectionIdsByFieldMappingDeveloperNames[fieldName];

        let formSections = mutable(this.formSections);
        let section = formSections.find(fs => fs.id === sectionId);
        const index = section.elements.findIndex((element) => {
            const name = element.componentName ? element.componentName : element.dataImportFieldMappingDevNames[0];
            return name === fieldName;
        });
        section.elements.splice(index, 1);

        this.formSections = formSections;
    }

    /*******************************************************************************
    * @description Receives and handles event from child component to move a form
    * field up within its parent form section.
    *
    * @param {object} event: Event received from child component.
    * component chain: geTemplateBuilderFormField -> geTemplateBuilderFormSection ->
    * geTemplateBuilderSelectFields -> here
    */
    handleFormElementUp(event) {
        const { sectionId, fieldName } = event.detail;

        let section = this.formSections.find((fs) => { return fs.id === sectionId });
        let index = section.elements.findIndex((element) => {
            const name = element.componentName ? element.componentName : element.dataImportFieldMappingDevNames[0];
            return name === fieldName;
        });

        if (index > 0) {
            section = shiftToIndex(section.elements, index, index - 1);
        }
    }

    /*******************************************************************************
    * @description Receives and handles event from child component to move a form
    * field down within its parent form section.
    *
    * @param {object} event: Event received from child component.
    * component chain: geTemplateBuilderFormField -> geTemplateBuilderFormSection ->
    * geTemplateBuilderSelectFields -> here
    */
    handleFormElementDown(event) {
        const { sectionId, fieldName } = event.detail;

        let section = this.formSections.find((fs) => { return fs.id === sectionId });
        let index = section.elements.findIndex((element) => {
            const name = element.componentName ? element.componentName : element.dataImportFieldMappingDevNames[0];
            return name === fieldName;
        });
        if (index < section.elements.length - 1) {
            section = shiftToIndex(section.elements, index, index + 1);
        }
    }

    /*******************************************************************************
    * @description Receives and handles event from child component to remove a form
    * field from its parent form section.
    *
    * @param {object} event: Event received from child component.
    * component chain: geTemplateBuilderFormField -> geTemplateBuilderFormSection ->
    * geTemplateBuilderSelectFields -> here
    * OR
    * geTemplateBuilderSelectFields -> here
    */
    handleDeleteFormElement(event) {
        const { sectionId, id } = event.detail;

        let section = this.formSections.find((fs) => { return fs.id === sectionId });
        let index = section.elements.findIndex((element) => {
            return element.id === id;
        });

        section.elements.splice(index, 1);
    }

    /*******************************************************************************
    * @description Receives and handles event from child component to update the
    * details of a form field within its parent form section.
    *
    * @param {object} event: Event received from child component.
    * component chain: geTemplateBuilderFormField -> geTemplateBuilderFormSection ->
    * geTemplateBuilderSelectFields -> here
    */
    handleUpdateFormElement(event) {
        const { sectionId, fieldName, property, value } = event.detail;

        let section = this.formSections.find((fs) => { return fs.id === sectionId });
        let element = section.elements.find((e) => {
            const name = e.componentName ? e.componentName : e.dataImportFieldMappingDevNames[0];
            return name === fieldName
        });

        if (element) {
            element[property] = value;
        }
    }

    /*******************************************************************************
    * @description Handles previous and next tab navigation
    *
    * @param {object} event: Event received from lightning-button.
    */
    handleGoToTab(event) {
        this.activeTab = event.target.getAttribute('data-tab-value');
    }

    /*******************************************************************************
    * @description Methods runs validity checks for all tabs, sets tab errors, and
    * throws a toast to notify users which tabs to check.
    */
    checkTabsValidity = async () => {
        let tabsWithErrors = new Set();

        await this.validateTemplateInfoTab(tabsWithErrors);
        this.validateSelectFieldsTab(tabsWithErrors);
        this.validateBatchHeaderTab();

        if (this.hasTemplateInfoTabError || this.hasSelectFieldsTabError || this.hasBatchHeaderTabError) {
            const message = `${tabsWithErrors.size > 1 ?
                this.CUSTOM_LABELS.geToastTemplateTabsError
                : this.CUSTOM_LABELS.geToastTemplateTabError}`;
            const errors = [...tabsWithErrors].join(', ');
            showToast(this.CUSTOM_LABELS.commonError, `${message}${errors}.`, ERROR);

            return false;
        }

        return tabsWithErrors.size === 0 ? true : false;
    }

    /*******************************************************************************
    * @description Method checks for errors in the Template Info tab. Tab currently
    * only has one required field (Name) and this only checks that any value is present
    * there.
    */
    validateTemplateInfoTab = async (tabsWithErrors) => {
        const templateInfoComponent = this.template.querySelector('c-ge-template-builder-template-info');

        if (templateInfoComponent) {
            // Component exists in the dom and can validate itself.
            const isTemplateInfoTabValid = await templateInfoComponent.validate();

            if (isTemplateInfoTabValid) {
                this.hasTemplateInfoTabError = false;
            } else {
                this.hasTemplateInfoTabError = true;
            }
        }

        if (this.hasTemplateInfoTabError) {
            tabsWithErrors.add(this.TabEnums.INFO_TAB);
        }
    }

    /*******************************************************************************
    * @description Method checks for errors in the Select Fields tab. Currently only
    * checks for 'requiredness' in the Field Mapping's source (DataImport__c).
    */
    validateSelectFieldsTab(tabsWithErrors) {
        const selectFieldsComponent = this.template.querySelector('c-ge-template-builder-form-fields');

        if (selectFieldsComponent) {
            // Component exists in the dom and can validate itself.
            this.hasSelectFieldsTabError = !selectFieldsComponent.validate();
        } else {
            // Component doesn't exist in the dom and can't validate itself.
            const missingRequiredFields = findMissingRequiredFieldMappings(
                TemplateBuilderService,
                this.formSections);

            if (missingRequiredFields && missingRequiredFields.length > 0) {
                this.hasSelectFieldsTabError = true;
            } else {
                this.hasSelectFieldsTabError = false;
            }
        }

        if (this.hasSelectFieldsTabError) {
            tabsWithErrors.add(this.TabEnums.FORM_FIELDS_TAB);
        }
    }

    /*******************************************************************************
    * @description Method checks for missing required DataImportBatch__c fields
    * and adds them proactively.
    */
    validateBatchHeaderTab() {
        this.missingRequiredBatchFields = findMissingRequiredBatchFields(this.batchFieldFormElements,
            this.batchHeaderFields);

        if (this.missingRequiredBatchFields && this.missingRequiredBatchFields.length > 0) {
            for (let field of this.missingRequiredBatchFields) {
                this.handleAddBatchHeaderField({ detail: field.apiName });
            }

            const fieldApiNames = this.missingRequiredBatchFields.map(field => field.apiName).join(', ');
            showToast(this.CUSTOM_LABELS.commonWarning,
                `${this.CUSTOM_LABELS.geBodyBatchHeaderWarning} ${fieldApiNames}`,
                'warning',
                'sticky');
        }
    }

    /*******************************************************************************
    * @description Method sets properties on the formTemplate object and passes the
    * FormTemplate JSON to apex and waits for a record id so we can navigate
    * to the newly inserted Form_Template__c record detail page.
    */
    handleFormTemplateSave = async () => {
        this.previousSaveAttempted = true;
        const isTemplateValid = await this.checkTabsValidity();

        if (isTemplateValid) {
            this.isLoading = true;

            if (this.formSections && this.formSections.length === 0) {
                this.handleDefaultFormFields();
            }

            this.formLayout.sections = this.formSections;
            this.formTemplate.batchHeaderFields = this.batchHeaderFields;
            this.formTemplate.layout = this.formLayout;

            // TODO: Currently hardcoded as we're not providing a way to
            // create custom migrated field mapping sets yet.
            this.formTemplate.layout.fieldMappingSetDevName = DEFAULT_FIELD_MAPPING_SET;

            const preppedFormTemplate = {
                id: this.formTemplateRecordId || null,
                templateJSON: JSON.stringify(this.formTemplate),
                name: this.formTemplate.name,
                description: this.formTemplate.description,
                formatVersion: FORMAT_VERSION
            };

            try {
                const recordId = await storeFormTemplate(preppedFormTemplate);
                if (recordId) {
                    let toastLabel =
                        this.mode === NEW ?
                            this.CUSTOM_LABELS.geToastTemplateCreateSuccess
                            : this.CUSTOM_LABELS.geToastTemplateUpdateSuccess;

                    const toastMessage = GeLabelService.format(toastLabel, [this.formTemplate.name]);
                    showToast(toastMessage, '', SUCCESS);
                }

                this.navigateToLandingPage();
            } catch (error) {
                showToast(this.CUSTOM_LABELS.commonError, this.CUSTOM_LABELS.geToastSaveFailed, ERROR);
                this.isLoading = false;
            }
        }
    }

    /*******************************************************************************
    * @description Navigates to Gift Entry landing page.
    */
    navigateToLandingPage() {
        dispatch(this, 'changeview', { view: GIFT_ENTRY });
    }
}<|MERGE_RESOLUTION|>--- conflicted
+++ resolved
@@ -133,24 +133,9 @@
 
     init = async () => {
         try {
-<<<<<<< HEAD
             this.isAccessible = await getPageAccess();
             this.isLoading = false;
          if (this.isAccessible) {
-                await TemplateBuilderService.init(DEFAULT_FIELD_MAPPING_SET);
-                this.currentNamespace = TemplateBuilderService.namespaceWrapper.currentNamespace;
-
-                // Check if there's a record id in the url
-                this.formTemplateRecordId = getQueryParameters().c__recordId;
-=======
-            const dataImportSettings = await getDataImportSettings();
-            const fieldMappingApiName = FIELD_MAPPING_METHOD_FIELD_INFO.fieldApiName;
-
-            if (dataImportSettings[fieldMappingApiName] !== ADVANCED_MAPPING) {
-                this.isAccessible = false;
-                this.isLoading = false;
-
-            } else if (dataImportSettings[fieldMappingApiName] === ADVANCED_MAPPING) {
                 this.currentNamespace = TemplateBuilderService.namespaceWrapper.currentNamespace;
 
                 const queryParameters = getQueryParameters();
@@ -158,10 +143,11 @@
                 if (!this.formTemplateRecordId) {
                     this.formTemplateRecordId = queryParameters.c__formTemplateRecordId;
                 }
->>>>>>> 466687c1
 
                 if (this.formTemplateRecordId) {
-                    let formTemplate = await retrieveFormTemplateById({ templateId: this.formTemplateRecordId });
+                    let formTemplate = await retrieveFormTemplateById({
+                        templateId: this.formTemplateRecordId
+                    });
 
                     this.existingFormTemplateName = formTemplate.name;
                     this.formTemplate = formTemplate;
@@ -180,8 +166,6 @@
                 if (!this.activeFormSectionId && this.formSections && this.formSections.length > 0) {
                     this.activeFormSectionId = this.formSections[0].id;
                 }
-<<<<<<< HEAD
-=======
 
                 // Clear out form template record id if cloning after retrieving all relevant data
                 if (queryParameters.c__clone || this.isClone) {
@@ -190,7 +174,6 @@
 
                 this.isLoading = false;
                 this.isAccessible = true;
->>>>>>> 466687c1
             }
         } catch (error) {
             handleError(error);
