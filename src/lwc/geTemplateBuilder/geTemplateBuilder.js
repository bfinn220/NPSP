import { LightningElement, track, api, wire } from 'lwc';
import { NavigationMixin } from 'lightning/navigation';
import storeFormTemplate from '@salesforce/apex/FORM_ServiceGiftEntry.storeFormTemplate';
import retrieveFormTemplateById from '@salesforce/apex/FORM_ServiceGiftEntry.retrieveFormTemplateById';
import getDataImportSettings from '@salesforce/apex/UTIL_CustomSettingsFacade.getDataImportSettings';
import TemplateBuilderService from 'c/geTemplateBuilderService';
import GeLabelService from 'c/geLabelService';
import { getObjectInfo } from 'lightning/uiObjectInfoApi';
import {
    dispatch,
    handleError,
    showToast,
    findMissingRequiredFieldMappings,
    findMissingRequiredBatchFields,
    generateId,
    ADDITIONAL_REQUIRED_BATCH_HEADER_FIELDS,
    DEFAULT_BATCH_HEADER_FIELDS,
    EXCLUDED_BATCH_HEADER_FIELDS,
    DEFAULT_FORM_FIELDS
} from 'c/utilTemplateBuilder';
import {
    mutable,
    findIndexByProperty,
    getQueryParameters,
    shiftToIndex,
    sort
} from 'c/utilCommon';
import DATA_IMPORT_BATCH_OBJECT from '@salesforce/schema/DataImportBatch__c';
import FIELD_MAPPING_METHOD_FIELD_INFO from '@salesforce/schema/Data_Import_Settings__c.Field_Mapping_Method__c';

const FORMAT_VERSION = '1.0';
const ADVANCED_MAPPING = 'Data Import Field Mapping';
const DEFAULT_FIELD_MAPPING_SET = 'Migrated_Custom_Field_Mapping_Set';
const LANDING_PAGE_TAB_NAME = 'GE_Templates';
const SORTED_BY = 'required';
const SORT_ORDER = 'desc';
const PICKLIST = 'Picklist';
const BOOLEAN = 'Boolean';
const NEW = 'new';
const EDIT = 'edit';
const SAVE = 'save';
const DELETE = 'delete';
const API_NAME = 'apiName';
const ID = 'id';
const SUCCESS = 'success';
const ERROR = 'error';
const EVENT_TOGGLE_MODAL = 'togglemodal';
const WARNING = 'warning';
const FIELD = 'field';
const WIDGET = 'widget';

export default class geTemplateBuilder extends NavigationMixin(LightningElement) {

    // Expose label service to template
    CUSTOM_LABELS = GeLabelService.CUSTOM_LABELS;

    /*******************************************************************************
    * @description Enums used for navigating and flagging active lightning-tabs.
    */
    TabEnums = Object.freeze({
        INFO_TAB: this.CUSTOM_LABELS.geTabTemplateInfo,
        FORM_FIELDS_TAB: this.CUSTOM_LABELS.geTabFormFields,
        BATCH_HEADER_TAB: this.CUSTOM_LABELS.geTabBatchHeader
    });

    formTemplateRecordId;
    existingFormTemplateName;
    currentNamespace;
    @track isLoading = true;
    @track isAccessible = true;
    @track activeTab = this.TabEnums.INFO_TAB;
    @track formTemplate = {
        name: null,
        description: null,
        batchHeaderFields: [],
        layout: null
    }
    formLayout = {
        fieldMappingSetDevName: null,
        version: null,
        sections: []
    };
    @track batchHeaderFields = [];
    @track formSections = [];
    @track activeFormSectionId;
    @track diBatchInfo;
    @track batchFields;
    @track missingRequiredBatchFields;
    batchFieldFormElements = [];

    @track hasTemplateInfoTabError;
    @track hasSelectFieldsTabError;
    @track hasBatchHeaderTabError;
    @track previousSaveAttempted = false;
    @track sectionIdsByFieldMappingDeveloperNames = {};

    @wire(getObjectInfo, { objectApiName: DATA_IMPORT_BATCH_OBJECT })
    wiredBatchDataImportObject({ error, data }) {
        if (data) {
            this.diBatchInfo = data;
            this.init();
        } else if (error) {
            handleError(this, error);
        }
    }

    get templateBuilderHeader() {
        return this.existingFormTemplateName ? this.existingFormTemplateName : this.CUSTOM_LABELS.geHeaderNewTemplate;
    }

    get mode() {
        return this.formTemplateRecordId === undefined ? NEW : EDIT;
    }

    get inTemplateInfoTab() {
        return this.activeTab === this.TabEnums.INFO_TAB ? true : false;
    }

    get inBatchHeaderTab() {
        return this.activeTab === this.TabEnums.BATCH_HEADER_TAB ? true : false;
    }

    get inSelectFieldsTab() {
        return this.activeTab === this.TabEnums.FORM_FIELDS_TAB ? true : false;
    }

    get namespace() {
        return this.currentNamespace ? `${this.currentNamespace}__` : '';
    }

    get listViewCustomTabApiName() {
        return this.currentNamespace ? `${this.namespace + LANDING_PAGE_TAB_NAME}` : LANDING_PAGE_TAB_NAME;
    }

    init = async () => {
        try {
            const dataImportSettings = await getDataImportSettings();
            const fieldMappingApiName = FIELD_MAPPING_METHOD_FIELD_INFO.fieldApiName;

            if (dataImportSettings[fieldMappingApiName] !== ADVANCED_MAPPING) {
                this.isAccessible = false;
                this.isLoading = false;

            } else if (dataImportSettings[fieldMappingApiName] === ADVANCED_MAPPING) {
                await TemplateBuilderService.init(DEFAULT_FIELD_MAPPING_SET);
                this.currentNamespace = TemplateBuilderService.namespaceWrapper.currentNamespace;

                // Check if we have query parameters in the url
                const queryParameters = getQueryParameters();
                this.formTemplateRecordId = queryParameters.c__recordId;

                if (this.formTemplateRecordId) {
                    let formTemplate = await retrieveFormTemplateById({
                        templateId: this.formTemplateRecordId
                    });

                    this.existingFormTemplateName = formTemplate.name;
                    this.formTemplate = formTemplate;
                    this.batchHeaderFields = formTemplate.batchHeaderFields;
                    this.formLayout = formTemplate.layout;
                    this.formSections = this.formLayout.sections;

                    this.catalogFieldsForTemplateEdit();
                }

                this.collectBatchHeaderFields();
                this.addRequiredBatchHeaderFields();
                this.validateBatchHeaderTab();
                this.handleDefaultFormFields();

<<<<<<< HEAD
                // Clear out form template record id if cloning after retrieving all relevant data
                if (queryParameters.c__clone) {
                    this.formTemplateRecordId = null;
=======
                if (!this.activeFormSectionId && this.formSections && this.formSections.length > 0) {
                    this.activeFormSectionId = this.formSections[0].id;
>>>>>>> 847b08a0
                }

                this.isLoading = false;
                this.isAccessible = true;
            }
        } catch (error) {
            handleError(error);
        }
    }

    /*******************************************************************************
    * @description Method builds and sorts a list of batch header fields for the
    * child component geTemplateBuilderBatchHeader. Takes into consideration
    * additionally required fields and exluded fields. List is used by the sidebar
    * for the lightning-input checkboxes.
    */
    collectBatchHeaderFields() {
        this.batchFields = mutable(this.diBatchInfo.fields);

        Object.getOwnPropertyNames(this.batchFields).forEach((key) => {
            let field = this.batchFields[key];
            const isFieldExcluded = EXCLUDED_BATCH_HEADER_FIELDS.includes(field.apiName);
            const isNewAndNotCreatable = this.mode === NEW && !field.createable;
            const isEditAndNotAccessible = this.mode === EDIT && !field.createable && !field.updateable;

            if (isFieldExcluded || isNewAndNotCreatable || isEditAndNotAccessible) {
                return;
            }

            field.isPicklist = field.dataType === PICKLIST ? true : false;

            if (ADDITIONAL_REQUIRED_BATCH_HEADER_FIELDS.includes(field.apiName)) {
                field.required = true;
            }

            if (field.required && field.dataType !== BOOLEAN) {
                field.checked = true;
                field.isRequiredFieldDisabled = true;
            } else {
                field.checked = false;
                field.isRequiredFieldDisabled = false;
            }

            // Need to set checkbox field types 'required' field to false
            // as it always returns true from the field describe info.
            if (field.dataType === BOOLEAN) {
                field.required = false;
            }

            this.batchFieldFormElements.push(field);
        });

        this.batchFieldFormElements = sort(this.batchFieldFormElements, SORTED_BY, SORT_ORDER);
    }

    /*******************************************************************************
    * @description Method adds all required batch header fields on new templates.
    */
    addRequiredBatchHeaderFields() {
        if (this.mode === NEW) {
            const requiredFields = this.batchFieldFormElements.filter(batchField => {
                return batchField.required;
            });

            requiredFields.forEach((field) => {
                this.handleAddBatchHeaderField({ detail: field.apiName });
            });

            DEFAULT_BATCH_HEADER_FIELDS.forEach((fieldApiName) => {
                this.handleAddBatchHeaderField({ detail: fieldApiName });
            })
        }
    }

    /*******************************************************************************
    * @description Method handles tab validity change events from child components
    * that happen outside an explicit save action.
    *
    * @param {object} event: Event received from any of the following components.
    * geTemplateBuilderTemplateInfo, geTemplateBuilderSelectFields, and
    * geTemplateBuilderBatchHeader.
    */
    handleUpdateValidity(event) {
        this[event.detail.property] = event.detail.hasError;
    }

    /*******************************************************************************
    * @description Handles the onactive event on a lightning-tab element. Sets the
    * activeTab property based on the lightning-tab element's value.
    *
    * @param {object} event: Event received from the lightning-tab element.
    */
    handleOnActiveTab(event) {
        const tabValue = event.target.value;

        switch (tabValue) {
            case this.TabEnums.INFO_TAB:
                this.activeTab = this.TabEnums.INFO_TAB;
                break;
            case this.TabEnums.FORM_FIELDS_TAB:
                this.activeTab = this.TabEnums.FORM_FIELDS_TAB;
                break;
            case this.TabEnums.BATCH_HEADER_TAB:
                this.activeTab = this.TabEnums.BATCH_HEADER_TAB;
                break;
            default:
                this.activeTab = this.TabEnums.INFO_Tab;
        }
    }

    /*******************************************************************************
    * @description Public method for receiving modal related events. Used in the
    * geTemplateBuilderSectionModalBody, GE_modalProxy, GE_TemplateBuilder component's
    * event chain. Handles the section save and section delete actions from the modal.
    *
    * @param {object} modalData: Event object containing the action and section
    * information.
    * component chain: geTemplateBuilderSectionModalBody -> utilDedicatedListener -> GE_TemplateBuilder -> here
    */
    @api
    notify(modalData) {
        if (modalData.action === SAVE) {
            let formSections = mutable(this.formSections);
            let formSection = formSections.find((fs) => { return fs.id === modalData.section.id });

            formSection.label = modalData.section.label;
            this.formSections = formSections;
        }

        if (modalData.action === DELETE) {
            const selectFieldsComponent = this.template.querySelector('c-ge-template-builder-form-fields');
            selectFieldsComponent.handleDeleteFormSection({ detail: modalData.section.id });
        }
    }

    /*******************************************************************************
    * @description Dispatches an event notifying the parent component GE_TemplateBuilder
    * to open a modal.
    *
    * @param {object} event: Event received from child component.
    * component chain: geTemplateBuilderFormSection -> geTemplateBuilderSelectFields -> here
    */
    toggleModal(event) {
        dispatch(this, EVENT_TOGGLE_MODAL, event.detail);
    }

    /*******************************************************************************
    * @description Receives and handles event from child component to set the
    * template name.
    *
    * @param {object} event: Event received from child component.
    * Detail property contains template name string.
    * component chain: geTemplateBuilderTemplateInfo -> here
    */
    handleChangeTemplateInfoName(event) {
        this.formTemplate.name = event.detail;
    }

    /*******************************************************************************
    * @description Receives and handles event from child component to set the
    * template description.
    *
    * @param {object} event: Event received from child component.
    * Detail property contains template description string.
    * component chain: geTemplateBuilderTemplateInfo -> here
    */
    handleChangeTemplateInfoDescription(event) {
        this.formTemplate.description = event.detail;
    }

    /*******************************************************************************
    * @description Receives and handles event from child component to add a new
    * field to batch headers.
    *
    * @param {object} event: Event received from child component.
    * Detail property contains batch header fields array.
    * component chain: geTemplateBuilderbatchHeader -> here
    */
    handleAddBatchHeaderField(event) {
        const fieldName = event.detail;
        let batchField = this.batchFields[fieldName];

        let field = {
            label: batchField.label,
            apiName: batchField.apiName,
            required: batchField.required,
            isRequiredFieldDisabled: batchField.isRequiredFieldDisabled,
            allowDefaultValue: true,
            defaultValue: null,
            dataType: batchField.dataType
        }

        this.batchHeaderFields = [...this.batchHeaderFields, field];
    }

    /*******************************************************************************
    * @description Receives and handles event from child component to update the
    * details on a batch header field.
    *
    * @param {object} event: Event received from child component.
    * Detail property contains batch header field object.
    * component chain: geTemplateBuilderFormField -> geTemplateBuilderbatchHeader -> here
    */
    handleUpdateBatchHeaderField(event) {
        let batchHeaderField = this.batchHeaderFields.find((bf) => {
            return bf.apiName === event.detail.fieldName
        });

        if (batchHeaderField) {
            batchHeaderField[event.detail.property] = event.detail.value;
        }
    }

    /*******************************************************************************
    * @description Receives and handles event from child component to move a batch
    * header field up.
    *
    * @param {object} event: Event received from child component.
    * Detail property contains batch header field api name.
    * component chain: geTemplateBuilderFormField -> geTemplateBuilderbatchHeader -> here
    */
    handleBatchHeaderFieldUp(event) {
        let index = findIndexByProperty(this.batchHeaderFields, API_NAME, event.detail);
        if (index > 0) {
            this.batchHeaderFields =
                shiftToIndex(this.batchHeaderFields, index, index - 1);
        }
    }

    /*******************************************************************************
    * @description Receives and handles event from child component to move a batch
    * header field down.
    *
    * @param {object} event: Event received from child component.
    * Detail property contains batch header field api name.
    * component chain: geTemplateBuilderFormField -> geTemplateBuilderbatchHeader -> here
    */
    handleBatchHeaderFieldDown(event) {
        let index = findIndexByProperty(this.batchHeaderFields, API_NAME, event.detail);
        if (index < this.batchHeaderFields.length - 1) {
            this.batchHeaderFields =
                shiftToIndex(this.batchHeaderFields, index, index + 1);
        }
    }

    /*******************************************************************************
    * @description Receives and handles event from child component to remove a batch
    * header field.
    *
    * @param {object} event: Event received from child component.
    * Detail property contains batch header field array index.
    * component chain: geTemplateBuilderFormField -> geTemplateBuilderbatchHeader -> here
    * OR
    * geTemplateBuilderbatchHeader -> here
    */
    handleRemoveBatchHeaderField(event) {
        this.batchHeaderFields.splice(event.detail, 1);
    }

    /*******************************************************************************
    * @description Receives and handles event from child component to set the
    * form sections property. Used only for actions related to deleting a section.
    * Event is dispatched from geTemplateBuilderSelectFields.handleDeleteFormSection()
    *
    * @param {object} event: Event received from child component.
    * Detail property contains a list of form sections.
    * component chain: geTemplateBuilderSelectFields -> here
    */
    handleRefreshFormSections(event) {
        this.formSections = event.detail;
    }

    /*******************************************************************************
    * @description Method sets the currently active form section id by the provided
    * form section id.
    *
    * @param {object} event: Event received from child component that contains a
    * section id.
    */
    handleChangeActiveSection(event) {
        this.activeFormSectionId = event.detail;
    }

    /*******************************************************************************
    * @description Method creates a default section and adds default form fields
    * defined in imported constant DEFAULT_FORM_FIELDS.
    */
    handleDefaultFormFields() {
        if (this.formSections && this.formSections.length === 0) {
            let sectionId = this.handleAddFormSection({
                detail: { label: this.CUSTOM_LABELS.geHeaderFormFieldsDefaultSectionName }
            });
            let fieldMappingBySourceFieldAndTargetObject = this.getFieldMappingBySourceFieldAndTargetObject();

            Object.keys(DEFAULT_FORM_FIELDS).forEach(sourceFieldApiName => {
                if (DEFAULT_FORM_FIELDS[sourceFieldApiName]) {
                    const key = `${sourceFieldApiName}.${DEFAULT_FORM_FIELDS[sourceFieldApiName]}`;

                    if (fieldMappingBySourceFieldAndTargetObject[key]) {
                        const fieldMapping = fieldMappingBySourceFieldAndTargetObject[key];
                        const objectMapping = TemplateBuilderService
                            .objectMappingByDevName[fieldMapping.Target_Object_Mapping_Dev_Name];

                        let formField = this.constructFormField(objectMapping, fieldMapping, sectionId);

                        this.handleAddFieldToSection(sectionId, formField);
                        this.catalogSelectedField(fieldMapping.DeveloperName, sectionId);
                    }
                }
            });
        }
    }

    /*******************************************************************************
    * @description Method catalogs selected fields when in edit mode so we can toggle
    * each field's corresponding checkbox.
    */
    catalogFieldsForTemplateEdit() {
        for (let i = 0; i < this.formSections.length; i++) {
            const formSection = this.formSections[i];
            formSection.elements.forEach(element => {
                const name = element.componentName ?
                    element.componentName :
                    element.dataImportFieldMappingDevNames[0];

                this.catalogSelectedField(name, formSection.id)
            });
        }
    }

    /*******************************************************************************
    * @description Builds a map of Field Mappings by their Source Field and Target
    * Object api names i.e. npsp__Account1_Street__c.Account.
    */
    getFieldMappingBySourceFieldAndTargetObject() {
        let map = {};
        Object.keys(TemplateBuilderService.fieldMappingByDevName).forEach(key => {
            const fieldMapping = TemplateBuilderService.fieldMappingByDevName[key];
            if (fieldMapping.Source_Field_API_Name && fieldMapping.Target_Object_API_Name) {
                const newKey =
                    `${fieldMapping.Source_Field_API_Name}.${fieldMapping.Target_Object_API_Name}`;
                map[newKey] = TemplateBuilderService.fieldMappingByDevName[key];
            }
        });

        return map;
    }

    /*******************************************************************************
    * @description Method receives an event from the child geTemplateBuilderFormFields
    * component's handleToggleFieldMapping method.
    *
    * @param {object} event: Event received from child component.
    */
    handleToggleFieldMapping(event) {
        let { clickEvent, fieldMappingDeveloperName, fieldMapping, objectMapping } = event.detail;
        let sectionId = this.activeFormSectionId;
        const isAddField = clickEvent.target.checked;

        if (isAddField) {
            sectionId = this.checkFormSectionId(sectionId, clickEvent);

            let formElement;
            if (fieldMapping.Element_Type === FIELD) {
                formElement = this.constructFormField(objectMapping, fieldMapping, sectionId);
            } else if (fieldMapping.Element_Type === WIDGET) {
                formElement = this.constructFormWidget(fieldMapping, sectionId);
            }

            this.catalogSelectedField(fieldMappingDeveloperName, sectionId);
            this.handleAddFieldToSection(sectionId, formElement);
        } else {
            this.handleRemoveFieldFromSection(fieldMappingDeveloperName);
        }
    }

    /*******************************************************************************
    * @description Method checks to see if a new form section needs to be created
    * by the provided section id and click event.
    *
    * @param {string} sectionId: Form section id to check.
    * @param {object} clickEvent: Click event from the field mapping checkbox in the
    * Form Fields tab's sidebar.
    */
    checkFormSectionId(sectionId, clickEvent) {
        const hasNoSection = !this.formSections || this.formSections.length === 0;
        const hasOneSection = this.formSections.length === 1;
        const hasManySections = this.formSections.length > 1;
        const hasNoActiveSection = this.activeFormSectionId === undefined;

        if (hasNoSection) {
            sectionId = this.handleAddFormSection();
        } else if (hasOneSection) {
            sectionId = this.formSections[0].id;
            this.activeFormSectionId = sectionId;
        } else if (hasManySections && hasNoActiveSection) {
            clickEvent.target.checked = false;
            showToast(this.CUSTOM_LABELS.geToastSelectActiveSection, '', WARNING);
        }

        return sectionId;
    }

    /*******************************************************************************
    * @description Maps the given field mapping developer name to the section id.
    * Used to later find and remove gift fields from their sections.
    *
    * @param {string} fieldMappingDeveloperName: Developer name of a Field Mapping
    * @param {string} sectionId: Id of form section this form widget will be in.
    */
    catalogSelectedField(fieldMappingDeveloperName, sectionId) {
        this.sectionIdsByFieldMappingDeveloperNames[fieldMappingDeveloperName] = sectionId;
    }

    /*******************************************************************************
    * @description Constructs a form field object.
    *
    * @param {object} objectMapping: Instance of BDI_ObjectMapping wrapper class.
    * @param {object} fieldMapping: Instance of BDI_FieldMapping wrapper class.
    * @param {string} sectionId: Id of form section this form field will be under.
    */
    constructFormField(objectMapping, fieldMapping, sectionId) {
        return {
            id: generateId(),
            label: `${objectMapping.MasterLabel}: ${fieldMapping.Target_Field_Label}`,
            customLabel: `${objectMapping.MasterLabel}: ${fieldMapping.Target_Field_Label}`,
            required: fieldMapping.Is_Required || false,
            sectionId: sectionId,
            defaultValue: null,
            dataType: fieldMapping.Target_Field_Data_Type,
            dataImportFieldMappingDevNames: [fieldMapping.DeveloperName],
            elementType: fieldMapping.Element_Type,
            fieldApiName: fieldMapping.Target_Field_API_Name,
            objectApiName: objectMapping.Object_API_Name
        }
    }

    /*******************************************************************************
    * @description Constructs a form widget object.
    *
    * @param {object} widget: Currently an instance of BDI_FieldMapping wrapper class
    * made to look like a widget.
    * @param {object} fieldMapping: Instance of BDI_FieldMapping wrapper class
    * @param {string} sectionId: Id of form section this form field will be in.
    */
    constructFormWidget(widget, sectionId) {
        return {
            id: generateId(),
            componentName: widget.DeveloperName,
            label: widget.MasterLabel,
            customLabel: widget.MasterLabel,
            required: false,
            sectionId: sectionId,
            elementType: widget.Element_Type
        }
    }

    /*******************************************************************************
    * @description Method handles creating and inserting a new form section.
    *
    * @param {object} event: An object that contains the label for the form section.
    */
    handleAddFormSection(event) {
        let label = (event && event.detail && typeof event.detail.label === 'string') ?
            event.detail.label :
            this.CUSTOM_LABELS.geHeaderNewSection;

        let newSection = {
            id: generateId(),
            displayType: 'accordion',
            defaultDisplayMode: 'expanded',
            displayRule: 'displayRule',
            label: label,
            elements: []
        }

        this.formSections = [...this.formSections, newSection];
        this.activeFormSectionId = newSection.id;

        return newSection.id;
    }

    /*******************************************************************************
    * @description Receives and handles event from child component to move a form
    * section up.
    *
    * @param {object} event: Event received from child component.
    * Detail property contains sectionId.
    * component chain: geTemplateBuilderFormSection -> geTemplateBuilderSelectFields -> here
    */
    handleFormSectionUp(event) {
        let index = findIndexByProperty(this.formSections, ID, event.detail);
        if (index > 0) {
            this.formSections = shiftToIndex(this.formSections, index, index - 1);
        }
    }

    /*******************************************************************************
    * @description Receives and handles event from child component to move a form
    * section down.
    *
    * @param {object} event: Event received from child component.
    * Detail property contains form section id.
    * component chain: geTemplateBuilderFormSection -> geTemplateBuilderSelectFields -> here
    */
    handleFormSectionDown(event) {
        let index = findIndexByProperty(this.formSections, ID, event.detail);
        if (index < this.formSections.length - 1) {
            this.formSections = shiftToIndex(this.formSections, index, index + 1);
        }
    }

    /*******************************************************************************
    * @description Receives and handles event from child component to add a form
    * field to a form section.
    *
    * @param {object} event: Event received from child component.
    * component chain: geTemplateBuilderSelectFields -> here
    */
    handleAddFieldToSection(sectionId, field) {
        let formSections = mutable(this.formSections);
        let formSection = formSections.find(fs => fs.id === sectionId);

        if (formSection) {
            field.sectionId = sectionId;
            formSection.elements.push(field);
        }

        this.formSections = formSections;
    }

    /*******************************************************************************
    * @description Receives and handles event from child component to remove a form
    * field from a form section.
    *
    * @param {object} event: Event received from child component.
    * component chain: geTemplateBuilderFormField -> geTemplateBuilderFormSection ->
    * geTemplateBuilderSelectFields -> here
    */
    handleRemoveFieldFromSection(fieldName) {
        const sectionId = this.sectionIdsByFieldMappingDeveloperNames[fieldName];

        let formSections = mutable(this.formSections);
        let section = formSections.find(fs => fs.id === sectionId);
        const index = section.elements.findIndex((element) => {
            const name = element.componentName ? element.componentName : element.dataImportFieldMappingDevNames[0];
            return name === fieldName;
        });
        section.elements.splice(index, 1);

        this.formSections = formSections;
    }

    /*******************************************************************************
    * @description Receives and handles event from child component to move a form
    * field up within its parent form section.
    *
    * @param {object} event: Event received from child component.
    * component chain: geTemplateBuilderFormField -> geTemplateBuilderFormSection ->
    * geTemplateBuilderSelectFields -> here
    */
    handleFormElementUp(event) {
        const { sectionId, fieldName } = event.detail;

        let section = this.formSections.find((fs) => { return fs.id === sectionId });
        let index = section.elements.findIndex((element) => {
            const name = element.componentName ? element.componentName : element.dataImportFieldMappingDevNames[0];
            return name === fieldName;
        });

        if (index > 0) {
            section = shiftToIndex(section.elements, index, index - 1);
        }
    }

    /*******************************************************************************
    * @description Receives and handles event from child component to move a form
    * field down within its parent form section.
    *
    * @param {object} event: Event received from child component.
    * component chain: geTemplateBuilderFormField -> geTemplateBuilderFormSection ->
    * geTemplateBuilderSelectFields -> here
    */
    handleFormElementDown(event) {
        const { sectionId, fieldName } = event.detail;

        let section = this.formSections.find((fs) => { return fs.id === sectionId });
        let index = section.elements.findIndex((element) => {
            const name = element.componentName ? element.componentName : element.dataImportFieldMappingDevNames[0];
            return name === fieldName;
        });
        if (index < section.elements.length - 1) {
            section = shiftToIndex(section.elements, index, index + 1);
        }
    }

    /*******************************************************************************
    * @description Receives and handles event from child component to remove a form
    * field from its parent form section.
    *
    * @param {object} event: Event received from child component.
    * component chain: geTemplateBuilderFormField -> geTemplateBuilderFormSection ->
    * geTemplateBuilderSelectFields -> here
    * OR
    * geTemplateBuilderSelectFields -> here
    */
    handleDeleteFormElement(event) {
        const { sectionId, id } = event.detail;

        let section = this.formSections.find((fs) => { return fs.id === sectionId });
        let index = section.elements.findIndex((element) => {
            return element.id === id;
        });

        section.elements.splice(index, 1);
    }

    /*******************************************************************************
    * @description Receives and handles event from child component to update the
    * details of a form field within its parent form section.
    *
    * @param {object} event: Event received from child component.
    * component chain: geTemplateBuilderFormField -> geTemplateBuilderFormSection ->
    * geTemplateBuilderSelectFields -> here
    */
    handleUpdateFormElement(event) {
        const { sectionId, fieldName, property, value } = event.detail;

        let section = this.formSections.find((fs) => { return fs.id === sectionId });
        let element = section.elements.find((e) => {
            const name = e.componentName ? e.componentName : e.dataImportFieldMappingDevNames[0];
            return name === fieldName
        });

        if (element) {
            element[property] = value;
        }
    }

    /*******************************************************************************
    * @description Handles previous and next tab navigation
    *
    * @param {object} event: Event received from lightning-button.
    */
    handleGoToTab(event) {
        this.activeTab = event.target.getAttribute('data-tab-value');
    }

    /*******************************************************************************
    * @description Methods runs validity checks for all tabs, sets tab errors, and
    * throws a toast to notify users which tabs to check.
    */
    checkTabsValidity = async () => {
        let tabsWithErrors = new Set();

        await this.validateTemplateInfoTab(tabsWithErrors);
        this.validateSelectFieldsTab(tabsWithErrors);
        this.validateBatchHeaderTab();

        if (this.hasTemplateInfoTabError || this.hasSelectFieldsTabError || this.hasBatchHeaderTabError) {
            const message = `${tabsWithErrors.size > 1 ?
                this.CUSTOM_LABELS.geToastTemplateTabsError
                : this.CUSTOM_LABELS.geToastTemplateTabError}`;
            const errors = [...tabsWithErrors].join(', ');
            showToast(this.CUSTOM_LABELS.commonError, `${message}${errors}.`, ERROR);

            return false;
        }

        return tabsWithErrors.size === 0 ? true : false;
    }

    /*******************************************************************************
    * @description Method checks for errors in the Template Info tab. Tab currently
    * only has one required field (Name) and this only checks that any value is present
    * there.
    */
    validateTemplateInfoTab = async (tabsWithErrors) => {
        const templateInfoComponent = this.template.querySelector('c-ge-template-builder-template-info');

        if (templateInfoComponent) {
            // Component exists in the dom and can validate itself.
            const isTemplateInfoTabValid = await templateInfoComponent.validate();

            if (isTemplateInfoTabValid) {
                this.hasTemplateInfoTabError = false;
            } else {
                this.hasTemplateInfoTabError = true;
            }
        }

        if (this.hasTemplateInfoTabError) {
            tabsWithErrors.add(this.TabEnums.INFO_TAB);
        }
    }

    /*******************************************************************************
    * @description Method checks for errors in the Select Fields tab. Currently only
    * checks for 'requiredness' in the Field Mapping's source (DataImport__c).
    */
    validateSelectFieldsTab(tabsWithErrors) {
        const selectFieldsComponent = this.template.querySelector('c-ge-template-builder-form-fields');

        if (selectFieldsComponent) {
            // Component exists in the dom and can validate itself.
            this.hasSelectFieldsTabError = !selectFieldsComponent.validate();
        } else {
            // Component doesn't exist in the dom and can't validate itself.
            const missingRequiredFields = findMissingRequiredFieldMappings(
                TemplateBuilderService,
                this.formSections);

            if (missingRequiredFields && missingRequiredFields.length > 0) {
                this.hasSelectFieldsTabError = true;
            } else {
                this.hasSelectFieldsTabError = false;
            }
        }

        if (this.hasSelectFieldsTabError) {
            tabsWithErrors.add(this.TabEnums.FORM_FIELDS_TAB);
        }
    }

    /*******************************************************************************
    * @description Method checks for missing required DataImportBatch__c fields
    * and adds them proactively.
    */
    validateBatchHeaderTab() {
        this.missingRequiredBatchFields = findMissingRequiredBatchFields(this.batchFieldFormElements,
            this.batchHeaderFields);

        if (this.missingRequiredBatchFields && this.missingRequiredBatchFields.length > 0) {
            for (let field of this.missingRequiredBatchFields) {
                this.handleAddBatchHeaderField({ detail: field.apiName });
            }

            const fieldApiNames = this.missingRequiredBatchFields.map(field => field.apiName).join(', ');
            showToast(this.CUSTOM_LABELS.commonWarning,
                `${this.CUSTOM_LABELS.geBodyBatchHeaderWarning} ${fieldApiNames}`,
                'warning',
                'sticky');
        }
    }

    /*******************************************************************************
    * @description Method sets properties on the formTemplate object and passes the
    * FormTemplate JSON to apex and waits for a record id so we can navigate
    * to the newly inserted Form_Template__c record detail page.
    */
    handleFormTemplateSave = async () => {
        this.previousSaveAttempted = true;
        const isTemplateValid = await this.checkTabsValidity();

        if (isTemplateValid) {
            this.isLoading = true;

            if (this.formSections && this.formSections.length === 0) {
                this.handleDefaultFormFields();
            }

            this.formLayout.sections = this.formSections;
            this.formTemplate.batchHeaderFields = this.batchHeaderFields;
            this.formTemplate.layout = this.formLayout;

            // TODO: Currently hardcoded as we're not providing a way to
            // create custom migrated field mapping sets yet.
            this.formTemplate.layout.fieldMappingSetDevName = DEFAULT_FIELD_MAPPING_SET;

            const preppedFormTemplate = {
                id: this.formTemplateRecordId || null,
                templateJSON: JSON.stringify(this.formTemplate),
                name: this.formTemplate.name,
                description: this.formTemplate.description,
                formatVersion: FORMAT_VERSION
            };

            try {
                const recordId = await storeFormTemplate(preppedFormTemplate);
                if (recordId) {
                    let toastLabel =
                        this.mode === NEW ?
                            this.CUSTOM_LABELS.geToastTemplateCreateSuccess
                            : this.CUSTOM_LABELS.geToastTemplateUpdateSuccess;

                    const toastMessage = GeLabelService.format(toastLabel, [this.formTemplate.name]);
                    showToast(toastMessage, '', SUCCESS);
                }

                this.navigateToLandingPage();
            } catch (error) {
                showToast(this.CUSTOM_LABELS.commonError, this.CUSTOM_LABELS.geToastSaveFailed, ERROR);
                this.isLoading = false;
            }
        }
    }

    /*******************************************************************************
    * @description Navigates to the list view GE_Templates tab.
    */
    handleCancel() {
        this[NavigationMixin.Navigate]({
            type: 'standard__navItemPage',
            attributes: {
                apiName: this.listViewCustomTabApiName
            }
        });
    }

    /*******************************************************************************
    * @description Navigates to a record detail page by record id.
    *
    * @param {string} formTemplateRecordId: Form_Template__c record id.
    */
    navigateToRecordViewPage(formTemplateRecordId) {
        this[NavigationMixin.Navigate]({
            type: 'standard__recordPage',
            attributes: {
                recordId: formTemplateRecordId,
                actionName: 'view'
            }
        });
    }

    /*******************************************************************************
    * @description Navigates to Gift Entry landing page.
    */
    navigateToLandingPage() {
        this[NavigationMixin.Navigate]({
            type: 'standard__navItemPage',
            attributes: {
                apiName: this.listViewCustomTabApiName
            }
        });
    }
}<|MERGE_RESOLUTION|>--- conflicted
+++ resolved
@@ -168,14 +168,13 @@
                 this.validateBatchHeaderTab();
                 this.handleDefaultFormFields();
 
-<<<<<<< HEAD
+                if (!this.activeFormSectionId && this.formSections && this.formSections.length > 0) {
+                    this.activeFormSectionId = this.formSections[0].id;
+                }
+
                 // Clear out form template record id if cloning after retrieving all relevant data
                 if (queryParameters.c__clone) {
                     this.formTemplateRecordId = null;
-=======
-                if (!this.activeFormSectionId && this.formSections && this.formSections.length > 0) {
-                    this.activeFormSectionId = this.formSections[0].id;
->>>>>>> 847b08a0
                 }
 
                 this.isLoading = false;
