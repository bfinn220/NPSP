--- conflicted
+++ resolved
@@ -406,10 +406,7 @@
 
             const fieldMapping =
                 TemplateBuilderService.fieldMappingByDevName[formField.dataImportFieldMappingDevNames[0]];
-<<<<<<< HEAD
-=======
-
->>>>>>> 04ab8c92
+
             if (isEmpty(fieldMapping) ||
                 SKIPPED_BATCH_TABLE_HEADER_FIELDS.includes(fieldMapping.Source_Field_API_Name)) {
 
