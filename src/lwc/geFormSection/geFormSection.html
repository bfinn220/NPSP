<template>
    <c-util-expandable-section id={section.id}
                               label={section.label}
                               alternative-text={altTextLabel}
                               is-collapsed={collapsed}
                               body-class="slds-m-bottom_large">
        <lightning-layout multiple-rows='true'>
            <template for:each={section.elements}
                      for:item='element'>
                <!-- TODO: It would be great to make the layout sizing more dynamic,
                    but the lightning-layout-item needs to be in the same component as the lightning-layout.
                    Maybe size numbers should be passed as part of the "element"? -->
                <template if:false={element.componentName}>
                    <lightning-layout-item key={element.id}
                                           size='6'
                                           medium-device-size='3'>
                        <article class='slds-p-horizontal_small slds-p-vertical_xx-small'>
                            <c-ge-form-field element={element}
<<<<<<< HEAD
                                             oncreditcardvaluechange={handleChangeNameOnCardField}
                                             onchangelookup={handleChangeLookup}
                                             onchangepicklist={handleChangePicklist}>
=======
                                             onlookuprecordselect={handleLookupRecordSelect}
                                             onchangedonationdonor={handleChangeDonationDonor}>
>>>>>>> b7d05d13
                            </c-ge-form-field>
                        </article>
                    </lightning-layout-item>
                </template>
                <template if:true={element.componentName}>
                    <lightning-layout-item key={element.id}
                                           size='12'
                                           medium-device-size='12'>
                        <c-ge-form-widget element={element} widget-data={widgetData}></c-ge-form-widget>
                    </lightning-layout-item>
                </template>
            </template>
        </lightning-layout>
    </c-util-expandable-section>
</template><|MERGE_RESOLUTION|>--- conflicted
+++ resolved
@@ -16,14 +16,9 @@
                                            medium-device-size='3'>
                         <article class='slds-p-horizontal_small slds-p-vertical_xx-small'>
                             <c-ge-form-field element={element}
-<<<<<<< HEAD
                                              oncreditcardvaluechange={handleChangeNameOnCardField}
-                                             onchangelookup={handleChangeLookup}
-                                             onchangepicklist={handleChangePicklist}>
-=======
                                              onlookuprecordselect={handleLookupRecordSelect}
                                              onchangedonationdonor={handleChangeDonationDonor}>
->>>>>>> b7d05d13
                             </c-ge-form-field>
                         </article>
                     </lightning-layout-item>
