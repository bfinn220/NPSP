<template>
    <c-util-expandable-section id={section.id}
                               label={section.label}
                               alternative-text={altTextLabel}
                               is-collapsed={collapsed}
                               body-class="slds-m-bottom_large">
        <lightning-layout multiple-rows='true'>
            <template for:each={section.elements}
                      for:item='element'>
                <!-- TODO: It would be great to make the layout sizing more dynamic, 
                    but the lightning-layout-item needs to be in the same component as the lightning-layout.
                    Maybe size numbers should be passed as part of the "element"? -->
                <template if:false={element.componentName}>
                    <lightning-layout-item key={element.id}
                                           class={sectionClassName}
                                           size='6'
                                           medium-device-size='3'>
                        <article class='slds-p-horizontal_small slds-p-vertical_xx-small'>
                            <c-ge-form-field element={element}
                                             onchangelookup={handleChangeLookup}>
                            </c-ge-form-field>
                        </article>
                    </lightning-layout-item>
                </template>
                <template if:true={element.componentName}>
                    <lightning-layout-item key={element.id}
                                           class={sectionClassName}
                                           padding='around-small'
                                           size='12'
                                           medium-device-size='12'>
                        <c-ge-form-widget element={element}></c-ge-form-widget>
                    </lightning-layout-item>
                </template>
            </template>
<<<<<<< HEAD
            <template if:true={element.componentName}>
                <lightning-layout-item key={element.id}
                        class={sectionClassName}
                        padding='around-small' 
                        size='12' 
                        medium-device-size='12'>
                    <c-ge-form-widget element={element} widget-data={widgetData}></c-ge-form-widget>
                </lightning-layout-item>
            </template>
        </template>
    </lightning-layout>
=======
        </lightning-layout>
    </c-util-expandable-section>
>>>>>>> 26a4d7b8
</template><|MERGE_RESOLUTION|>--- conflicted
+++ resolved
@@ -7,7 +7,7 @@
         <lightning-layout multiple-rows='true'>
             <template for:each={section.elements}
                       for:item='element'>
-                <!-- TODO: It would be great to make the layout sizing more dynamic, 
+                <!-- TODO: It would be great to make the layout sizing more dynamic,
                     but the lightning-layout-item needs to be in the same component as the lightning-layout.
                     Maybe size numbers should be passed as part of the "element"? -->
                 <template if:false={element.componentName}>
@@ -32,20 +32,6 @@
                     </lightning-layout-item>
                 </template>
             </template>
-<<<<<<< HEAD
-            <template if:true={element.componentName}>
-                <lightning-layout-item key={element.id}
-                        class={sectionClassName}
-                        padding='around-small' 
-                        size='12' 
-                        medium-device-size='12'>
-                    <c-ge-form-widget element={element} widget-data={widgetData}></c-ge-form-widget>
-                </lightning-layout-item>
-            </template>
-        </template>
-    </lightning-layout>
-=======
         </lightning-layout>
     </c-util-expandable-section>
->>>>>>> 26a4d7b8
 </template>