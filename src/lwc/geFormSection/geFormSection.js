import {LightningElement, api, track} from 'lwc';
<<<<<<< HEAD
import {isUndefined, isNotEmpty} from "c/utilCommon";

=======
import {getSubsetObject} from "c/utilCommon";
>>>>>>> b7d05d13

export default class GeFormSection extends LightningElement {
    @api section;
    @api widgetData;
    @track collapsed = false;
    @track hasCreditCardWidget = false;


    renderedCallback() {
        this.registerCreditCardWidget();
        this.handleChangeNameOnCardField();
    }

    /**
     * Get the alternative text that represents the section expand/collapse button
     * @returns {string} containing the section expand alternative text
     */
    get altTextLabel() {
        return 'Toggle ' + this.section.label;
    }

    @api
    get values() {
        const fields = this.template.querySelectorAll('c-ge-form-field');
        let dataImportFieldAndValues = {};
        if(fields !== null && typeof fields !== 'undefined') {
            fields.forEach(field => {
                dataImportFieldAndValues = { ...dataImportFieldAndValues, ...(field.fieldAndValue) };
            });
        }
        return dataImportFieldAndValues;
    }

    /**
     * Gets value and UI-label for the requestedFields in the section (if any)
     * @param requestedFields - Array of API Field Names to get information
     * @returns {Array} - field value and ui-label using api-field-name as key
     */
    @api
    getFieldValueAndLabel( requestedFields ) {

        const fields = this.template.querySelectorAll('c-ge-form-field');
        let dataImportFieldAndLabels = {};

        if (fields !== null && typeof fields !== 'undefined') {
            fields.forEach( field => {
                if ( requestedFields.indexOf(field.sourceFieldAPIName) !== -1 ){
                    field.clearCustomValidity();
                    dataImportFieldAndLabels = { ...dataImportFieldAndLabels, ...(field.fieldValueAndLabel) };
                }
            });
        }

        return dataImportFieldAndLabels;

    }

    /**
     * Sets custom validity on fields inside fieldsArray
     * @param {fieldsArray},Array with sourceFieldAPIName field property
     * @param {errorMessage}, String custom error message for fields
     */
    @api
    setCustomValidityOnFields( fieldsArray, errorMessage ) {

        const fields = this.template.querySelectorAll('c-ge-form-field');
        if (fields !== null && typeof fields !== 'undefined') {
            fields.forEach(f => {
                if ( fieldsArray.indexOf(f.sourceFieldAPIName)!== -1 ) {
                    f.setCustomValidity(errorMessage);
                }
            });
        }

    }

    @api
    get widgetValues() {
        const widgets = this.template.querySelectorAll('c-ge-form-widget');
        let widgetValues = {};
        if(widgets !== null && typeof widgets !== 'undefined') {
            widgets.forEach(widget => {
                widgetValues = { ...widgetValues, ...(widget.widgetAndValues) };
            });
        }
        return widgetValues;
    }

    /**
     * Get a list of fields that are required, but are null/undefined or otherwise blank in the dynamic form
     * @returns {Array} of invalid fields. If all fields are ok, the array is empty.
     */
    @api
    getInvalidFields() {
        const fields = this.template.querySelectorAll('c-ge-form-field');
        let invalidFields = [];

        fields.forEach(f => {
            if(!f.isValid()) {
                invalidFields.push(f.fieldLabel);
            }
        });

        return invalidFields;
    }

    @api
    getAllFieldsByAPIName() {
        const fields = this.template.querySelectorAll('c-ge-form-field');
        let fieldMappedByAPIName = {};

        fields.forEach(f => {
            fieldMappedByAPIName[f.sourceFieldAPIName] = f;
        });

        return fieldMappedByAPIName;
    }

    @api
    load(data) {
        const fields = this.template.querySelectorAll('c-ge-form-field');
        fields.forEach(fieldCmp => {
            if (Object.keys(data).includes(fieldCmp.sourceFieldAPIName)) {
                fieldCmp.load(
                    getSubsetObject(
                        data,
                        [fieldCmp.sourceFieldAPIName]));
            }
        });

        const widgetList = this.template.querySelectorAll('c-ge-form-widget');
        widgetList.forEach(widget => {
            widget.load(data);
        });
    }

    @api
    reset(fieldMappingDevNames = null) {
        const fields = this.template.querySelectorAll('c-ge-form-field');
        const widgetList = this.template.querySelectorAll('c-ge-form-widget');

        fields.forEach(field => {
            if (fieldMappingDevNames) {
                // reset the fields elements related to
                // these field mappings
                if (fieldMappingDevNames.includes(
                    field.element.dataImportFieldMappingDevNames[0]
                )) {
                    field.reset();
                }
            } else {
                // reset all field elements in this section
                field.reset();
            }
        });

        widgetList.forEach(widget => {
            widget.reset();
        });
    }

    handleLookupRecordSelect(event) {
        const selectEvent = new CustomEvent(
            'lookuprecordselect',
            { detail: event.detail });
        this.dispatchEvent(selectEvent);
    }

    handleChangeDonationDonor(event) {
        const changeDonationDonorEvent = new CustomEvent(
            'changedonationdonor',
            { detail: event.detail });
        this.dispatchEvent(changeDonationDonorEvent);
    }

    /**
     * @description Inspects all fields and widgets in the section and
     *              returns a list of DataImport__c field api names used as
     *              source fields.  Helps to only send relevant data down from
     *              geFormRenderer to each section during load() flow.
     */
    @api
    get sourceFields() {
        let fields = Object.keys(this.getAllFieldsByAPIName());

        this.template.querySelectorAll('c-ge-form-widget')
            .forEach(widgetCmp => {
                fields.push(...widgetCmp.allFieldsByAPIName);
            });

        return fields;
    }


    registerCreditCardWidget() {
        if(!isUndefined(this.section)){
            this.section.elements.forEach(element => {
                if(element.componentName === 'geFormWidgetTokenizeCard'){
                    this.hasCreditCardWidget = true;
                }
            })
        }
    }

    handleChangeNameOnCardField(){
        const changeNameOnCardFieldEvent = new CustomEvent(
            'changenameoncardfield'
        );
        this.dispatchEvent(changeNameOnCardFieldEvent);
    }

    @api
    setCardHolderName(value) {
        const widgetList = this.template.querySelectorAll('c-ge-form-widget');
        widgetList.forEach(widget =>{
            if(widget.isElevateTokenizeCard){
                widget.setCardHolderName(value)
            }
        });
    }

    @api
    get isCreditCardWidgetAvailable() {
        return this.hasCreditCardWidget;
    }

    @api
    getAllFieldsByFieldAPIName() {
        const fields = this.template.querySelectorAll('c-ge-form-field');
        let fieldData = {};
        if (isNotEmpty(fields)) {
            fields.forEach(field => {
                fieldData = { ...fieldData, ...(field.fieldValueAndFieldApiName) };
            });
        }
        return fieldData;
    }



}<|MERGE_RESOLUTION|>--- conflicted
+++ resolved
@@ -1,10 +1,5 @@
 import {LightningElement, api, track} from 'lwc';
-<<<<<<< HEAD
-import {isUndefined, isNotEmpty} from "c/utilCommon";
-
-=======
-import {getSubsetObject} from "c/utilCommon";
->>>>>>> b7d05d13
+import {getSubsetObject, isUndefined, isNotEmpty} from "c/utilCommon";
 
 export default class GeFormSection extends LightningElement {
     @api section;
