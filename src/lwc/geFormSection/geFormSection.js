import {LightningElement, api, track} from 'lwc';

export default class GeFormSection extends LightningElement {
    @api section;
<<<<<<< HEAD
    @track expanded = true;

    /**
     * Get the icon that should display next to the twistable section header
     * @returns {string} containing the icon name from SLDS
     */
    get iconName() {
        return this.expanded ? 'utility:chevrondown' : 'utility:chevronright';
    }
=======
    @api widgetData;
    @track collapsed = false;
>>>>>>> 93224a01

    /**
     * Get the alternative text that represents the section expand/collapse button
     * @returns {string} containing the section expand alternative text
     */
    get altTextLabel() {
        return 'Toggle ' + this.section.label;
    }

    /**
     * Get the css classname for the body of the twistable section, show/hide when closed/open
     * @returns {string} 'collapsed' when the section is closed
     */
    get sectionClassName() {
        return this.expanded ? '' : 'collapsed';
    }

    /**
     * When twistable section header is clicked, collapse/expand it
     * @param event
     */
    toggleExpand(event) {
        event.preventDefault();
        this.expanded = !this.expanded;
    }

    @api
    get values() {
        const fields = this.template.querySelectorAll('c-ge-form-field');
        let dataImportFieldAndValues = {};
        if(fields !== null && typeof fields !== 'undefined') {
            fields.forEach(field => {
                dataImportFieldAndValues = { ...dataImportFieldAndValues, ...(field.fieldAndValue) };
            });
        }
        return dataImportFieldAndValues;
    }

    /**
     * Gets value and UI-label for the requestedFields in the section (if any)
     * @param requestedFields - Array of API Field Names to get information
     * @returns {Array} - field value and ui-label using api-field-name as key
     */
    @api
    getFieldValueAndLabel( requestedFields ) {

        const fields = this.template.querySelectorAll('c-ge-form-field');
        let dataImportFieldAndLabels = {};

        if (fields !== null && typeof fields !== 'undefined') {
            fields.forEach( field => {
                if ( requestedFields.indexOf(field.sourceFieldAPIName) !== -1 ){
                    field.clearCustomValidity();
                    dataImportFieldAndLabels = { ...dataImportFieldAndLabels, ...(field.fieldValueAndLabel) };
                }
            });
        }

        return dataImportFieldAndLabels;

    }

    /**
     * Sets custom validity on fields inside fieldsArray
     * @param {fieldsArray},Array with sourceFieldAPIName field property
     * @param {errorMessage}, String custom error message for fields
     */
    @api
    setCustomValidityOnFields( fieldsArray, errorMessage ) {

        const fields = this.template.querySelectorAll('c-ge-form-field');
        if (fields !== null && typeof fields !== 'undefined') {
            fields.forEach(f => {
                if ( fieldsArray.indexOf(f.sourceFieldAPIName)!== -1 ) {
                    f.setCustomValidity(errorMessage);
                }
            });
        }

    }

    @api
    get widgetValues() {
        const widgets = this.template.querySelectorAll('c-ge-form-widget');
        let widgetValues = {};
        if(widgets !== null && typeof widgets !== 'undefined') {
            widgets.forEach(widget => {
                widgetValues = { ...widgetValues, ...(widget.widgetAndValues) };
            });
        }
        return widgetValues;
    }

    /**
     * Get a list of fields that are required, but are null/undefined or otherwise blank in the dynamic form
     * @returns {Array} of invalid fields. If all fields are ok, the array is empty.
     */
    @api
    getInvalidFields() {
        const fields = this.template.querySelectorAll('c-ge-form-field');
        let invalidFields = [];

        fields.forEach(f => {
            if(!f.isValid()) {
                invalidFields.push(f.fieldLabel);
            }
        });

        return invalidFields;
    }

    @api
    getAllFieldsByAPIName() {
        const fields = this.template.querySelectorAll('c-ge-form-field');
        let fieldMappedByAPIName = {};

        fields.forEach(f => {
            fieldMappedByAPIName[f.sourceFieldAPIName] = f;
        });

        return fieldMappedByAPIName;
    }

    @api
    load(data){
        const fields = this.template.querySelectorAll('c-ge-form-field');

        fields.forEach(field => {
            field.load(data);
        });
    }

    @api
<<<<<<< HEAD
    reset(fieldMappingDevNames = null) {
        const fieldsAndWidgetElements = this.template.querySelectorAll('c-ge-form-field');

        fieldsAndWidgetElements.forEach(fieldOrWidget => {
            if (fieldMappingDevNames) {
                // reset the fields elements related to
                // these field mappings
                if (fieldOrWidget.element.elementType === 'field') {
                    if (fieldMappingDevNames.includes(
                        fieldOrWidget.element.dataImportFieldMappingDevNames[0]
                    )) {
                        fieldOrWidget.reset();
                    }
                }
            } else {
                // reset all fields and widget elements in this section
                fieldOrWidget.reset();
            }
=======
    reset() {
        const fields = this.template.querySelectorAll('c-ge-form-field');
        const widgetList = this.template.querySelectorAll('c-ge-form-widget');

        fields.forEach(field => {
            field.reset();
>>>>>>> 93224a01
        });

        widgetList.forEach(widget => {
            widget.reset();
        });
    }

    handleChangeLookup(event) {
        const changeLookupEvent = new CustomEvent(
            'changelookup',
            { detail: event.detail });
        this.dispatchEvent(changeLookupEvent);
    }

<<<<<<< HEAD
=======
    handleChangePicklist(event) {
        const changePicklistEvent = new CustomEvent(
            'changepicklist',
            { detail: event.detail });
        this.dispatchEvent(changePicklistEvent);
    }
>>>>>>> 93224a01
}<|MERGE_RESOLUTION|>--- conflicted
+++ resolved
@@ -2,20 +2,8 @@
 
 export default class GeFormSection extends LightningElement {
     @api section;
-<<<<<<< HEAD
-    @track expanded = true;
-
-    /**
-     * Get the icon that should display next to the twistable section header
-     * @returns {string} containing the icon name from SLDS
-     */
-    get iconName() {
-        return this.expanded ? 'utility:chevrondown' : 'utility:chevronright';
-    }
-=======
     @api widgetData;
     @track collapsed = false;
->>>>>>> 93224a01
 
     /**
      * Get the alternative text that represents the section expand/collapse button
@@ -149,33 +137,23 @@
     }
 
     @api
-<<<<<<< HEAD
     reset(fieldMappingDevNames = null) {
-        const fieldsAndWidgetElements = this.template.querySelectorAll('c-ge-form-field');
-
-        fieldsAndWidgetElements.forEach(fieldOrWidget => {
-            if (fieldMappingDevNames) {
-                // reset the fields elements related to
-                // these field mappings
-                if (fieldOrWidget.element.elementType === 'field') {
-                    if (fieldMappingDevNames.includes(
-                        fieldOrWidget.element.dataImportFieldMappingDevNames[0]
-                    )) {
-                        fieldOrWidget.reset();
-                    }
-                }
-            } else {
-                // reset all fields and widget elements in this section
-                fieldOrWidget.reset();
-            }
-=======
-    reset() {
         const fields = this.template.querySelectorAll('c-ge-form-field');
         const widgetList = this.template.querySelectorAll('c-ge-form-widget');
 
         fields.forEach(field => {
-            field.reset();
->>>>>>> 93224a01
+            if (fieldMappingDevNames) {
+                // reset the fields elements related to
+                // these field mappings
+                if (fieldMappingDevNames.includes(
+                    field.element.dataImportFieldMappingDevNames[0]
+                )) {
+                    field.reset();
+                }
+            } else {
+                // reset all field elements in this section
+                field.reset();
+            }
         });
 
         widgetList.forEach(widget => {
@@ -190,13 +168,10 @@
         this.dispatchEvent(changeLookupEvent);
     }
 
-<<<<<<< HEAD
-=======
     handleChangePicklist(event) {
         const changePicklistEvent = new CustomEvent(
             'changepicklist',
             { detail: event.detail });
         this.dispatchEvent(changePicklistEvent);
     }
->>>>>>> 93224a01
 }