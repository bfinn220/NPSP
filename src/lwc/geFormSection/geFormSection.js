--- conflicted
+++ resolved
@@ -49,7 +49,6 @@
         return dataImportFieldAndValues;
     }
 
-<<<<<<< HEAD
     @api
     get widgetValues() {
         const widgets = this.template.querySelectorAll('c-ge-form-widget');
@@ -60,7 +59,8 @@
             });
         }
         return widgetValues;
-=======
+    }
+    
     /**
      * Get a list of fields that are required, but are null/undefined or otherwise blank in the dynamic form
      * @returns {Array} of invalid fields. If all fields are ok, the array is empty.
@@ -77,7 +77,6 @@
         });
 
         return invalidFields;
->>>>>>> 279af44e
     }
 
 }