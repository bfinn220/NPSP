import {LightningElement, api, track} from 'lwc';
import {getSubsetObject, isUndefined, isNotEmpty} from "c/utilCommon";

export default class GeFormSection extends LightningElement {
    @api section;
    @api widgetData;
    @track collapsed = false;
    @track hasCreditCardWidget = false;


    renderedCallback() {
        this.registerCreditCardWidget();
        this.handleChangeNameOnCardField();
    }

    /**
     * Get the alternative text that represents the section expand/collapse button
     * @returns {string} containing the section expand alternative text
     */
    get altTextLabel() {
        return 'Toggle ' + this.section.label;
    }

    @api
    get values() {
        const fields = this.template.querySelectorAll('c-ge-form-field');
        let dataImportFieldAndValues = {};
        if(fields !== null && typeof fields !== 'undefined') {
            fields.forEach(field => {
                dataImportFieldAndValues = { ...dataImportFieldAndValues, ...(field.fieldAndValue) };
            });
        }
        return dataImportFieldAndValues;
    }

    /**
     * Gets value and UI-label for the requestedFields in the section (if any)
     * @param requestedFields - Array of API Field Names to get information
     * @returns {Array} - field value and ui-label using api-field-name as key
     */
    @api
    getFieldValueAndLabel( requestedFields ) {

        const fields = this.template.querySelectorAll('c-ge-form-field');
        let dataImportFieldAndLabels = {};

        if (fields !== null && typeof fields !== 'undefined') {
            fields.forEach( field => {
                if ( requestedFields.indexOf(field.sourceFieldAPIName) !== -1 ){
                    field.clearCustomValidity();
                    dataImportFieldAndLabels = { ...dataImportFieldAndLabels, ...(field.fieldValueAndLabel) };
                }
            });
        }

        return dataImportFieldAndLabels;

    }

    /**
     * Sets custom validity on fields inside fieldsArray
     * @param {fieldsArray},Array with sourceFieldAPIName field property
     * @param {errorMessage}, String custom error message for fields
     */
    @api
    setCustomValidityOnFields( fieldsArray, errorMessage ) {

        const fields = this.template.querySelectorAll('c-ge-form-field');
        if (fields !== null && typeof fields !== 'undefined') {
            fields.forEach(f => {
                if ( fieldsArray.indexOf(f.sourceFieldAPIName)!== -1 ) {
                    f.setCustomValidity(errorMessage);
                }
            });
        }

    }

    @api
    get widgetValues() {
        const widgets = this.template.querySelectorAll('c-ge-form-widget');
        let widgetValues = {};
        if(widgets !== null && typeof widgets !== 'undefined') {
            widgets.forEach(widget => {
                widgetValues = { ...widgetValues, ...(widget.widgetAndValues) };
            });
        }
        return widgetValues;
    }

    /**
     * Get a list of fields that are required, but are null/undefined or otherwise blank in the dynamic form
     * @returns {Array} of invalid fields. If all fields are ok, the array is empty.
     */
    @api
    getInvalidFields() {
        const fields = this.template.querySelectorAll('c-ge-form-field');
        let invalidFields = [];

        fields.forEach(f => {
            if(!f.isValid()) {
                invalidFields.push(f.fieldLabel);
            }
        });

        return invalidFields;
    }

    @api
    getAllFieldsByAPIName() {
        const fields = this.template.querySelectorAll('c-ge-form-field');
        let fieldMappedByAPIName = {};

        fields.forEach(f => {
            fieldMappedByAPIName[f.sourceFieldAPIName] = f;
        });

        return fieldMappedByAPIName;
    }

    @api
    load(data) {
        const fields = this.template.querySelectorAll('c-ge-form-field');
        fields.forEach(fieldCmp => {
            if (Object.keys(data).includes(fieldCmp.sourceFieldAPIName)) {
                fieldCmp.load(
                    getSubsetObject(
                        data,
                        [fieldCmp.sourceFieldAPIName]));
            }

            if (data.recordTypeId || data.recordTypeId === null) {
                fieldCmp.recordTypeId = data.recordTypeId;
            }
        });

        const widgetList = this.template.querySelectorAll('c-ge-form-widget');
        widgetList.forEach(widget => {
            widget.load(data);
        });
    }

    @api
    reset(fieldMappingDevNames = null) {
        const fields = this.template.querySelectorAll('c-ge-form-field');
        const widgetList = this.template.querySelectorAll('c-ge-form-widget');

        fields.forEach(field => {
            if (fieldMappingDevNames) {
                // reset the fields elements related to
                // these field mappings
                if (fieldMappingDevNames.includes(
                    field.element.dataImportFieldMappingDevNames[0]
                )) {
                    field.reset();
                }
            } else {
                // reset all field elements in this section
                field.reset();
            }
        });

        widgetList.forEach(widget => {
            widget.reset();
        });
    }

    handleLookupRecordSelect(event) {
        const selectEvent = new CustomEvent(
            'lookuprecordselect',
            {
                detail: event.detail,
                objectMappingDevName: event.objectMappingDevName
            });
        this.dispatchEvent(selectEvent);
    }

    handleChangeDonationDonor(event) {
        const changeDonationDonorEvent = new CustomEvent(
            'changedonationdonor',
            { detail: event.detail });
        this.dispatchEvent(changeDonationDonorEvent);
    }

    /**
     * @description Inspects all fields and widgets in the section and
     *              returns a list of DataImport__c field api names used as
     *              source fields.  Helps to only send relevant data down from
     *              geFormRenderer to each section during load() flow.
     */
    @api
    get sourceFields() {
        let fields = Object.keys(this.getAllFieldsByAPIName());

        this.template.querySelectorAll('c-ge-form-widget')
            .forEach(widgetCmp => {
                if (isNotEmpty(widgetCmp.allFieldsByAPIName)) {
                    fields.push(...widgetCmp.allFieldsByAPIName);
                }
            });

        return fields;
    }

<<<<<<< HEAD

    registerCreditCardWidget() {
        if (!isUndefined(this.section)) {
            this.section.elements.forEach(element => {
                if (element.componentName === 'geFormWidgetTokenizeCard') {
                    this.hasCreditCardWidget = true;
                }
            })
        }
    }

    handleChangeNameOnCardField() {
        const changeNameOnCardFieldEvent = new CustomEvent(
            'changenameoncardfield'
        );
        this.dispatchEvent(changeNameOnCardFieldEvent);
    }

    @api
    setCardHolderName(value) {
        const widgetList = this.template.querySelectorAll('c-ge-form-widget');
        widgetList.forEach(widget => {
            if (widget.isElevateTokenizeCard) {
                widget.setCardHolderName(value);
            }
        });
    }

    @api
    get isCreditCardWidgetAvailable() {
        return this.hasCreditCardWidget;
    }

    @api
    getAllFieldsByFieldAPIName() {
        const fields = this.template.querySelectorAll('c-ge-form-field');
        let fieldData = {};
        if (isNotEmpty(fields)) {
            fields.forEach(field => {
                fieldData = { ...fieldData, ...(field.fieldValueAndFieldApiName) };
            });
        }
        return fieldData;
    }



=======
    @api
    setRecordTypeOnFields(objectMappingDevName, recordTypeId) {
        this.template.querySelectorAll('c-ge-form-field')
            .forEach(field => {
                // Currently only picklists need their selected record's RecordType Id,
                // since they use it to update their available options
                if (field.isPicklist) {
                    if (field.objectMappingDevName === objectMappingDevName) {
                        field.recordTypeId = recordTypeId;
                    }
                }
            });
    }

>>>>>>> 12e2235e
}<|MERGE_RESOLUTION|>--- conflicted
+++ resolved
@@ -202,8 +202,6 @@
         return fields;
     }
 
-<<<<<<< HEAD
-
     registerCreditCardWidget() {
         if (!isUndefined(this.section)) {
             this.section.elements.forEach(element => {
@@ -250,7 +248,6 @@
 
 
 
-=======
     @api
     setRecordTypeOnFields(objectMappingDevName, recordTypeId) {
         this.template.querySelectorAll('c-ge-form-field')
@@ -265,5 +262,4 @@
             });
     }
 
->>>>>>> 12e2235e
 }