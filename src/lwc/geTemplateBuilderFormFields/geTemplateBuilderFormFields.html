<template>
    <div class="slds-grid slds-wrap">

        <template if:true={isLoading}>
            <lightning-spinner alternative-text={CUSTOM_LABELS.geAssistiveSpinner}></lightning-spinner>
        </template>

        <div class="slds-size_3-of-12 slds-p-around_large slds-border_right">
            <div class="slds-grid slds-wrap">
                <div class="slds-size_1-of-1">
                    <h2 class="slds-text-heading_small slds-p-bottom_small">
                        {CUSTOM_LABELS.geHeaderFormFieldsLeftCol}
                    </h2>
                    <p class="slds-text-body_small slds-p-top_small slds-p-horizontal--small">
                        {CUSTOM_LABELS.geBodyFormFieldsLeftCol}
                        <template if:false={isReadMoreActive}>
                            <div>
                                <a class="slds-p-left_xxx-small"
                                        data-id={CUSTOM_LABELS.commonReadMore}
                                        title={CUSTOM_LABELS.commonReadMore}
                                        aria-label={CUSTOM_LABELS.commonReadMore}
                                        onclick={handleBodyReadMore}>
                                    {CUSTOM_LABELS.commonReadMore}
                                </a>
                            </div>
                        </template>
                    </p>
                    <template if:true={isReadMoreActive}>
                        <div class="slds-text-body_small slds-p-horizontal--small slds-p-top--small">
                            <lightning-formatted-rich-text value={CUSTOM_LABELS.geBodyFormFieldsLeftColAdditional}>
                            </lightning-formatted-rich-text>
                        </div>
                    </template>
                </div>
                <div class="slds-size_1-of-1">
                    <template if:true={bundlesSectionCollapsed}>
<<<<<<< HEAD
                        <lightning-button class="slds-float_right"
                                          variant="base"
                                          label={CUSTOM_LABELS.geButtonFormFieldsExpandAll}
                                          title={CUSTOM_LABELS.geAssistiveFormFieldsExpandAll}
                                          onclick={handleToggleBundlesSection}
                                          data-qa-locator={qaLocatorExpandFieldBundles}>
                        </lightning-button>
                    </template>
                    <template if:false={bundlesSectionCollapsed}>
                        <lightning-button class="slds-float_right"
                                          variant="base"
                                          label={CUSTOM_LABELS.geButtonFormFieldsCollapseAll}
                                          title={CUSTOM_LABELS.geAssistiveFormFieldsCollapseAll}
                                          onclick={handleToggleBundlesSection}
                                          data-qa-locator={qaLocatorCollapseFieldBundles}>
=======
                        <lightning-button class="slds-float_right slds-button__extension"
                                          variant="base"
                                          label={CUSTOM_LABELS.geButtonFormFieldsExpandAll}
                                          title={CUSTOM_LABELS.geAssistiveFormFieldsExpandAll}
                                          onclick={handleToggleBundlesSection}>
                        </lightning-button>
                    </template>
                    <template if:false={bundlesSectionCollapsed}>
                        <lightning-button class="slds-float_right slds-button__extension"
                                          variant="base"
                                          label={CUSTOM_LABELS.geButtonFormFieldsCollapseAll}
                                          title={CUSTOM_LABELS.geAssistiveFormFieldsCollapseAll}
                                          onclick={handleToggleBundlesSection}>
>>>>>>> f9cfaefa
                        </lightning-button>
                    </template>
                </div>
                <div class="slds-size_1-of-1">
<<<<<<< HEAD
                    <c-util-expandable-section label={CUSTOM_LABELS.geHeaderFieldBundles}
                                               data-section-id={LOCATORS.FIELD_BUNDLES_SECTION_ID}
                                               data-qa-locator={qaLocatorSectionFieldBundles}>
                        <template for:each={fieldBundleMappings}
                                  for:item="objectMapping">
                            <template for:each={objectMapping.Field_Mappings}
                                      for:item="fieldMapping">
                                <div key={fieldMapping.DeveloperName}
                                     class="slds-p-horizontal--small slds-p-top--medium">
                                    <lightning-input type="checkbox"
                                                     key={fieldMapping.DeveloperName}
                                                     label={fieldMapping.Target_Field_Label}
                                                     value={fieldMapping.DeveloperName}
                                                     checked={fieldMapping.checked}
                                                     onchange={handleToggleFieldMapping}
                                                     class="slds-truncate slds-p-bottom_xxx-small"
                                                     title={fieldMapping.DeveloperName}
                                                     required={fieldMapping.Is_Required}
                                                     data-source-api-name={fieldMapping.Source_Field_API_Name}
                                                     data-object-mapping-label={objectMapping.MasterLabel}
                                                     data-field-mapping={fieldMapping.DeveloperName}
                                                     data-object-mapping={objectMapping.DeveloperName}
                                                     data-qa-locator={fieldMapping.Target_Field_Label}>
                                    </lightning-input>
                                </div>
                            </template>
                        </template>
=======
                    <c-util-expandable-section
                            label={CUSTOM_LABELS.geHeaderFieldBundles}
                            data-section-id={LOCATORS.FIELD_BUNDLES_SECTION_ID}>
                        <p class="slds-text-body_small slds-p-top_small slds-p-horizontal--small">
                            {CUSTOM_LABELS.geBodyFieldBundlesLeftCol}
                        </p>
                        <div class="slds-p-horizontal--small slds-p-top--medium">
                            <template for:each={fieldBundleMappings}
                                      for:item="objectMapping">
                                <template for:each={objectMapping.Field_Mappings}
                                          for:item="fieldMapping">
                                    <div key={fieldMapping.DeveloperName}>
                                        <lightning-input type="checkbox"
                                                         key={fieldMapping.DeveloperName}
                                                         label={fieldMapping.Target_Field_Label}
                                                         value={fieldMapping.DeveloperName}
                                                         checked={fieldMapping.checked}
                                                         onchange={handleToggleFieldMapping}
                                                         class="slds-truncate slds-p-bottom_xxx-small"
                                                         title={fieldMapping.DeveloperName}
                                                         required={fieldMapping.Is_Required}
                                                         field-level-help={fieldMapping.helpText}
                                                         data-source-api-name={fieldMapping.Source_Field_API_Name}
                                                         data-object-mapping-label={objectMapping.MasterLabel}
                                                         data-field-mapping={fieldMapping.DeveloperName}
                                                         data-object-mapping={objectMapping.DeveloperName}>
                                        </lightning-input>
                                    </div>
                                </template>
                            </template>
                        </div>
>>>>>>> f9cfaefa
                    </c-util-expandable-section>
                </div>

                <div class="slds-size_1-of-1">
                    <template if:true={basicSectionCollapsed}>
<<<<<<< HEAD
                        <lightning-button class="slds-float_right"
                                          variant="base"
                                          label={CUSTOM_LABELS.geButtonFormFieldsExpandAll}
                                          title={CUSTOM_LABELS.geAssistiveFormFieldsExpandAll}
                                          onclick={handleToggleBasicSection}
                                          data-qa-locator={qaLocatorExpandFormFields}>
                        </lightning-button>
                    </template>
                    <template if:false={basicSectionCollapsed}>
                        <lightning-button class="slds-float_right"
                                          variant="base"
                                          label={CUSTOM_LABELS.geButtonFormFieldsCollapseAll}
                                          title={CUSTOM_LABELS.geAssistiveFormFieldsCollapseAll}
                                          onclick={handleToggleBasicSection}
                                          data-qa-locator={qaLocatorCollapseFormFields}>
=======
                        <lightning-button class="slds-float_right slds-button__extension"
                                          variant="base"
                                          label={CUSTOM_LABELS.geButtonFormFieldsExpandAll}
                                          title={CUSTOM_LABELS.geAssistiveFormFieldsExpandAll}
                                          onclick={handleToggleBasicSection}>
                        </lightning-button>
                    </template>
                    <template if:false={basicSectionCollapsed}>
                        <lightning-button class="slds-float_right slds-button__extension"
                                          variant="base"
                                          label={CUSTOM_LABELS.geButtonFormFieldsCollapseAll}
                                          title={CUSTOM_LABELS.geAssistiveFormFieldsCollapseAll}
                                          onclick={handleToggleBasicSection}>
>>>>>>> f9cfaefa
                        </lightning-button>
                    </template>
                </div>

                <div class="slds-size_1-of-1">
<<<<<<< HEAD
                    <c-util-expandable-section label={CUSTOM_LABELS.geTabFormFields}
                                               data-section-id={LOCATORS.FORM_FIELDS_SECTION_ID}
                                               data-qa-locator={qaLocatorSectionFormFields}>
=======
                    <c-util-expandable-section
                            label={CUSTOM_LABELS.geTabFormFields}
                            data-section-id={LOCATORS.FORM_FIELDS_SECTION_ID}>
                        <p class="slds-text-body_small slds-p-top_small slds-p-horizontal--small">
                            {CUSTOM_LABELS.geBodyFormFieldsDescLeftCol}
                        </p>
>>>>>>> f9cfaefa
                        <lightning-accordion allow-multiple-sections-open
                                             onsectiontoggle={handleSectionToggle}
                                             active-section-name={activeSections}>
                            <template for:each={basicObjectMappings}
                                      for:item="objectMapping">
                                <lightning-accordion-section key={objectMapping.DeveloperName}
                                                             name={objectMapping.DeveloperName}
                                                             label={objectMapping.MasterLabel}
<<<<<<< HEAD
                                                             class="slds-truncate slds-accordion__section_extension"
                                                             data-qa-locator={objectMapping.MasterLabel}>
=======
                                                             class="slds-truncate slds-accordion__section_extension">
>>>>>>> f9cfaefa
                                    <lightning-helptext if:true={objectMapping.helpText}
                                                        slot="actions"
                                                        content={objectMapping.helpText}>
                                    </lightning-helptext>
                                    <template for:each={objectMapping.Field_Mappings}
                                              for:item="fieldMapping">
                                        <div key={fieldMapping.DeveloperName}>
                                            <lightning-input type="checkbox"
                                                             key={fieldMapping.DeveloperName}
                                                             label={fieldMapping.Target_Field_Label}
                                                             value={fieldMapping.DeveloperName}
                                                             checked={fieldMapping.checked}
                                                             onchange={handleToggleFieldMapping}
                                                             class="slds-truncate slds-p-bottom_xxx-small"
                                                             title={fieldMapping.DeveloperName}
                                                             required={fieldMapping.Is_Required}
                                                             data-source-api-name={fieldMapping.Source_Field_API_Name}
                                                             data-object-mapping-label={objectMapping.MasterLabel}
                                                             data-field-mapping={fieldMapping.DeveloperName}
<<<<<<< HEAD
                                                             data-object-mapping={objectMapping.DeveloperName}
                                                             data-qa-locator={fieldMapping.Target_Field_Label}>
=======
                                                             data-object-mapping={objectMapping.DeveloperName}>
>>>>>>> f9cfaefa
                                            </lightning-input>
                                        </div>
                                    </template>
                                </lightning-accordion-section>
                            </template>
                        </lightning-accordion>
                    </c-util-expandable-section>
                </div>

                <div class="slds-size_1-of-1">
                    <template if:true={advancedSectionCollapsed}>
<<<<<<< HEAD
                        <lightning-button class="slds-float_right"
                                          variant="base"
                                          label={CUSTOM_LABELS.geButtonFormFieldsExpandAll}
                                          title={CUSTOM_LABELS.geAssistiveFormFieldsExpandAll}
                                          onclick={handleToggleAdvancedSection}
                                          data-qa-locator={qaLocatorExpandAdvancedFormFields}>
                        </lightning-button>
                    </template>
                    <template if:false={advancedSectionCollapsed}>
                        <lightning-button class="slds-float_right"
                                          variant="base"
                                          label={CUSTOM_LABELS.geButtonFormFieldsCollapseAll}
                                          title={CUSTOM_LABELS.geAssistiveFormFieldsCollapseAll}
                                          onclick={handleToggleAdvancedSection}
                                          data-qa-locator={qaLocatorCollapseAdvancedFormFields}>
=======
                        <lightning-button class="slds-float_right slds-button__extension"
                                          variant="base"
                                          label={CUSTOM_LABELS.geButtonFormFieldsExpandAll}
                                          title={CUSTOM_LABELS.geAssistiveFormFieldsExpandAll}
                                          onclick={handleToggleAdvancedSection}>
                        </lightning-button>
                    </template>
                    <template if:false={advancedSectionCollapsed}>
                        <lightning-button class="slds-float_right slds-button__extension"
                                          variant="base"
                                          label={CUSTOM_LABELS.geButtonFormFieldsCollapseAll}
                                          title={CUSTOM_LABELS.geAssistiveFormFieldsCollapseAll}
                                          onclick={handleToggleAdvancedSection}>
>>>>>>> f9cfaefa
                        </lightning-button>
                    </template>
                </div>

                <div class="slds-size_1-of-1">
<<<<<<< HEAD
                    <c-util-expandable-section label={CUSTOM_LABELS.geHeaderAdvancedFormFields}
                                               is-collapsed="true"
                                               data-section-id={LOCATORS.ADVANCED_FIELDS_SECTION_ID}
                                               data-qa-locator={qaLocatorSectionAdvancedFormFields}>
=======
                    <c-util-expandable-section
                            label={CUSTOM_LABELS.geHeaderAdvancedFormFields}
                            is-collapsed="true"
                            data-section-id={LOCATORS.ADVANCED_FIELDS_SECTION_ID}>
                        <p class="slds-text-body_small slds-p-top_small slds-p-horizontal--small">
                            {CUSTOM_LABELS.geBodyAdvancedFieldMapping}
                        </p>
>>>>>>> f9cfaefa
                        <lightning-accordion allow-multiple-sections-open
                                             onsectiontoggle={handleSectionToggle}
                                             active-section-name={activeSections}>

                            <template for:each={advancedObjectMappings}
                                      for:item="objectMapping">
                                <lightning-accordion-section key={objectMapping.DeveloperName}
                                                             name={objectMapping.DeveloperName}
                                                             label={objectMapping.MasterLabel}
<<<<<<< HEAD
                                                             class="slds-truncate slds-accordion__section_extension"
                                                             data-qa-locator={objectMapping.MasterLabel}>
                                    <lightning-helptext if:true={objectMapping.helpText}
                                                        slot="actions"
                                                        content={objectMapping.helpText}>
                                    </lightning-helptext>
                                    <template for:each={objectMapping.Field_Mappings}
                                              for:item="fieldMapping">
                                        <lightning-input type="checkbox"
                                                         key={fieldMapping.DeveloperName}
                                                         label={fieldMapping.Target_Field_Label}
                                                         value={fieldMapping.DeveloperName}
                                                         checked={fieldMapping.checked}
                                                         onchange={handleToggleFieldMapping}
                                                         class="slds-truncate slds-p-bottom_xxx-small"
                                                         title={fieldMapping.DeveloperName}
                                                         required={fieldMapping.Is_Required}
                                                         data-source-api-name={fieldMapping.Source_Field_API_Name}
                                                         data-object-mapping-label={objectMapping.MasterLabel}
                                                         data-field-mapping={fieldMapping.DeveloperName}
                                                         data-object-mapping={objectMapping.DeveloperName}
                                                         data-qa-locator={fieldMapping.Target_Field_Label}>
                                        </lightning-input>
                                    </template>
=======
                                                             class="slds-truncate">
                                    <div class="slds-accordion__section_extension">
                                        <lightning-helptext if:true={objectMapping.helpText}
                                                            slot="actions"
                                                            content={objectMapping.helpText}>
                                        </lightning-helptext>
                                        <template for:each={objectMapping.Field_Mappings}
                                                  for:item="fieldMapping">
                                            <lightning-input type="checkbox"
                                                             key={fieldMapping.DeveloperName}
                                                             label={fieldMapping.Target_Field_Label}
                                                             value={fieldMapping.DeveloperName}
                                                             checked={fieldMapping.checked}
                                                             onchange={handleToggleFieldMapping}
                                                             class="slds-truncate slds-p-bottom_xxx-small"
                                                             title={fieldMapping.DeveloperName}
                                                             required={fieldMapping.Is_Required}
                                                             data-source-api-name={fieldMapping.Source_Field_API_Name}
                                                             data-object-mapping-label={objectMapping.MasterLabel}
                                                             data-field-mapping={fieldMapping.DeveloperName}
                                                             data-object-mapping={objectMapping.DeveloperName}>
                                            </lightning-input>
                                        </template>
                                    </div>
>>>>>>> f9cfaefa

                                </lightning-accordion-section>
                            </template>
                        </lightning-accordion>
                    </c-util-expandable-section>
                </div>
            </div>
        </div>

        <div class="slds-size_9-of-12 slds-p-around_large slds-border_left">
            <div class="slds-grid slds-wrap slds-grid_vertical-align-end">
                <template if:true={hasErrors}>
                    <div class="slds-size_1-of-1">
                        <c-util-page-level-message title={CUSTOM_LABELS.commonError}
                                                   subtitle={CUSTOM_LABELS.geErrorPageLevelMissingRequiredFields}
                                                   variant='error'>
                            <ul slot="body"
                                class="slds-list_dotted">
                                <template for:each={errors}
                                          for:item="error">
                                    <li key={error}
                                        aria-label={error}
                                        class="slds-text-color_error">
                                        {error}
                                    </li>
                                </template>
                            </ul>
                        </c-util-page-level-message>
                    </div>
                </template>
                <div class="slds-size_1-of-1">
                    <h2 class="slds-text-heading_small slds-p-bottom_small">
                        {CUSTOM_LABELS.geHeaderFormFieldsRightCol}
                    </h2>
                    <p class="slds-text-body_small">
                        {CUSTOM_LABELS.geBodyFormFieldsRightCol}
                    </p>
                </div>
                <div class="slds-size_1-of-1 slds-p-top_large">

                    <template iterator:it={formSections}>
                        <c-ge-template-builder-form-section key={it.value.id}
                                                            form-section={it.value}
                                                            active-form-section-id={activeFormSectionId}
                                                            is-first={it.first}
                                                            is-last={it.last}
                                                            onchangeactivesection={handleChangeActiveSection}
                                                            onformsectionup={handleFormSectionUp}
                                                            onformsectiondown={handleFormSectionDown}
                                                            ondeleteformsection={handleDeleteFormSection}
                                                            onformelementup={handleFormElementUp}
                                                            onformelementdown={handleFormElementDown}
                                                            ondeleteformelement={handleDeleteFormElement}
                                                            onupdateformelement={handleUpdateFormElement}
                                                            ontogglemodal={toggleModal}>
                        </c-ge-template-builder-form-section>
                    </template>

                </div>
                <div class="slds-size_1-of-1">
                    <button class="slds-button slds-button_neutral slds-button_stretch"
                            title={CUSTOM_LABELS.geButtonFormFieldsAddSection}
                            aria-label={CUSTOM_LABELS.geButtonFormFieldsAddSection}
                            onclick={addSection}
                            data-qa-locator={qaLocatorAddSection}>
                        {CUSTOM_LABELS.geButtonFormFieldsAddSection}
                    </button>
                </div>
            </div>
        </div>
    </div>
</template><|MERGE_RESOLUTION|>--- conflicted
+++ resolved
@@ -34,8 +34,7 @@
                 </div>
                 <div class="slds-size_1-of-1">
                     <template if:true={bundlesSectionCollapsed}>
-<<<<<<< HEAD
-                        <lightning-button class="slds-float_right"
+                        <lightning-button class="slds-float_right slds-button__extension"
                                           variant="base"
                                           label={CUSTOM_LABELS.geButtonFormFieldsExpandAll}
                                           title={CUSTOM_LABELS.geAssistiveFormFieldsExpandAll}
@@ -44,32 +43,16 @@
                         </lightning-button>
                     </template>
                     <template if:false={bundlesSectionCollapsed}>
-                        <lightning-button class="slds-float_right"
+                        <lightning-button class="slds-float_right slds-button__extension"
                                           variant="base"
                                           label={CUSTOM_LABELS.geButtonFormFieldsCollapseAll}
                                           title={CUSTOM_LABELS.geAssistiveFormFieldsCollapseAll}
                                           onclick={handleToggleBundlesSection}
                                           data-qa-locator={qaLocatorCollapseFieldBundles}>
-=======
-                        <lightning-button class="slds-float_right slds-button__extension"
-                                          variant="base"
-                                          label={CUSTOM_LABELS.geButtonFormFieldsExpandAll}
-                                          title={CUSTOM_LABELS.geAssistiveFormFieldsExpandAll}
-                                          onclick={handleToggleBundlesSection}>
-                        </lightning-button>
-                    </template>
-                    <template if:false={bundlesSectionCollapsed}>
-                        <lightning-button class="slds-float_right slds-button__extension"
-                                          variant="base"
-                                          label={CUSTOM_LABELS.geButtonFormFieldsCollapseAll}
-                                          title={CUSTOM_LABELS.geAssistiveFormFieldsCollapseAll}
-                                          onclick={handleToggleBundlesSection}>
->>>>>>> f9cfaefa
-                        </lightning-button>
-                    </template>
-                </div>
-                <div class="slds-size_1-of-1">
-<<<<<<< HEAD
+                        </lightning-button>
+                    </template>
+                </div>
+                <div class="slds-size_1-of-1">
                     <c-util-expandable-section label={CUSTOM_LABELS.geHeaderFieldBundles}
                                                data-section-id={LOCATORS.FIELD_BUNDLES_SECTION_ID}
                                                data-qa-locator={qaLocatorSectionFieldBundles}>
@@ -88,6 +71,7 @@
                                                      class="slds-truncate slds-p-bottom_xxx-small"
                                                      title={fieldMapping.DeveloperName}
                                                      required={fieldMapping.Is_Required}
+                                                     field-level-help={fieldMapping.helpText}
                                                      data-source-api-name={fieldMapping.Source_Field_API_Name}
                                                      data-object-mapping-label={objectMapping.MasterLabel}
                                                      data-field-mapping={fieldMapping.DeveloperName}
@@ -97,46 +81,12 @@
                                 </div>
                             </template>
                         </template>
-=======
-                    <c-util-expandable-section
-                            label={CUSTOM_LABELS.geHeaderFieldBundles}
-                            data-section-id={LOCATORS.FIELD_BUNDLES_SECTION_ID}>
-                        <p class="slds-text-body_small slds-p-top_small slds-p-horizontal--small">
-                            {CUSTOM_LABELS.geBodyFieldBundlesLeftCol}
-                        </p>
-                        <div class="slds-p-horizontal--small slds-p-top--medium">
-                            <template for:each={fieldBundleMappings}
-                                      for:item="objectMapping">
-                                <template for:each={objectMapping.Field_Mappings}
-                                          for:item="fieldMapping">
-                                    <div key={fieldMapping.DeveloperName}>
-                                        <lightning-input type="checkbox"
-                                                         key={fieldMapping.DeveloperName}
-                                                         label={fieldMapping.Target_Field_Label}
-                                                         value={fieldMapping.DeveloperName}
-                                                         checked={fieldMapping.checked}
-                                                         onchange={handleToggleFieldMapping}
-                                                         class="slds-truncate slds-p-bottom_xxx-small"
-                                                         title={fieldMapping.DeveloperName}
-                                                         required={fieldMapping.Is_Required}
-                                                         field-level-help={fieldMapping.helpText}
-                                                         data-source-api-name={fieldMapping.Source_Field_API_Name}
-                                                         data-object-mapping-label={objectMapping.MasterLabel}
-                                                         data-field-mapping={fieldMapping.DeveloperName}
-                                                         data-object-mapping={objectMapping.DeveloperName}>
-                                        </lightning-input>
-                                    </div>
-                                </template>
-                            </template>
-                        </div>
->>>>>>> f9cfaefa
                     </c-util-expandable-section>
                 </div>
 
                 <div class="slds-size_1-of-1">
                     <template if:true={basicSectionCollapsed}>
-<<<<<<< HEAD
-                        <lightning-button class="slds-float_right"
+                        <lightning-button class="slds-float_right slds-button__extension"
                                           variant="base"
                                           label={CUSTOM_LABELS.geButtonFormFieldsExpandAll}
                                           title={CUSTOM_LABELS.geAssistiveFormFieldsExpandAll}
@@ -145,44 +95,23 @@
                         </lightning-button>
                     </template>
                     <template if:false={basicSectionCollapsed}>
-                        <lightning-button class="slds-float_right"
+                        <lightning-button class="slds-float_right slds-button__extension"
                                           variant="base"
                                           label={CUSTOM_LABELS.geButtonFormFieldsCollapseAll}
                                           title={CUSTOM_LABELS.geAssistiveFormFieldsCollapseAll}
                                           onclick={handleToggleBasicSection}
                                           data-qa-locator={qaLocatorCollapseFormFields}>
-=======
-                        <lightning-button class="slds-float_right slds-button__extension"
-                                          variant="base"
-                                          label={CUSTOM_LABELS.geButtonFormFieldsExpandAll}
-                                          title={CUSTOM_LABELS.geAssistiveFormFieldsExpandAll}
-                                          onclick={handleToggleBasicSection}>
-                        </lightning-button>
-                    </template>
-                    <template if:false={basicSectionCollapsed}>
-                        <lightning-button class="slds-float_right slds-button__extension"
-                                          variant="base"
-                                          label={CUSTOM_LABELS.geButtonFormFieldsCollapseAll}
-                                          title={CUSTOM_LABELS.geAssistiveFormFieldsCollapseAll}
-                                          onclick={handleToggleBasicSection}>
->>>>>>> f9cfaefa
-                        </lightning-button>
-                    </template>
-                </div>
-
-                <div class="slds-size_1-of-1">
-<<<<<<< HEAD
+                        </lightning-button>
+                    </template>
+                </div>
+
+                <div class="slds-size_1-of-1">
                     <c-util-expandable-section label={CUSTOM_LABELS.geTabFormFields}
                                                data-section-id={LOCATORS.FORM_FIELDS_SECTION_ID}
                                                data-qa-locator={qaLocatorSectionFormFields}>
-=======
-                    <c-util-expandable-section
-                            label={CUSTOM_LABELS.geTabFormFields}
-                            data-section-id={LOCATORS.FORM_FIELDS_SECTION_ID}>
                         <p class="slds-text-body_small slds-p-top_small slds-p-horizontal--small">
                             {CUSTOM_LABELS.geBodyFormFieldsDescLeftCol}
                         </p>
->>>>>>> f9cfaefa
                         <lightning-accordion allow-multiple-sections-open
                                              onsectiontoggle={handleSectionToggle}
                                              active-section-name={activeSections}>
@@ -191,12 +120,8 @@
                                 <lightning-accordion-section key={objectMapping.DeveloperName}
                                                              name={objectMapping.DeveloperName}
                                                              label={objectMapping.MasterLabel}
-<<<<<<< HEAD
                                                              class="slds-truncate slds-accordion__section_extension"
                                                              data-qa-locator={objectMapping.MasterLabel}>
-=======
-                                                             class="slds-truncate slds-accordion__section_extension">
->>>>>>> f9cfaefa
                                     <lightning-helptext if:true={objectMapping.helpText}
                                                         slot="actions"
                                                         content={objectMapping.helpText}>
@@ -216,12 +141,8 @@
                                                              data-source-api-name={fieldMapping.Source_Field_API_Name}
                                                              data-object-mapping-label={objectMapping.MasterLabel}
                                                              data-field-mapping={fieldMapping.DeveloperName}
-<<<<<<< HEAD
                                                              data-object-mapping={objectMapping.DeveloperName}
                                                              data-qa-locator={fieldMapping.Target_Field_Label}>
-=======
-                                                             data-object-mapping={objectMapping.DeveloperName}>
->>>>>>> f9cfaefa
                                             </lightning-input>
                                         </div>
                                     </template>
@@ -233,8 +154,7 @@
 
                 <div class="slds-size_1-of-1">
                     <template if:true={advancedSectionCollapsed}>
-<<<<<<< HEAD
-                        <lightning-button class="slds-float_right"
+                        <lightning-button class="slds-float_right slds-button__extension"
                                           variant="base"
                                           label={CUSTOM_LABELS.geButtonFormFieldsExpandAll}
                                           title={CUSTOM_LABELS.geAssistiveFormFieldsExpandAll}
@@ -243,46 +163,24 @@
                         </lightning-button>
                     </template>
                     <template if:false={advancedSectionCollapsed}>
-                        <lightning-button class="slds-float_right"
+                        <lightning-button class="slds-float_right slds-button__extension"
                                           variant="base"
                                           label={CUSTOM_LABELS.geButtonFormFieldsCollapseAll}
                                           title={CUSTOM_LABELS.geAssistiveFormFieldsCollapseAll}
                                           onclick={handleToggleAdvancedSection}
                                           data-qa-locator={qaLocatorCollapseAdvancedFormFields}>
-=======
-                        <lightning-button class="slds-float_right slds-button__extension"
-                                          variant="base"
-                                          label={CUSTOM_LABELS.geButtonFormFieldsExpandAll}
-                                          title={CUSTOM_LABELS.geAssistiveFormFieldsExpandAll}
-                                          onclick={handleToggleAdvancedSection}>
-                        </lightning-button>
-                    </template>
-                    <template if:false={advancedSectionCollapsed}>
-                        <lightning-button class="slds-float_right slds-button__extension"
-                                          variant="base"
-                                          label={CUSTOM_LABELS.geButtonFormFieldsCollapseAll}
-                                          title={CUSTOM_LABELS.geAssistiveFormFieldsCollapseAll}
-                                          onclick={handleToggleAdvancedSection}>
->>>>>>> f9cfaefa
-                        </lightning-button>
-                    </template>
-                </div>
-
-                <div class="slds-size_1-of-1">
-<<<<<<< HEAD
+                        </lightning-button>
+                    </template>
+                </div>
+
+                <div class="slds-size_1-of-1">
                     <c-util-expandable-section label={CUSTOM_LABELS.geHeaderAdvancedFormFields}
                                                is-collapsed="true"
                                                data-section-id={LOCATORS.ADVANCED_FIELDS_SECTION_ID}
                                                data-qa-locator={qaLocatorSectionAdvancedFormFields}>
-=======
-                    <c-util-expandable-section
-                            label={CUSTOM_LABELS.geHeaderAdvancedFormFields}
-                            is-collapsed="true"
-                            data-section-id={LOCATORS.ADVANCED_FIELDS_SECTION_ID}>
                         <p class="slds-text-body_small slds-p-top_small slds-p-horizontal--small">
                             {CUSTOM_LABELS.geBodyAdvancedFieldMapping}
                         </p>
->>>>>>> f9cfaefa
                         <lightning-accordion allow-multiple-sections-open
                                              onsectiontoggle={handleSectionToggle}
                                              active-section-name={activeSections}>
@@ -292,34 +190,8 @@
                                 <lightning-accordion-section key={objectMapping.DeveloperName}
                                                              name={objectMapping.DeveloperName}
                                                              label={objectMapping.MasterLabel}
-<<<<<<< HEAD
-                                                             class="slds-truncate slds-accordion__section_extension"
+                                                             class="slds-truncate"
                                                              data-qa-locator={objectMapping.MasterLabel}>
-                                    <lightning-helptext if:true={objectMapping.helpText}
-                                                        slot="actions"
-                                                        content={objectMapping.helpText}>
-                                    </lightning-helptext>
-                                    <template for:each={objectMapping.Field_Mappings}
-                                              for:item="fieldMapping">
-                                        <lightning-input type="checkbox"
-                                                         key={fieldMapping.DeveloperName}
-                                                         label={fieldMapping.Target_Field_Label}
-                                                         value={fieldMapping.DeveloperName}
-                                                         checked={fieldMapping.checked}
-                                                         onchange={handleToggleFieldMapping}
-                                                         class="slds-truncate slds-p-bottom_xxx-small"
-                                                         title={fieldMapping.DeveloperName}
-                                                         required={fieldMapping.Is_Required}
-                                                         data-source-api-name={fieldMapping.Source_Field_API_Name}
-                                                         data-object-mapping-label={objectMapping.MasterLabel}
-                                                         data-field-mapping={fieldMapping.DeveloperName}
-                                                         data-object-mapping={objectMapping.DeveloperName}
-                                                         data-qa-locator={fieldMapping.Target_Field_Label}>
-                                        </lightning-input>
-                                    </template>
-=======
-                                                             class="slds-truncate">
-                                    <div class="slds-accordion__section_extension">
                                         <lightning-helptext if:true={objectMapping.helpText}
                                                             slot="actions"
                                                             content={objectMapping.helpText}>
@@ -338,12 +210,10 @@
                                                              data-source-api-name={fieldMapping.Source_Field_API_Name}
                                                              data-object-mapping-label={objectMapping.MasterLabel}
                                                              data-field-mapping={fieldMapping.DeveloperName}
-                                                             data-object-mapping={objectMapping.DeveloperName}>
+                                                             data-object-mapping={objectMapping.DeveloperName}
+                                                             data-qa-locator={fieldMapping.Target_Field_Label}>
                                             </lightning-input>
                                         </template>
-                                    </div>
->>>>>>> f9cfaefa
-
                                 </lightning-accordion-section>
                             </template>
                         </lightning-accordion>
