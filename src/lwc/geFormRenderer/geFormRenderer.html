<template>
    <template if:true={isAccessible}>
        <lightning-layout multiple-rows='true' class='ge-form-container slds-p-bottom_medium'>

            <template if:true={hasPendingDonations}>
                <lightning-layout-item size='12'>
                    <c-ge-review-donations ontogglemodal={toggleModal}
                                           onchangeselecteddonation={handleChangeSelectedDonation}
                                           opportunities={opportunities}>
                    </c-ge-review-donations>
                </lightning-layout-item>
            </template>

            <lightning-layout-item size='12' class='slds-card'>
                <div if:true={hasPageLevelError} class="slds-size_1-of-1 slds-card slds-p-around_small">
                    <c-util-page-level-message variant='error'>
                        <ul slot="body"
                            class="slds-list_dotted slds-text-color_error">
                            <template for:each={pageLevelErrorMessageList}
                                        for:item="errorMessageWrapper">
                                <li key={errorMessageWrapper.index}>
                                    {errorMessageWrapper.errorMessage}
                                </li>
                            </template>
                        </ul>
                    </c-util-page-level-message>
                </div>
<<<<<<< HEAD
                <template if:true={isPermissionError}>
                    <c-util-illustration title={permissionErrorTitle}
                                        message={permissionErrorMessage}
                                        size='large'
                                        variant='lake-mountain'>
                    </c-util-illustration>
=======
                <template for:each={sections} for:item='section'>
                    <c-ge-form-section key={section.id}
                                       section={section}
                                       onchangelookup={handleChangeLookup}>
                    </c-ge-form-section>
>>>>>>> fe49e736
                </template>
            <template if:false={isPermissionError} for:each={sections} for:item='section'>
                <c-ge-form-section key={section.id} section={section}></c-ge-form-section>
            </template>
        </lightning-layout-item>
    </lightning-layout>

        <div if:true={showSpinner} class="spinnerContainer">
            <lightning-spinner alternative-text={label.messageLoading} variant="brand" size="large"></lightning-spinner>
        </div>

        <div class="slds-docked-form-footer ge-form-footer">
            <lightning-button label={label.geCancel} title={label.geCancel} onclick={handleCancel} class="slds-m-left_x-small"></lightning-button>
            <lightning-button
                    variant="brand"
                    label={saveActionLabel}
                    title={saveActionLabel}
                    onclick={handleSave}
                    class="slds-m-left_x-small"
                    disabled={isUpdateActionDisabled}>
            </lightning-button>
        </div>
    </template>

    <div class="slds-card slds-card_extension" if:false={isAccessible}>
        <div class="slds-p-top_x-large">
            <c-util-illustration title={CUSTOM_LABELS.geErrorPageLevelAdvancedMappingHeader}
                                 message={CUSTOM_LABELS.geErrorPageLevelAdvancedMappingBody}
                                 size='large'
                                 variant='lake-mountain'>
            </c-util-illustration>
        </div>
    </div>
</template><|MERGE_RESOLUTION|>--- conflicted
+++ resolved
@@ -25,24 +25,19 @@
                         </ul>
                     </c-util-page-level-message>
                 </div>
-<<<<<<< HEAD
                 <template if:true={isPermissionError}>
                     <c-util-illustration title={permissionErrorTitle}
                                         message={permissionErrorMessage}
                                         size='large'
                                         variant='lake-mountain'>
                     </c-util-illustration>
-=======
-                <template for:each={sections} for:item='section'>
+                </template>
+                <template if:false={isPermissionError} for:each={sections} for:item='section'>
                     <c-ge-form-section key={section.id}
                                        section={section}
                                        onchangelookup={handleChangeLookup}>
                     </c-ge-form-section>
->>>>>>> fe49e736
                 </template>
-            <template if:false={isPermissionError} for:each={sections} for:item='section'>
-                <c-ge-form-section key={section.id} section={section}></c-ge-form-section>
-            </template>
         </lightning-layout-item>
     </lightning-layout>
 
