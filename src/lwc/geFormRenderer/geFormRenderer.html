<template>
    <template if:true={isAccessible}>
        <lightning-layout multiple-rows='true' class='ge-form-container slds-p-bottom_medium'>
            <lightning-layout-item size='12' class='slds-card'>
                <div if:true={hasPageLevelError} class="slds-size_1-of-1 slds-card slds-p-around_small">
                    <c-util-page-level-message variant='error'>

<<<<<<< HEAD
                    <ul slot="body"
                        class="slds-list_dotted slds-text-color_error">
                        <template for:each={pageLevelErrorMessageList}
                                    for:item="errorMessageWrapper">
                            <li key={errorMessageWrapper.index}>
                                {errorMessageWrapper.errorMessage}
                            </li>
                        </template>
                    </ul>
                </c-util-page-level-message>
            </div>
            <template for:each={sections} for:item='section'>
                <c-ge-form-section key={section.id} section={section} widget-data={widgetData}></c-ge-form-section>
            </template>
        </lightning-layout-item>
    </lightning-layout>
=======
                        <ul slot="body"
                            class="slds-list_dotted slds-text-color_error">
                            <template for:each={pageLevelErrorMessageList}
                                        for:item="errorMessageWrapper">
                                <li key={errorMessageWrapper.index}>
                                    {errorMessageWrapper.errorMessage}
                                </li>
                            </template>
                        </ul>
                    </c-util-page-level-message>
                </div>
                <template for:each={sections} for:item='section'>
                    <c-ge-form-section key={section.id} section={section}></c-ge-form-section>
                </template>
            </lightning-layout-item>
        </lightning-layout>
>>>>>>> 5294fa99

        <div if:true={showSpinner} class="spinnerContainer">
            <lightning-spinner alternative-text={label.messageLoading} variant="brand" size="large"></lightning-spinner>
        </div>

        <div class="slds-docked-form-footer ge-form-footer">
            <lightning-button label={label.geCancel} title={label.geCancel} onclick={handleCancel} class="slds-m-left_x-small"></lightning-button>
            <lightning-button
                    variant="brand"
                    label={saveActionLabel}
                    title={saveActionLabel}
                    onclick={handleSave}
                    class="slds-m-left_x-small"
                    disabled={isUpdateActionDisabled}>
            </lightning-button>
        </div>
    </template>

    <div class="slds-card slds-card_extension" if:false={isAccessible}>
        <div class="slds-p-top_x-large">
            <c-util-illustration title={CUSTOM_LABELS.geErrorPageLevelAdvancedMappingHeader}
                                 message={CUSTOM_LABELS.geErrorPageLevelAdvancedMappingBody}
                                 size='large'
                                 variant='lake-mountain'>
            </c-util-illustration>
        </div>
    </div>
</template><|MERGE_RESOLUTION|>--- conflicted
+++ resolved
@@ -5,24 +5,6 @@
                 <div if:true={hasPageLevelError} class="slds-size_1-of-1 slds-card slds-p-around_small">
                     <c-util-page-level-message variant='error'>
 
-<<<<<<< HEAD
-                    <ul slot="body"
-                        class="slds-list_dotted slds-text-color_error">
-                        <template for:each={pageLevelErrorMessageList}
-                                    for:item="errorMessageWrapper">
-                            <li key={errorMessageWrapper.index}>
-                                {errorMessageWrapper.errorMessage}
-                            </li>
-                        </template>
-                    </ul>
-                </c-util-page-level-message>
-            </div>
-            <template for:each={sections} for:item='section'>
-                <c-ge-form-section key={section.id} section={section} widget-data={widgetData}></c-ge-form-section>
-            </template>
-        </lightning-layout-item>
-    </lightning-layout>
-=======
                         <ul slot="body"
                             class="slds-list_dotted slds-text-color_error">
                             <template for:each={pageLevelErrorMessageList}
@@ -35,11 +17,10 @@
                     </c-util-page-level-message>
                 </div>
                 <template for:each={sections} for:item='section'>
-                    <c-ge-form-section key={section.id} section={section}></c-ge-form-section>
+                    <c-ge-form-section key={section.id} section={section} widget-data={widgetData}></c-ge-form-section>
                 </template>
             </lightning-layout-item>
         </lightning-layout>
->>>>>>> 5294fa99
 
         <div if:true={showSpinner} class="spinnerContainer">
             <lightning-spinner alternative-text={label.messageLoading} variant="brand" size="large"></lightning-spinner>
