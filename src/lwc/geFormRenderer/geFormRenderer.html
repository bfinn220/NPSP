<template>
    <div class='slds-card slds-card_extension'
         if:false={isAccessible}>
        <div class='slds-p-top_x-large'>
            <c-util-illustration title={CUSTOM_LABELS.geErrorPageLevelAdvancedMappingHeader}
                                 message={CUSTOM_LABELS.geErrorPageLevelAdvancedMappingBody}
                                 size='large'
                                 variant='lake-mountain'>
            </c-util-illustration>
        </div>
    </div>

    <template if:true={isAccessible}>
        <lightning-layout multiple-rows='true'
                          class='ge-form-container slds-p-bottom_medium'>
            <template if:true={isSingleGiftEntry}>
                <lightning-layout-item size='12'>
                    <c-util-page-header pretext={CUSTOM_LABELS.geHeaderSingleGiftEntry}
                                        title={title}
                                        icon-name='standard:contract'
                                        icon-size='medium'>
                    </c-util-page-header>
                </lightning-layout-item>
            </template>

            <template if:true={hasPendingDonations}>
                <lightning-layout-item size='12'>
                    <c-ge-review-donations ontogglemodal={toggleModal}
                                           onchangeselecteddonation={handleChangeSelectedDonation}
                                           opportunities={opportunities}
                                           donor-id={selectedDonorId}>
                    </c-ge-review-donations>
                </lightning-layout-item>
            </template>

            <lightning-layout-item size='12'
                                   class='slds-card slds-p-around_small'>
                <template if:true={hasPageLevelError}>
                    <c-util-page-level-message variant='error'>
                        <ul slot='body'
                            class='slds-list_dotted slds-text-color_error'>
                            <template for:each={pageLevelErrorMessageList}
                                      for:item='errorMessageWrapper'>
                                <li key={errorMessageWrapper.index}>
                                    {errorMessageWrapper.errorMessage}
                                </li>
                            </template>
                        </ul>
                    </c-util-page-level-message>
                </template>
                <template if:true={isPermissionError}>
                    <div class="illustrationContainer">
                        <c-util-illustration title={permissionErrorTitle}
                                            message={permissionErrorMessage}
                                            size='large'
                                            variant='lake-mountain'>
                        </c-util-illustration>
                    </div>
                </template>
                <template if:false={isPermissionError}
                          for:each={sections}
                          for:item='section'>
                    <c-ge-form-section key={section.id}
                                       section={section}
                                       onchangelookup={handleChangeLookup}
<<<<<<< HEAD
                                       onchangepicklist={handleChangePicklist}>
=======
                                       widget-data={widgetData}>
>>>>>>> d00a63d6
                    </c-ge-form-section>
                </template>

                <article class='slds-align_absolute-center slds-p-vertical_small'>
                    <lightning-button label={cancelButtonText}
                                      title={cancelButtonText}
                                      onclick={handleCancel}
                                      class='slds-m-left_x-small'>
                    </lightning-button>
                    <lightning-button variant='brand'
                                      label={saveButtonText}
                                      title={saveButtonText}
                                      onclick={handleSave}
                                      class='slds-m-left_x-small'
                                      disabled={isUpdateActionDisabled}>
                    </lightning-button>
                </article>
            </lightning-layout-item>
        </lightning-layout>

        <div if:true={showSpinner}
             class='spinnerContainer'>
            <lightning-spinner alternative-text={CUSTOM_LABELS.messageLoading}
                               variant='brand'
                               size='large'>
            </lightning-spinner>
        </div>
    </template>
</template><|MERGE_RESOLUTION|>--- conflicted
+++ resolved
@@ -63,11 +63,8 @@
                     <c-ge-form-section key={section.id}
                                        section={section}
                                        onchangelookup={handleChangeLookup}
-<<<<<<< HEAD
                                        onchangepicklist={handleChangePicklist}>
-=======
                                        widget-data={widgetData}>
->>>>>>> d00a63d6
                     </c-ge-form-section>
                 </template>
 
