<template>
<<<<<<< HEAD
    <lightning-layout multiple-rows='true' class='ge-form-container slds-p-bottom_medium'>
        <lightning-layout-item size='12' class='slds-card'>
            <div if:true={hasPageLevelError} class="slds-size_1-of-1 slds-card slds-p-around_small">
                <c-util-page-level-message variant='error'>

                    <ul slot="body"
                        class="slds-list_dotted slds-text-color_error">
                        <template for:each={pageLevelErrorMessageList}
                                  for:item="errorMessageWrapper">
                            <li key={errorMessageWrapper.index}>
                                {errorMessageWrapper.errorMessage}
                            </li>
                        </template>
                    </ul>
                </c-util-page-level-message>
            </div>
            <template for:each={sections} for:item='section'>
                <c-ge-form-section key={section.id} section={section}></c-ge-form-section>
            </template>
=======
    <template if:true={isAccessible}>
        <lightning-layout multiple-rows='true' class='ge-form-container slds-p-bottom_medium'>

            <template if:true={hasPendingDonations}>
                <lightning-layout-item size='12'>
                    <c-ge-review-donations ontogglemodal={toggleModal}
                                           onchangeselecteddonation={handleChangeSelectedDonation}
                                           opportunities={opportunities}>
                    </c-ge-review-donations>
                </lightning-layout-item>
            </template>

            <lightning-layout-item size='12' class='slds-card'>
                <div if:true={hasPageLevelError} class="slds-size_1-of-1 slds-card slds-p-around_small">
                    <c-util-page-level-message variant='error'>
                        <ul slot="body"
                            class="slds-list_dotted slds-text-color_error">
                            <template for:each={pageLevelErrorMessageList}
                                        for:item="errorMessageWrapper">
                                <li key={errorMessageWrapper.index}>
                                    {errorMessageWrapper.errorMessage}
                                </li>
                            </template>
                        </ul>
                    </c-util-page-level-message>
                </div>
                <template if:true={isPermissionError}>
                    <c-util-illustration title={permissionErrorTitle}
                                        message={permissionErrorMessage}
                                        size='large'
                                        variant='lake-mountain'>
                    </c-util-illustration>
                </template>
                <template if:false={isPermissionError} for:each={sections} for:item='section'>
                    <c-ge-form-section key={section.id}
                                       section={section}
                                       onchangelookup={handleChangeLookup}>
                    </c-ge-form-section>
                </template>
>>>>>>> 8d5bde73
        </lightning-layout-item>
    </lightning-layout>

    <div if:true={showSpinner} class="spinnerContainer">
        <lightning-spinner alternative-text={label.messageLoading} variant="brand" size="large"></lightning-spinner>
    </div>

    <div class="slds-docked-form-footer ge-form-footer">
        <lightning-button label={label.geCancel} title={label.geCancel} onclick={handleCancel}
                          class="slds-m-left_x-small"></lightning-button>
        <lightning-button
                variant="brand"
                label={saveActionLabel}
                title={saveActionLabel}
                onclick={handleSave}
                class="slds-m-left_x-small"
                disabled={isUpdateActionDisabled}>
        </lightning-button>
    </div>
</template><|MERGE_RESOLUTION|>--- conflicted
+++ resolved
@@ -1,26 +1,4 @@
 <template>
-<<<<<<< HEAD
-    <lightning-layout multiple-rows='true' class='ge-form-container slds-p-bottom_medium'>
-        <lightning-layout-item size='12' class='slds-card'>
-            <div if:true={hasPageLevelError} class="slds-size_1-of-1 slds-card slds-p-around_small">
-                <c-util-page-level-message variant='error'>
-
-                    <ul slot="body"
-                        class="slds-list_dotted slds-text-color_error">
-                        <template for:each={pageLevelErrorMessageList}
-                                  for:item="errorMessageWrapper">
-                            <li key={errorMessageWrapper.index}>
-                                {errorMessageWrapper.errorMessage}
-                            </li>
-                        </template>
-                    </ul>
-                </c-util-page-level-message>
-            </div>
-            <template for:each={sections} for:item='section'>
-                <c-ge-form-section key={section.id} section={section}></c-ge-form-section>
-            </template>
-=======
-    <template if:true={isAccessible}>
         <lightning-layout multiple-rows='true' class='ge-form-container slds-p-bottom_medium'>
 
             <template if:true={hasPendingDonations}>
@@ -38,7 +16,7 @@
                         <ul slot="body"
                             class="slds-list_dotted slds-text-color_error">
                             <template for:each={pageLevelErrorMessageList}
-                                        for:item="errorMessageWrapper">
+                                      for:item="errorMessageWrapper">
                                 <li key={errorMessageWrapper.index}>
                                     {errorMessageWrapper.errorMessage}
                                 </li>
@@ -48,9 +26,9 @@
                 </div>
                 <template if:true={isPermissionError}>
                     <c-util-illustration title={permissionErrorTitle}
-                                        message={permissionErrorMessage}
-                                        size='large'
-                                        variant='lake-mountain'>
+                                         message={permissionErrorMessage}
+                                         size='large'
+                                         variant='lake-mountain'>
                     </c-util-illustration>
                 </template>
                 <template if:false={isPermissionError} for:each={sections} for:item='section'>
@@ -59,24 +37,26 @@
                                        onchangelookup={handleChangeLookup}>
                     </c-ge-form-section>
                 </template>
->>>>>>> 8d5bde73
-        </lightning-layout-item>
-    </lightning-layout>
+            </lightning-layout-item>
+        </lightning-layout>
 
-    <div if:true={showSpinner} class="spinnerContainer">
-        <lightning-spinner alternative-text={label.messageLoading} variant="brand" size="large"></lightning-spinner>
-    </div>
+        <div if:true={showSpinner} class="spinnerContainer">
+            <lightning-spinner alternative-text={label.messageLoading} variant="brand" size="large"></lightning-spinner>
+        </div>
 
-    <div class="slds-docked-form-footer ge-form-footer">
-        <lightning-button label={label.geCancel} title={label.geCancel} onclick={handleCancel}
-                          class="slds-m-left_x-small"></lightning-button>
-        <lightning-button
-                variant="brand"
-                label={saveActionLabel}
-                title={saveActionLabel}
-                onclick={handleSave}
-                class="slds-m-left_x-small"
-                disabled={isUpdateActionDisabled}>
-        </lightning-button>
-    </div>
+        <div class="slds-docked-form-footer ge-form-footer">
+            <lightning-button label={label.geCancel}
+                              title={label.geCancel}
+                              onclick={handleCancel}
+                              class="slds-m-left_x-small">
+            </lightning-button>
+            <lightning-button
+                    variant="brand"
+                    label={saveActionLabel}
+                    title={saveActionLabel}
+                    onclick={handleSave}
+                    class="slds-m-left_x-small"
+                    disabled={isUpdateActionDisabled}>
+            </lightning-button>
+        </div>
 </template>