--- conflicted
+++ resolved
@@ -62,18 +62,9 @@
                           for:item='section'>
                     <c-ge-form-section key={section.id}
                                        section={section}
-<<<<<<< HEAD
-                                       fmbomdn={fmbomdn}
-                                       field-mappings={fieldMappings}
-                                       object-mappings={objectMappings}
-                                       fields-used-by-template={displayedFields}
-                                       onlookuprecordselected={handleLookupRecordSelected}
-                                       onchangelookup={handleChangeLookup}>
-=======
                                        onchangelookup={handleChangeLookup}
                                        onchangepicklist={handleChangePicklist}>
                                        widget-data={widgetData}>
->>>>>>> 93224a01
                     </c-ge-form-section>
                 </template>
 
