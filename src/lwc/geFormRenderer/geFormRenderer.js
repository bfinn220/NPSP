--- conflicted
+++ resolved
@@ -1,31 +1,19 @@
 import { LightningElement, api, track, wire } from 'lwc';
-<<<<<<< HEAD
-import { getRecord } from 'lightning/uiRecordApi';
-=======
->>>>>>> c6eed533
 import GeFormService from 'c/geFormService';
 import { NavigationMixin } from 'lightning/navigation';
 import messageLoading from '@salesforce/label/c.labelMessageLoading';
 import geSave from '@salesforce/label/c.labelGeSave';
 import geCancel from '@salesforce/label/c.labelGeCancel';
-<<<<<<< HEAD
-import { showToast, getQueryParameters, getRecordFieldNames, setRecordValuesOnTemplate } from 'c/utilTemplateBuilder';
+import { showToast, handleError, getQueryParameters, getRecordFieldNames, setRecordValuesOnTemplate } from 'c/utilTemplateBuilder';
+import { getRecord } from 'lightning/uiRecordApi';
+import FORM_TEMPLATE_FIELD from '@salesforce/schema/DataImportBatch__c.Form_Template__c';
+import TEMPLATE_JSON_FIELD from '@salesforce/schema/Form_Template__c.Template_JSON__c';
 
 export default class GeFormRenderer extends NavigationMixin(LightningElement) {
     @api recordId = '';
     @api record;
     fieldNames = [];
-
-    @track sections = [];
-=======
-import { showToast, handleError } from 'c/utilTemplateBuilder';
-import { getRecord } from 'lightning/uiRecordApi';
-import FORM_TEMPLATE_FIELD from '@salesforce/schema/DataImportBatch__c.Form_Template__c';
-import TEMPLATE_JSON_FIELD from '@salesforce/schema/Form_Template__c.Template_JSON__c';
-
-export default class GeFormRenderer extends NavigationMixin(LightningElement) {
     @api sections = [];
->>>>>>> c6eed533
     @track ready = false;
     @track name = '';
     @track description = '';
@@ -51,27 +39,26 @@
     }
 
     connectedCallback() {
-<<<<<<< HEAD
-        // check if there is a record id in the url
-        this.recordId = getQueryParameters().c__recordId;
-=======
+        
         if (this.batchId) {
             // When the form is being used for Batch Gift Entry, the Form Template JSON
             // uses the @wire service below to retrieve the Template using the Template Id
             // stored on the Batch.
             return;
         }
->>>>>>> c6eed533
+
+        // check if there is a record id in the url
+        this.recordId = getQueryParameters().c__recordId;
 
         GeFormService.getFormTemplate().then(response => {
             // read the template header info
             if(response !== null && typeof response !== 'undefined') {
                 const { formTemplate } = response;
-<<<<<<< HEAD
                 const fieldMappings = response.fieldMappingSetWrapper.fieldMappingByDevName;
 
                 // get the target field names to be used by getRecord
                 this.fieldNames = getRecordFieldNames(formTemplate, fieldMappings);
+                this.initializeForm(formTemplate);
             }
         });
     }
@@ -94,12 +81,6 @@
                 this.sections = sectionsWithValues;
             }
         }
-    }
-
-=======
-                this.initializeForm(formTemplate);
-            }
-        });
     }
 
     initializeForm(formTemplate) {
@@ -151,7 +132,6 @@
         this.initializeForm(formTemplate);
     }
 
->>>>>>> c6eed533
     handleCancel() {
         console.log('Form Cancel button clicked');
     }
@@ -174,29 +154,6 @@
 
         // show the spinner
         this.toggleSpinner();
-<<<<<<< HEAD
-        
-        GeFormService.handleSave(sectionsList, this.record).then(opportunityId => {
-            this.navigateToRecordPage(opportunityId);
-        })
-        .catch(error => {
-
-            this.toggleSpinner();
-            
-            // Show on top if it is a page level
-            this.hasPageLevelError = true;
-            const exceptionWrapper = JSON.parse(error.body.message);
-            const allDisplayedFields = this.getDisplayedFieldsMappedByAPIName(sectionsList);
-
-            if (exceptionWrapper.exceptionType !== null && exceptionWrapper.exceptionType !== '') {
-
-                // Check to see if there are any field level errors
-                if (Object.entries(exceptionWrapper.DMLErrorFieldNameMapping).length === undefined || Object.entries(exceptionWrapper.DMLErrorFieldNameMapping).length === 0) {
-                    
-                    // If there are no specific fields the error has to go to, put it on the page level error message. 
-                    for (const dmlIndex in exceptionWrapper.DMLErrorMessageMapping) {
-                        this.pageLevelErrorMessageList = [...this.pageLevelErrorMessageList, {index: dmlIndex, errorMessage: exceptionWrapper.DMLErrorMessageMapping[dmlIndex]}];
-=======
 
         // callback used to toggle spinner after save
         const toggleSpinner = () => this.toggleSpinner();
@@ -215,12 +172,11 @@
                     error: function() {
                         enableSaveButton();
                         toggleSpinner();
->>>>>>> c6eed533
                     }
                 }
             }));
         } else {
-            GeFormService.handleSave(sectionsList).then(opportunityId => {
+            GeFormService.handleSave(sectionsList, this.record).then(opportunityId => {
                 this.navigateToRecordPage(opportunityId);
             })
                 .catch(error => {
