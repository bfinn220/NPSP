import { LightningElement, api, track, wire } from 'lwc';
import GeFormService from 'c/geFormService';
import { NavigationMixin } from 'lightning/navigation';
import GeLabelService from 'c/geLabelService';
import messageLoading from '@salesforce/label/c.labelMessageLoading';
<<<<<<< HEAD
import geSave from '@salesforce/label/c.labelGeSave';
import geCancel from '@salesforce/label/c.labelGeCancel';
import geUpdate from '@salesforce/label/c.commonUpdate';
import { registerListener } from 'c/pubsubNoPageRef';
import geLabelService from 'c/geLabelService';
=======
>>>>>>> 26a4d7b8
import { DONATION_DONOR_FIELDS, DONATION_DONOR,
    handleError,
    getRecordFieldNames,
    setRecordValuesOnTemplate,
    checkPermissionErrors } from 'c/utilTemplateBuilder';
import { getQueryParameters, isEmpty, isNotEmpty, format, deepClone } from 'c/utilCommon';
import TemplateBuilderService from 'c/geTemplateBuilderService';
import { getRecord } from 'lightning/uiRecordApi';
import FORM_TEMPLATE_FIELD from '@salesforce/schema/DataImportBatch__c.Form_Template__c';
import STATUS_FIELD from '@salesforce/schema/DataImport__c.Status__c';
import NPSP_DATA_IMPORT_BATCH_FIELD from '@salesforce/schema/DataImport__c.NPSP_Data_Import_Batch__c';
import DATA_IMPORT_ADDITIONAL_OBJECT_FIELD from '@salesforce/schema/DataImport__c.Additional_Object_JSON__c';

import getOpenDonations from '@salesforce/apex/GE_FormRendererService.getOpenDonations';
import DATA_IMPORT_ACCOUNT1_IMPORTED_FIELD from '@salesforce/schema/DataImport__c.Account1Imported__c';
import DATA_IMPORT_CONTACT1_IMPORTED_FIELD from '@salesforce/schema/DataImport__c.Contact1Imported__c';
import DATA_IMPORT_DONATION_IMPORTED_FIELD from '@salesforce/schema/DataImport__c.DonationImported__c';
import DATA_IMPORT_PAYMENT_IMPORTED_FIELD from '@salesforce/schema/DataImport__c.PaymentImported__c';
import DATA_IMPORT_DONATION_IMPORT_STATUS_FIELD from '@salesforce/schema/DataImport__c.DonationImportStatus__c';
import DATA_IMPORT_PAYMENT_IMPORT_STATUS_FIELD from '@salesforce/schema/DataImport__c.PaymentImportStatus__c';

// Labels are used in BDI_MatchDonations class
import userSelectedMatch from '@salesforce/label/c.bdiMatchedByUser';
import userSelectedNewOpp from '@salesforce/label/c.bdiMatchedByUserNewOpp';
import applyNewPayment from '@salesforce/label/c.bdiMatchedApplyNewPayment';

const mode = {
    CREATE: 'create',
    UPDATE: 'update'
};
const GIFT_ENTRY_TAB_NAME = 'GE_Gift_Entry';

export default class GeFormRenderer extends NavigationMixin(LightningElement) {
    @api donorRecordId;
    @api donorApiName;
    @api donorRecord;

    fieldNames = [];
    @api sections = [];
    @api showSpinner = false;
    @api batchId;
    @api submissions = [];
    @api hasPageLevelError = false;
    @api pageLevelErrorMessageList = [];

    @track isPermissionError = false;
    @track permissionErrorTitle;
    @track permissionErrorMessage;
    @track formTemplate;
    @track fieldMappings;
    @track ready = false;
    @track name = '';
    @track description = '';
    @track mappingSet = '';
    @track version = '';
    @track formTemplateId;

    erroredFields = [];
    CUSTOM_LABELS = { ...GeLabelService.CUSTOM_LABELS, messageLoading };

    @track _dataRow; // Row being updated when in update mode
    @track widgetData = {}; // data that must be passed down to the allocations widget.
    @track isAccessible = true;
    @track opportunities;
    @track selectedDonation;
    @track blankDataImportRecord;
    @track selectedDonorId;
    @track selectedDonorType;

    get hasPendingDonations() {
        return this.opportunities && this.opportunities.length > 0 ? true : false;
    }

    get title() {
        return this.donorRecord ? `Gift by ${this.donorRecord.fields.Name.value}` : 'New Gift';
    }

    get isSingleGiftEntry() {
        return this.batchId ? false : true;
    }

    get cancelButtonText() {
        return this.isSingleGiftEntry ?
            this.CUSTOM_LABELS.commonCancel :
            this.CUSTOM_LABELS.geButtonCancelAndClear;
    }

    get saveButtonText() {
        return this.isSingleGiftEntry ?
            this.CUSTOM_LABELS.commonSave :
            this.CUSTOM_LABELS.geButtonSaveNewGift;
    }

    @wire(getRecord, { recordId: '$donorRecordId', optionalFields: '$fieldNames' })
    wiredGetRecordMethod({ error, data }) {
        if (data) {
            this.donorRecord = data;
            this.initializeForm(this.formTemplate, this.fieldMappings);
        } else if (error) {
            console.error(JSON.stringify(error));
        }
    }

    connectedCallback() {
        registerListener('widgetData', this.handleWidgetData, this);

        if (this.batchId) {
            // When the form is being used for Batch Gift Entry, the Form Template JSON
            // uses the @wire service below to retrieve the Template using the Template Id
            // stored on the Batch.
            return;
        }

        GeFormService.getFormTemplate().then(response => {
            // check if there is a record id in the url
            this.selectedDonorId = this.donorRecordId = getQueryParameters().c__donorRecordId;
            this.selectedDonorType = this.donorApiName = getQueryParameters().c__apiName;
            // read the template header info
            if (response !== null && typeof response !== 'undefined') {
                this.formTemplate = response.formTemplate;
                this.fieldMappings = response.fieldMappingSetWrapper.fieldMappingByDevName;

                let errorObject = checkPermissionErrors(this.formTemplate);
                if (errorObject) {
                    this.setPermissionsError(errorObject);

                    return;
                }

                // get the target field names to be used by getRecord
                this.fieldNames = getRecordFieldNames(this.formTemplate, this.fieldMappings, this.donorApiName);
                if (isEmpty(this.donorRecordId)) {
                    // if we don't have a donor record, it's ok to initialize the form now
                    // otherwise the form will be initialized after wiredGetRecordMethod completes
                    this.initializeForm(this.formTemplate);
                }
            }
        });
    }

    initializeForm(formTemplate, fieldMappings) {
        // read the template header info
        this.ready = true;
        this.name = formTemplate.name;
        this.description = formTemplate.description;
        this.version = formTemplate.layout.version;

        if (typeof formTemplate.layout !== 'undefined'
            && Array.isArray(formTemplate.layout.sections)) {

            // add record data to the template fields
            if (isNotEmpty(fieldMappings) && isNotEmpty(this.donorRecord)) {
                let sectionsWithValues = setRecordValuesOnTemplate(formTemplate.layout.sections,
                    fieldMappings, this.donorRecord);
                this.sections = sectionsWithValues;
            } else {
                this.sections = formTemplate.layout.sections;
            }

            if (this.batchId) {
                this.dispatchEvent(new CustomEvent('sectionsretrieved'));
            }
        }
    }

    setPermissionsError(errorObject) {
        if (errorObject) {
            this.isPermissionError = true;
            this.permissionErrorTitle = errorObject.errorTitle;
            this.permissionErrorMessage = errorObject.errorMessage;
        }
    }

    @wire(getRecord, {
        recordId: '$batchId',
        fields: FORM_TEMPLATE_FIELD
    })
    wiredBatch({data, error}) {
        if (data) {
            this.formTemplateId = data.fields[FORM_TEMPLATE_FIELD.fieldApiName].value;
            GeFormService.getFormTemplateById(this.formTemplateId)
                .then(template => {
                    let errorObject = checkPermissionErrors(template);
                    if (errorObject) {
                        this.dispatchEvent(new CustomEvent('permissionerror'));
                        this.setPermissionsError(errorObject)
                    }
                    this.initializeForm(template);
                })
                .catch(err => {
                    handleError(err);
                });
        } else if (error) {
            handleError(error);
        }
    }

    handleCancel() {
        this.reset();

        // if not in batch mode, go back to point of origin
        if (isEmpty(this.batchId)) {
            if (isNotEmpty(this.donorRecordId)) {
                // go back to the donor record page
                this.navigateToRecordPage(this.donorRecordId);
            } else {
                // go back to the gift entry landing page;
                this.navigateToLandingPage();
            }
        }
    }

    handleSaveSingleGiftEntry(sectionsList,enableSave,toggle) {

        // handle error on callback from promise
        const handleCatchError = (err) => this.handleCatchOnSave(err);

        GeFormService.handleSave(sectionsList, this.donorRecord, this.blankDataImportRecord).then(opportunityId => {
            this.navigateToRecordPage(opportunityId);
        }).catch(error => {
            enableSave();
            toggle();
            handleCatchError(error);
        });

    }

    handleSaveBatchGiftEntry(sectionsList,enableSave,toggle) {

        // reset function for callback
        const reset = () => this.reset();
        // handle error on callback from promise
        const handleCatchError = (err) => this.handleCatchOnSave(err);

        // di data for save
        let { diRecord, widgetValues } = this.getData(sectionsList);
        // Apply selected donation fields to data import record
        if (this.blankDataImportRecord) {
            diRecord = { ...diRecord, ...this.blankDataImportRecord };
        }

        this.dispatchEvent(new CustomEvent('submit', {
            detail: {
                data: { diRecord, widgetValues },
                success: () => {
                    enableSave();
                    toggle();
                    reset();
                },
                error: (error) => {
                    enableSave();
                    toggle();
                    handleCatchError(error);
                }
            }
        }));

    }

    @api
    handleCatchOnSave( error ) {

        // var inits
        const sectionsList = this.template.querySelectorAll('c-ge-form-section');
        const exceptionWrapper = JSON.parse(error.body.message);
        const allDisplayedFields = this.getDisplayedFieldsMappedByAPIName(sectionsList);
        this.hasPageLevelError = true;

        if (isNotEmpty(exceptionWrapper.exceptionType)) {

            // Check to see if there are any field level errors
            if (Object.entries(exceptionWrapper.DMLErrorFieldNameMapping).length === undefined ||
                Object.entries(exceptionWrapper.DMLErrorFieldNameMapping).length === 0) {

                // validation rules on Target Objects shows up here
                // unfortunately currently it doesnt bring field info yet
                if ( isNotEmpty(exceptionWrapper.errorMessage) &&
                        isNotEmpty(JSON.parse(exceptionWrapper.errorMessage).errorMessage) ) {
                    this.pageLevelErrorMessageList = [{
                        index: 0,
                        errorMessage: JSON.parse(exceptionWrapper.errorMessage).errorMessage
                    }];
                }

                // If there are no specific fields the error has to go to,
                // put it on the page level error message.
                for (const dmlIndex in exceptionWrapper.DMLErrorMessageMapping) {
                    this.pageLevelErrorMessageList = [...this.pageLevelErrorMessageList,
                        {index: dmlIndex+1, errorMessage: exceptionWrapper.DMLErrorMessageMapping[dmlIndex]}];
                }

            } else {
                // If there is a specific field that each error is supposed to go to,
                // show it on the field on the page.
                // If it is not on the page to show, display it on the page level.
                for (const key in exceptionWrapper.DMLErrorFieldNameMapping) {

                    // List of fields with this error
                    let fieldList = exceptionWrapper.DMLErrorFieldNameMapping[key];
                    // Error message for the field.
                    let errorMessage = exceptionWrapper.DMLErrorMessageMapping[key];
                    // Errored fields that are not displayed
                    let hiddenFieldList = [];

                    fieldList.forEach(fieldWithError => {

                        // Go to the field and set the error message using setCustomValidity
                        if (fieldWithError in allDisplayedFields) {
                            let fieldInput = allDisplayedFields[fieldWithError];
                            this.erroredFields.push(fieldInput);
                            fieldInput.setCustomValidity(errorMessage);
                        } else {
                            // Keep track of errored fields that are not displayed.
                            hiddenFieldList.push(fieldWithError);
                        }

                    });

                    // If there are hidden fields, display the error message at the page level.
                    // With the fields noted.
                    if (hiddenFieldList.length > 0) {
                        let combinedFields = hiddenFieldList.join(', ');
                        this.pageLevelErrorMessageList = [...this.pageLevelErrorMessageList,
                                                            { index: key, errorMessage: errorMessage + ' [' + combinedFields + ']' }];
                    }
                }
            }
        } else {
            this.pageLevelErrorMessageList = [...this.pageLevelErrorMessageList,
                                                { index: 0, errorMessage: exceptionWrapper.errorMessage }];
        }

        // focus either the page level or field level error messsage somehow
        window.scrollTo(0, 0);
    }

    handleSave(event) {

        // clean errors present on form
        this.clearErrors();
        // get sections on form
        const sectionsList = this.template.querySelectorAll('c-ge-form-section');

        // apply custom and standard field validation
        if (!this.isFormValid(sectionsList)) {
            return;
        }

        // show the spinner
        this.toggleSpinner();
        // callback used to toggle spinner after Save promise
        const toggleSpinner = () => this.toggleSpinner();
        // disable the Save button and set callback to use after Save promise
        event.target.disabled = true;
        const enableSaveButton = function () {
            this.disabled = false;
        }.bind(event.target);

        // handle save depending mode
        if (this.batchId) {
            this.handleSaveBatchGiftEntry(sectionsList,enableSaveButton,toggleSpinner);
        } else {
            this.handleSaveSingleGiftEntry(sectionsList,enableSaveButton,toggleSpinner);
        }

    }

    isFormValid(sectionsList) {

        // custom donor type validation
        if (this.isDonorTypeInvalid(sectionsList)) {
            return false;
        }

        // field validations
        let invalidFields = [];
        sectionsList.forEach(section => {
            const fields = section.getInvalidFields();
            invalidFields.push(...fields);
        });

        if (invalidFields.length > 0) {
            let fieldListAsString = invalidFields.join(', ');
            this.hasPageLevelError = true;
            this.pageLevelErrorMessageList = [ {
                index: 0,
                errorMessage: `The following fields are required: ${fieldListAsString}`
            } ];
        }

        return invalidFields.length === 0;
    }

    /**
     * validates donation donor type on sectionsList
     * @param sectionsList, list of sections
     * @returns {boolean|*} - true if form invalid, false otherwise
     */
    isDonorTypeInvalid(sectionsList) {

        const DONATION_VALUES = [
            DONATION_DONOR_FIELDS.donationDonorField,
            DONATION_DONOR_FIELDS.account1ImportedField, DONATION_DONOR_FIELDS.account1NameField,
            DONATION_DONOR_FIELDS.contact1ImportedField, DONATION_DONOR_FIELDS.contact1LastNameField
        ];
        // get label and value using apiName as key from fields for each section
        let miniFieldWrapper = {};
        sectionsList.forEach(section => {
            miniFieldWrapper = { ...miniFieldWrapper, ...(section.getFieldValueAndLabel(DONATION_VALUES))};
        });

        // if no donation donor selection, nothing to validate here yet
        if ( isEmpty(miniFieldWrapper[DONATION_DONOR_FIELDS.donationDonorField].value) ) {
            return false;
        }

        // returns true when error message was generated
        return this.getDonorTypeValidationError( miniFieldWrapper, sectionsList );
    }

    /**
     * helper class for isDonorTypeInvalid, contains majority of logic
     * @param fieldWrapper - Array, field ui-label and value using field-api-name as key
     * @param sectionsList - Array, all sections
     * @returns {boolean} - true if error message was generated, false if otherwise
     */
    getDonorTypeValidationError(fieldWrapper, sectionsList) {

        // get data import record helper
        const di_record = this.getDataImportHelper(fieldWrapper);

        // donation donor validation depending on selection and field presence
        let isError = (di_record.donationDonorValue === DONATION_DONOR.isAccount1) ?
            di_record.isAccount1ImportedEmpty && di_record.isAccount1NameEmpty :
            di_record.donationDonorValue === DONATION_DONOR.isContact1 &&
            di_record.isContact1ImportedEmpty && di_record.isContact1LastNameEmpty;

        // process error notification when error
        if (isError) {
            // highlight validation fields
            this.highlightValidationErrorFields(di_record, sectionsList, ' ');
            // set page error
            this.hasPageLevelError = true;
            this.pageLevelErrorMessageList = [ {
                index: 0,
                errorMessage: this.getDonationDonorErrorLabel(di_record, fieldWrapper)
            } ];
        }

        return isError;
    }

    /**
     * Set donation donor error message using custom label depending on field presence
     * @param diRecord, Object - helper obj
     * @param fieldWrapper, Array of fields with Values and Labels
     * @returns {String}, formatted error message for donation donor validation
     */
    getDonationDonorErrorLabel(diRecord, fieldWrapper) {

        // init array replacement for custom label
        let validationErrorLabelReplacements = [diRecord.donationDonorValue, diRecord.donationDonorLabel];

        if (diRecord.donationDonorValue === DONATION_DONOR.isAccount1) {
            if (diRecord.isAccount1ImportedPresent)
                validationErrorLabelReplacements.push(fieldWrapper[DONATION_DONOR_FIELDS.account1ImportedField].label);
            if (diRecord.isAccount1NamePresent)
                validationErrorLabelReplacements.push(fieldWrapper[DONATION_DONOR_FIELDS.account1NameField].label);
        } else {
            if (diRecord.isContact1ImportedPresent)
                validationErrorLabelReplacements.push(fieldWrapper[DONATION_DONOR_FIELDS.contact1ImportedField].label);
            if (diRecord.isContact1LastNamePresent)
                validationErrorLabelReplacements.push(fieldWrapper[DONATION_DONOR_FIELDS.contact1LastNameField].label);
        }

        // set label depending fields present on template
        let label;
        switch (validationErrorLabelReplacements.length) {
            case 2:
                label = this.CUSTOM_LABELS.geErrorDonorTypeInvalid;
                break;
            case 3:
                label = this.CUSTOM_LABELS.geErrorDonorTypeValidationSingle;
                break;
            case 4:
                label = this.CUSTOM_LABELS.geErrorDonorTypeValidation;
                break;
            default:
                label = this.CUSTOM_LABELS.geErrorDonorTypeInvalid;
        }

        // set message using replacement array
        return format(label, validationErrorLabelReplacements);
    }

    /**
     * highlight geForm fields on lSections using sError as message
     * @param diRecord, Object - helper obj
     * @param lSections, Array of geFormSection
     * @param sError, String to set on setCustomValidity
     */
    highlightValidationErrorFields(diRecord, lSections, sError) {

        // prepare array to highlight fields that require attention depending on Donation_Donor
        const highlightFields = [DONATION_DONOR_FIELDS.donationDonorField,
            diRecord.donationDonorValue === DONATION_DONOR.isAccount1 ? DONATION_DONOR_FIELDS.account1ImportedField :
                DONATION_DONOR_FIELDS.contact1ImportedField,
            diRecord.donationDonorValue === DONATION_DONOR.isAccount1 ? DONATION_DONOR_FIELDS.account1NameField :
                DONATION_DONOR_FIELDS.contact1LastNameField
        ];
        lSections.forEach(section => {
            section.setCustomValidityOnFields(highlightFields, sError);
        });

    }

    /**
     * helper object to minimize length of if statements and improve code legibility
     * @param fieldWrapper, Array of fields with Values and Labels
     * @returns Object, helper object to minimize length of if statements and improve code legibility
     */
    getDataImportHelper(fieldWrapper) {

        const dataImportRecord = {
            // donation donor
            donationDonorValue: fieldWrapper[DONATION_DONOR_FIELDS.donationDonorField].value,
            donationDonorLabel: fieldWrapper[DONATION_DONOR_FIELDS.donationDonorField].label,
            // empty val checks
            isAccount1ImportedEmpty: isEmpty(fieldWrapper[DONATION_DONOR_FIELDS.account1ImportedField]) ||
                isEmpty(fieldWrapper[DONATION_DONOR_FIELDS.account1ImportedField].value),
            isContact1ImportedEmpty: isEmpty(fieldWrapper[DONATION_DONOR_FIELDS.contact1ImportedField]) ||
                isEmpty(fieldWrapper[DONATION_DONOR_FIELDS.contact1ImportedField].value),
            isContact1LastNameEmpty: isEmpty(fieldWrapper[DONATION_DONOR_FIELDS.contact1LastNameField]) ||
                isEmpty(fieldWrapper[DONATION_DONOR_FIELDS.contact1LastNameField].value),
            isAccount1NameEmpty: isEmpty(fieldWrapper[DONATION_DONOR_FIELDS.account1NameField]) ||
                isEmpty(fieldWrapper[DONATION_DONOR_FIELDS.account1NameField].value),
            // field presence
            isAccount1ImportedPresent: isNotEmpty(fieldWrapper[DONATION_DONOR_FIELDS.account1ImportedField]),
            isAccount1NamePresent: isNotEmpty(fieldWrapper[DONATION_DONOR_FIELDS.account1NameField]),
            isContact1ImportedPresent: isNotEmpty(fieldWrapper[DONATION_DONOR_FIELDS.contact1ImportedField]),
            isContact1LastNamePresent: isNotEmpty(fieldWrapper[DONATION_DONOR_FIELDS.contact1LastNameField])
        };
        return dataImportRecord;
    }

    navigateToRecordPage(recordId) {
        this[NavigationMixin.Navigate]({
            type: 'standard__recordPage',
            attributes: {
                recordId: recordId,
                actionName: 'view'
            }
        });
    }

    // change showSpinner to the opposite of its current value
    toggleSpinner() {
        this.showSpinner = !this.showSpinner;
    }

    getDisplayedFieldsMappedByAPIName(sectionsList) {
        let allFields = {};
        sectionsList.forEach(section => {
            const fields = section.getAllFieldsByAPIName();

            allFields = Object.assign(allFields, fields);
        });

        return allFields;
    }

    clearErrors() {

        // Clear the page level error
        this.hasPageLevelError = false;
        this.pageLevelErrorMessageList = [];

        // Clear the field level errors
        if (this.erroredFields.length > 0) {
            this.erroredFields.forEach(fieldToReset => {
                fieldToReset.setCustomValidity('');
            });
        }

        this.erroredFields = [];
    }

    @api
    load(dataRow) {
        this._dataRow = dataRow;
        const sectionsList = this.template.querySelectorAll('c-ge-form-section');

        sectionsList.forEach(section => {
            section.load(dataRow);
        });
    }

    @api
    reset() {
        this._dataRow = undefined;
        const sectionsList = this.template.querySelectorAll('c-ge-form-section');
        sectionsList.forEach(section => {
            section.reset();
        });
        this.widgetData = {};
    }

    get mode() {
        return this._dataRow ? mode.UPDATE : mode.CREATE;
    }

    @api
    get saveActionLabel() {
        switch (this.mode) {
            case mode.UPDATE:
                return this.CUSTOM_LABELS.commonUpdate;
                break;
            default:
                return this.CUSTOM_LABELS.geButtonSaveNewGift;
        }
    }

    @api
    get isUpdateActionDisabled() {
        return this._dataRow && this._dataRow[STATUS_FIELD.fieldApiName] === 'Imported';
    }

    /**
     * Track widget data so that our widgets can react to the overall state of the form
     * @param payload   An object to store in widgetData
     */
    handleWidgetData(payload) {
        this.widgetData = {...this.widgetData, ...payload};
    }

    getData(sections) {
        let { diRecord, widgetValues } =
            GeFormService.getDataImportRecord(sections);

        if (!diRecord[NPSP_DATA_IMPORT_BATCH_FIELD.fieldApiName]) {
            diRecord[NPSP_DATA_IMPORT_BATCH_FIELD.fieldApiName] = this.batchId;
        }

        if (this._dataRow) {
            diRecord.Id = this._dataRow.Id;
        }

        return {diRecord, widgetValues};
    }

    /*******************************************************************************
     * @description Navigates to Gift Entry landing page.
     */
    navigateToLandingPage() {
        const giftEntryTabName = TemplateBuilderService.alignSchemaNSWithEnvironment(GIFT_ENTRY_TAB_NAME);
        let url = `/lightning/n/${giftEntryTabName}`;

        this[NavigationMixin.Navigate]({
                type: 'standard__webPage',
                attributes: {
                    url: url
                }
            },
            true
        );
    }

    /*******************************************************************************
     * @description Pass through method that receives an event from geReviewDonations
     * to notify the parent component to construct a modal for reviewing donations.
     *
     * @param {object} event: Event object containing a payload for the modal.
     */
    toggleModal(event) {
        this.dispatchEvent(new CustomEvent('togglemodal', { detail: event.detail }));
    }

    @wire(getOpenDonations, { donorId: '$selectedDonorId', donorType: '$selectedDonorType' })
    wiredOpenDonations({ error, data }) {
        if (data) {
            this.opportunities = isNotEmpty(data) ? JSON.parse(data) : undefined;
        }
    }

    // TODO: Need to handle displaying of review donations onload when coming from an Account/Contact page
    handleChangeLookup(event) {
        const detail = event.detail;
        const account = DATA_IMPORT_ACCOUNT1_IMPORTED_FIELD.fieldApiName;
        const contact = DATA_IMPORT_CONTACT1_IMPORTED_FIELD.fieldApiName;

        if (detail.recordId && (detail.fieldApiName === account || detail.fieldApiName === contact)) {
            // TODO: Future handle Account/Contact priority depending on value of Data Import: Donation Donor.
            const donorType = detail.fieldApiName === account ? 'Account' : 'Contact';
            this.selectedDonorId = detail.recordId;
            this.selectedDonorType = donorType;
        } else if (detail.fieldApiName === account || detail.fieldApiName === contact) {
            this.selectedDonation = undefined;
            this.opportunities = undefined;
            this.selectedDonorId = undefined;
            this.selectedDonorType = undefined;
        } else {
            this.selectedDonorId = undefined;
            this.selectedDonorType = undefined;
        }
    }

    handleChangeSelectedDonation(event) {
        const selectedDonation = event.detail.selectedDonation;
        const donationType = event.detail.donationType;

        let blankDataImportRecord = {};

        const donationImported = DATA_IMPORT_DONATION_IMPORTED_FIELD.fieldApiName;
        const donationImportStatus = DATA_IMPORT_DONATION_IMPORT_STATUS_FIELD.fieldApiName;
        const paymentImported = DATA_IMPORT_PAYMENT_IMPORTED_FIELD.fieldApiName;
        const paymentImportStatus = DATA_IMPORT_PAYMENT_IMPORT_STATUS_FIELD.fieldApiName;

        if (selectedDonation) {
            if (donationType === 'opportunity') {
                blankDataImportRecord[donationImported] = selectedDonation.Id;

                if (selectedDonation.applyPayment) {
                    blankDataImportRecord[donationImportStatus] = applyNewPayment;
                } else {
                    blankDataImportRecord[donationImportStatus] = userSelectedMatch;
                }
                blankDataImportRecord[paymentImported] = undefined;
                blankDataImportRecord[paymentImportStatus] = undefined;
            } else if (donationType === 'payment') {
                blankDataImportRecord[paymentImported] = selectedDonation.Id;
                blankDataImportRecord[paymentImportStatus] = userSelectedMatch;
                blankDataImportRecord[donationImported] = selectedDonation.npe01__Opportunity__c;
                blankDataImportRecord[donationImportStatus] = userSelectedMatch;
            }

        } else {
            blankDataImportRecord[donationImportStatus] = userSelectedNewOpp;
        }

        this.blankDataImportRecord = blankDataImportRecord;

        this.applyFieldValuesFromSelectedDonation(blankDataImportRecord);
    }

    applyFieldValuesFromSelectedDonation(blankDataImportRecord) {
        let previousFieldValues = {};
        const sectionsList = this.template.querySelectorAll('c-ge-form-section');
        sectionsList.forEach(section => {
            previousFieldValues = {...previousFieldValues, ...section.values};
        });

        let newFieldValues = {...previousFieldValues, ...blankDataImportRecord};

        let sections = deepClone(this.sections);
        sections.forEach(
            section => {
                section.elements.forEach(
                    element => {
                        const fieldMappingDevName = element.dataImportFieldMappingDevNames[0];
                        const fieldApiName = element.fieldApiName;

                        if (newFieldValues.hasOwnProperty(fieldApiName)) {
                            element.defaultValue = newFieldValues[fieldApiName];
                        } else if (newFieldValues.hasOwnProperty(fieldMappingDevName)) {
                            element.defaultValue = newFieldValues[fieldMappingDevName];
                        }
                    }
                );
            }
        );

        // Workaround to force rerendering of the form.
        let that = this;
        this.sections = [];
        // eslint-disable-next-line @lwc/lwc/no-async-operation
        setTimeout(() => {
            that.sections = sections;
        }, 1, that, sections);
    }
}<|MERGE_RESOLUTION|>--- conflicted
+++ resolved
@@ -3,19 +3,15 @@
 import { NavigationMixin } from 'lightning/navigation';
 import GeLabelService from 'c/geLabelService';
 import messageLoading from '@salesforce/label/c.labelMessageLoading';
-<<<<<<< HEAD
-import geSave from '@salesforce/label/c.labelGeSave';
-import geCancel from '@salesforce/label/c.labelGeCancel';
-import geUpdate from '@salesforce/label/c.commonUpdate';
-import { registerListener } from 'c/pubsubNoPageRef';
-import geLabelService from 'c/geLabelService';
-=======
->>>>>>> 26a4d7b8
-import { DONATION_DONOR_FIELDS, DONATION_DONOR,
+import {
+    DONATION_DONOR_FIELDS,
+    DONATION_DONOR,
     handleError,
     getRecordFieldNames,
     setRecordValuesOnTemplate,
-    checkPermissionErrors } from 'c/utilTemplateBuilder';
+    checkPermissionErrors
+} from 'c/utilTemplateBuilder';
+import { registerListener } from 'c/pubsubNoPageRef';
 import { getQueryParameters, isEmpty, isNotEmpty, format, deepClone } from 'c/utilCommon';
 import TemplateBuilderService from 'c/geTemplateBuilderService';
 import { getRecord } from 'lightning/uiRecordApi';
