--- conflicted
+++ resolved
@@ -77,50 +77,33 @@
             this.donorApiName = getQueryParameters().c__apiName;
 
             // read the template header info
-<<<<<<< HEAD
             if(response !== null && typeof response !== 'undefined') {
-                let template = response.formTemplate;
-                let permissionErrors = new Array(template.permissionErrors);
-
-                if(permissionErrors && template.permissionErrorType) {
+                this.formTemplate = response.formTemplate;
+                this.fieldMappings = response.fieldMappingSetWrapper.fieldMappingByDevName;
+
+                // get the target field names to be used by getRecord
+                this.fieldNames = getRecordFieldNames(this.formTemplate, this.fieldMappings,                    this.donorApiName);
+
+                let permissionErrors = new Array(this.formTemplate.permissionErrors);
+
+                if(permissionErrors && this.formTemplate.permissionErrorType) {
                     const FLS_ERROR_TYPE = 'FLS';
                     const CRUD_ERROR_TYPE = 'CRUD';
 
-                    if(template.permissionErrorType === CRUD_ERROR_TYPE) {
+                    if(this.formTemplate.permissionErrorType === CRUD_ERROR_TYPE) {
                         this.permissionErrorTitle = this.CUSTOM_LABELS.geErrorObjectCRUDHeader;
-                        this.permissionErrorMessage = GeLabelService.format(this.CUSTOM_LABELS.geErrorObjectCRUDBody, permissionErrors)
-                    } else if(template.permissionErrorType === FLS_ERROR_TYPE) {
+                        this.permissionErrorMessage = GeLabelService.format                                       (this.CUSTOM_LABELS.geErrorObjectCRUDBody, permissionErrors);
+                    } else if(this.formTemplate.permissionErrorType === FLS_ERROR_TYPE) {
                         this.permissionErrorTitle = this.CUSTOM_LABELS.geErrorFLSHeader;
-                        this.permissionErrorMessage = GeLabelService.format(this.CUSTOM_LABELS.geErrorFLSBody, permissionErrors)
+                        this.permissionErrorMessage = GeLabelService.format(this.CUSTOM_LABELS.geErrorFLSBody,    permissionErrors);
                     }
                     this.isPermissionError = true;
                 } else {
-                    const { formTemplate } = response;
-                    this.initializeForm(formTemplate);
-                    this.formTemplate  = response.formTemplate;
-                    this.fieldMappings = response.fieldMappingSetWrapper.fieldMappingByDevName;
-
-                    // get the target field names to be used by getRecord
-                    this.fieldNames = getRecordFieldNames(this.formTemplate, this.fieldMappings, donorApiName);
-                
                     if(isEmpty(this.donorRecordId)) {
                         // if we don't have a donor record, it's ok to initialize the form now
                         // otherwise the form will be initialized after wiredGetRecordMethod completes
                         this.initializeForm(this.formTemplate);
                     }
-=======
-            if (response !== null && typeof response !== 'undefined') {
-                this.formTemplate = response.formTemplate;
-                this.fieldMappings = response.fieldMappingSetWrapper.fieldMappingByDevName;
-
-                // get the target field names to be used by getRecord
-                this.fieldNames = getRecordFieldNames(this.formTemplate, this.fieldMappings, this.donorApiName);
-
-                if (isEmpty(this.donorRecordId)) {
-                    // if we don't have a donor record, it's ok to initialize the form now
-                    // otherwise the form will be initialized after wiredGetRecordMethod completes
-                    this.initializeForm(this.formTemplate);
->>>>>>> 5954d750
                 }
             }
         });
