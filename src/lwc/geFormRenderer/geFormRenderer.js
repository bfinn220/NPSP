--- conflicted
+++ resolved
@@ -1716,18 +1716,16 @@
         }
     }
 
-<<<<<<< HEAD
+    get qaLocatorCancelButton() {
+        return `button ${this.cancelButtonText}`;
+    }
+
+    get qaLocatorSaveButton() {
+        return `button ${this.saveActionLabel}`;
+    }
+
     get namespace() {
         return getNamespace(FORM_TEMPLATE_FIELD.fieldApiName);
     }
 
-=======
-    get qaLocatorCancelButton() {
-        return `button ${this.cancelButtonText}`;
-    }
-
-    get qaLocatorSaveButton() {
-        return `button ${this.saveActionLabel}`;
-    }
->>>>>>> 81e1d0a5
 }