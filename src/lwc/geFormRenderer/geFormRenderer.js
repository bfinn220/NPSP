--- conflicted
+++ resolved
@@ -194,25 +194,7 @@
             handleError(error);
         }
     }
-
-    async loadTemplate() {
-        // With the change to using a Lookup field to connect a Batch to a Template,
-        // we can use getRecord to get the Template JSON.  But the GeFormService
-        // component still needs to be initialized with the field mappings, and the
-        // call to getFormTemplate() does that.
-        // TODO: Maybe initialize GeFormService with the field mappings in its connected
-        //       callback instead?
-
-        await GeFormService.getFormTemplate();
-<<<<<<< HEAD
-=======
-        this.formTemplate = formTemplate;
-        this.initializeForm(formTemplate);
->>>>>>> fe49e736
-    }
-
-
-
+    
     handleCancel() {
         this.reset();
 
