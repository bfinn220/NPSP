--- conflicted
+++ resolved
@@ -17,17 +17,13 @@
     @track mappingSet = '';
     @track version = '';
     @api showSpinner = false;
-<<<<<<< HEAD
     @api batchId;
     @api submissions = [];
+    @api hasPageLevelError = false;
     label = { messageLoading, geSave, geCancel };
     @track formTemplateId;
-=======
-    @api hasPageLevelError = false;
-    label = { messageLoading, geSave, geCancel };
     erroredFields = [];
     @api pageLevelErrorMessageList = [];
->>>>>>> 8e5acc23
 
     connectedCallback() {
         if (this.batchId) {
@@ -99,18 +95,13 @@
         console.log('Form Cancel button clicked');
     }
 
-<<<<<<< HEAD
     handleSave(event) {
         event.target.disabled = true;
         const enableSaveButton = function() {
             this.disabled = false;
         }.bind(event.target);
 
-        console.log('Form Save button clicked');
-=======
-    handleSave() {
         this.clearErrors();
->>>>>>> 8e5acc23
 
         // TODO: Pass the actual Data Import record, and navigate to the new Opportunity
         // const OpportunityId = GeFormService.createOpportunityFromDataImport(dataImport);
@@ -122,7 +113,6 @@
 
         // show the spinner
         this.toggleSpinner();
-<<<<<<< HEAD
 
         if (this.batchId) {
             const submission = {
@@ -140,76 +130,70 @@
         } else {
             GeFormService.handleSave(sectionsList).then(opportunityId => {
                 this.navigateToRecordPage(opportunityId);
-            });
-        }
-=======
-        
-        GeFormService.handleSave(sectionsList).then(opportunityId => {
-            this.navigateToRecordPage(opportunityId);
-        })
-        .catch(error => {
-
-            this.toggleSpinner();
-            
-            // Show on top if it is a page level
-            this.hasPageLevelError = true;
-            const exceptionWrapper = JSON.parse(error.body.message);
-            const allDisplayedFields = this.getDisplayedFieldsMappedByAPIName(sectionsList);
-
-            if (exceptionWrapper.exceptionType !== null && exceptionWrapper.exceptionType !== '') {
-
-                // Check to see if there are any field level errors
-                if (Object.entries(exceptionWrapper.DMLErrorFieldNameMapping).length === undefined || Object.entries(exceptionWrapper.DMLErrorFieldNameMapping).length === 0) {
-                    
-                    // If there are no specific fields the error has to go to, put it on the page level error message. 
-                    for (const dmlIndex in exceptionWrapper.DMLErrorMessageMapping) {
-                        this.pageLevelErrorMessageList = [...this.pageLevelErrorMessageList, {index: dmlIndex, errorMessage: exceptionWrapper.DMLErrorMessageMapping[dmlIndex]}];
+            })
+                .catch(error => {
+
+                    this.toggleSpinner();
+
+                    // Show on top if it is a page level
+                    this.hasPageLevelError = true;
+                    const exceptionWrapper = JSON.parse(error.body.message);
+                    const allDisplayedFields = this.getDisplayedFieldsMappedByAPIName(sectionsList);
+
+                    if (exceptionWrapper.exceptionType !== null && exceptionWrapper.exceptionType !== '') {
+
+                        // Check to see if there are any field level errors
+                        if (Object.entries(exceptionWrapper.DMLErrorFieldNameMapping).length === undefined || Object.entries(exceptionWrapper.DMLErrorFieldNameMapping).length === 0) {
+
+                            // If there are no specific fields the error has to go to, put it on the page level error message.
+                            for (const dmlIndex in exceptionWrapper.DMLErrorMessageMapping) {
+                                this.pageLevelErrorMessageList = [...this.pageLevelErrorMessageList, {index: dmlIndex, errorMessage: exceptionWrapper.DMLErrorMessageMapping[dmlIndex]}];
+                            }
+                        } else {
+                            // If there is a specific field that each error is supposed to go to, show it on the field on the page.
+                            // If it is not on the page to show, display it on the page level.
+                            for (const key in exceptionWrapper.DMLErrorFieldNameMapping) {
+
+                                // List of fields with this error
+                                let fieldList = exceptionWrapper.DMLErrorFieldNameMapping[key];
+
+                                // Error message for the field.
+                                let errorMessage = exceptionWrapper.DMLErrorMessageMapping[key];
+
+                                // Errored fields that are not displayed
+                                let hiddenFieldList = [];
+
+                                fieldList.forEach(fieldWithError => {
+                                    // Go to the field and set the error message using setCustomValidity
+                                    if (fieldWithError in allDisplayedFields) {
+                                        let fieldInput = allDisplayedFields[fieldWithError];
+                                        this.erroredFields.push(fieldInput);
+
+                                        fieldInput.setCustomValidity(errorMessage);
+                                    } else {
+
+                                        // Keep track of errored fields that are not displayed.
+                                        hiddenFieldList.push(fieldWithError);
+                                    }
+                                });
+
+                                // If there are hidden fields, display the error message at the page level.
+                                // With the fields noted.
+                                if (hiddenFieldList.length > 0) {
+                                    let combinedFields = hiddenFieldList.join(', ');
+
+                                    this.pageLevelErrorMessageList = [...this.pageLevelErrorMessageList, {index: key, errorMessage: errorMessage + ' [' + combinedFields + ']'}];
+                                }
+                            }
+                        }
+                    } else {
+                        pageLevelErrorMessageList = [...pageLevelErrorMessageList, {index: 0, errorMessage: exceptionWrapper.errorMessage}];
                     }
-                } else {
-                    // If there is a specific field that each error is supposed to go to, show it on the field on the page. 
-                    // If it is not on the page to show, display it on the page level.
-                    for (const key in exceptionWrapper.DMLErrorFieldNameMapping) {
-                        
-                        // List of fields with this error
-                        let fieldList = exceptionWrapper.DMLErrorFieldNameMapping[key];
-                        
-                        // Error message for the field. 
-                        let errorMessage = exceptionWrapper.DMLErrorMessageMapping[key];
-
-                        // Errored fields that are not displayed
-                        let hiddenFieldList = [];
-
-                        fieldList.forEach(fieldWithError => {
-                            // Go to the field and set the error message using setCustomValidity 
-                            if (fieldWithError in allDisplayedFields) {
-                                let fieldInput = allDisplayedFields[fieldWithError];
-                                this.erroredFields.push(fieldInput);
-
-                                fieldInput.setCustomValidity(errorMessage);
-                            } else {
-
-                                // Keep track of errored fields that are not displayed.  
-                                hiddenFieldList.push(fieldWithError);
-                            }
-                        });
-
-                        // If there are hidden fields, display the error message at the page level. 
-                        // With the fields noted. 
-                        if (hiddenFieldList.length > 0) {
-                            let combinedFields = hiddenFieldList.join(', ');
-
-                            this.pageLevelErrorMessageList = [...this.pageLevelErrorMessageList, {index: key, errorMessage: errorMessage + ' [' + combinedFields + ']'}];
-                        }
-                    }
-                }
-            } else {
-                pageLevelErrorMessageList = [...pageLevelErrorMessageList, {index: 0, errorMessage: exceptionWrapper.errorMessage}];
-            }
-
-            // focus either the page level or field level error messsage somehow
-            window.scrollTo(0,0);
-        }) ;
->>>>>>> 8e5acc23
+
+                    // focus either the page level or field level error messsage somehow
+                    window.scrollTo(0,0);
+                }) ;
+        }
     }
 
     isFormValid(sectionsList){
