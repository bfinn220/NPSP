--- conflicted
+++ resolved
@@ -158,6 +158,7 @@
 
     connectedCallback() {
         registerListener('widgetData', this.handleWidgetData, this);
+        registerListener('paymentError', this.handleAsyncWidgetError, this);
 
         if (this.batchId) {
             // When the form is being used for Batch Gift Entry, the Form Template JSON
@@ -876,11 +877,7 @@
      * Handle payment errors at the form level
      * @param event The paymentError event object
      */
-<<<<<<< HEAD
-    handlePaymentError(event) {
-=======
     handleAsyncWidgetError(event) {
->>>>>>> 20d52b20
         let errorResponse = isNotEmpty(event.error.message[1]) ? event.error.message[1] : null;
         let errorObjects = [];
         if(event.error.isObject) {
