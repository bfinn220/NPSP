--- conflicted
+++ resolved
@@ -260,11 +260,7 @@
     }
 
     appendRecordTypeLocationInfoToPicklistElements(sections) {
-<<<<<<< HEAD
         let updatedSections = deepClone(sections);
-=======
-        let updatedSections = JSON.parse(JSON.stringify(sections));
->>>>>>> b5d1d248
 
         updatedSections
             .forEach(section => {
@@ -278,7 +274,6 @@
     }
 
     appendRecordTypeLocationInfoToElement(element) {
-<<<<<<< HEAD
         const fieldMappingDevName =
             element.dataImportFieldMappingDevNames &&
             element.dataImportFieldMappingDevNames[0];
@@ -289,14 +284,6 @@
             element.parentRecordField =
                 this.parentRecordFieldFor(fieldMappingDevName);
         }
-=======
-        const fieldMappingDevName = element.dataImportFieldMappingDevNames[0];
-
-        element.siblingRecordTypeField =
-            this.siblingRecordTypeFieldFor(fieldMappingDevName);
-        element.parentRecordField =
-            this.parentRecordFieldFor(fieldMappingDevName);
->>>>>>> b5d1d248
     }
 
     setPermissionsError(errorObject) {
@@ -1570,17 +1557,10 @@
                 dataImport[fieldMapping.Source_Field_API_Name] = valueObject.value;
             });
         });
-<<<<<<< HEAD
 
         return dataImport;
     }
 
-=======
-
-        return dataImport;
-    }
-
->>>>>>> b5d1d248
     getObjectMappingDevNamesForSelectedRecord(record) {
         let objectMappingDevNames = [];
         for (let [key, value] of Object.entries(this.selectedRecordIdByObjectMappingDevName)) {
@@ -1839,11 +1819,7 @@
         }
 
         // Re-assign to prompt reactivity
-<<<<<<< HEAD
         this.formState = deepClone(this.formState);
-=======
-        this.formState = JSON.parse(JSON.stringify(this.formState));
->>>>>>> b5d1d248
     }
 
     updateFormStateForDonationRecordType(fields) {
@@ -1897,7 +1873,6 @@
     }
 
     handleFormFieldChange(event) {
-<<<<<<< HEAD
         const value = event.detail.value,
             label = event.detail.label,
             sourceField = this.sourceFieldFor(event.detail.fieldMappingDevName),
@@ -1917,20 +1892,6 @@
         if (isDonationDonor) {
             this.handleDonationDonorChange(value)
         }
-=======
-        const value = event.detail.value;
-        const label = event.detail.label;
-        const sourceField = this.sourceFieldFor(event.detail.fieldMappingDevName);
-
-        let valueForFormState = value;
-        if (sourceField === DONATION_RECORD_TYPE_NAME.fieldApiName) {
-            valueForFormState = label;
-            this.setDonationRecordTypeIdInFormState(value);
-        } else if (sourceField === DATA_IMPORT_DONATION_DONOR_FIELD.fieldApiName) {
-            this.handleDonationDonorChange(value)
-        }
-        this.updateFormState({[sourceField]: valueForFormState});
->>>>>>> b5d1d248
     }
 
     sourceFieldFor(fieldMappingDevName) {
@@ -2052,7 +2013,6 @@
     }
 
     objectMappingDevNameFor(fieldMappingDevName) {
-<<<<<<< HEAD
         const fieldMapping = GeFormService.getFieldMappingWrapper(fieldMappingDevName);
         return fieldMapping && fieldMapping.Target_Object_Mapping_Dev_Name;
     }
@@ -2078,19 +2038,6 @@
      */
     getFieldValueFromFormState(fieldApiName) {
         return this.formState[fieldApiName];
-=======
-        return this.fieldMappingFor(fieldMappingDevName).Target_Object_Mapping_Dev_Name;
-    }
-
-    fieldMappingFor(fieldMappingDevName) {
-        return GeFormService.getFieldMappingWrapper(fieldMappingDevName);
-    }
-
-    parentRecordFieldFor(fieldMappingDevName) {
-        return GeFormService
-            .objectMappings[this.objectMappingDevNameFor(fieldMappingDevName)]
-            .Imported_Record_Field_Name;
->>>>>>> b5d1d248
     }
 
 }