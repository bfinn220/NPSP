import { LightningElement, api, track, wire } from 'lwc';
import GeFormService from 'c/geFormService';
import { NavigationMixin } from 'lightning/navigation';
import messageLoading from '@salesforce/label/c.labelMessageLoading';
import geSave from '@salesforce/label/c.labelGeSave';
import geCancel from '@salesforce/label/c.labelGeCancel';
import geUpdate from '@salesforce/label/c.commonUpdate';
import geLabelService from 'c/geLabelService';
import { DONATION_DONOR_FIELDS, DONATION_DONOR,
         handleError,
         getRecordFieldNames,
         setRecordValuesOnTemplate } from 'c/utilTemplateBuilder';
import { getQueryParameters, isEmpty, isNotEmpty, format } from 'c/utilCommon';
import TemplateBuilderService from 'c/geTemplateBuilderService';
import { getRecord } from 'lightning/uiRecordApi';
import FORM_TEMPLATE_FIELD from '@salesforce/schema/DataImportBatch__c.Form_Template__c';
import TEMPLATE_JSON_FIELD from '@salesforce/schema/Form_Template__c.Template_JSON__c';
import STATUS_FIELD from '@salesforce/schema/DataImport__c.Status__c';
import NPSP_DATA_IMPORT_BATCH_FIELD from '@salesforce/schema/DataImport__c.NPSP_Data_Import_Batch__c';

const mode = {
    CREATE: 'create',
    UPDATE: 'update'
}
const GIFT_ENTRY_TAB_NAME = 'GE_Gift_Entry';

export default class GeFormRenderer extends NavigationMixin(LightningElement) {
    CUSTOM_LABELS = geLabelService.CUSTOM_LABELS;
    @api donorRecordId;
    @api donorApiName;
    @api donorRecord;

    fieldNames = [];
    @track formTemplate;
    @track fieldMappings;
    @api sections = [];
    @track ready = false;
    @track name = '';
    @track description = '';
    @track mappingSet = '';
    @track version = '';
    @api showSpinner = false;
    @api batchId;
    @api hasPageLevelError = false;
    label = { messageLoading, geSave, geCancel };
    @track formTemplateId;
    erroredFields = [];
    @api pageLevelErrorMessageList = [];
    @track _dataRow; // Row being updated when in update mode
    @track isAccessible = true;

    @wire(getRecord, { recordId: '$donorRecordId', optionalFields: '$fieldNames' })
    wiredGetRecordMethod({ error, data }) {
        if (data) {
            this.donorRecord = data;
            this.initializeForm(this.formTemplate, this.fieldMappings);
        } else if (error) {
            console.error(JSON.stringify(error));
        }
    }

   connectedCallback() {
        if (this.batchId) {
            // When the form is being used for Batch Gift Entry, the Form Template JSON
            // uses the @wire service below to retrieve the Template using the Template Id
            // stored on the Batch.
            return;
        }

        GeFormService.getFormTemplate().then(response => {
            // check if there is a record id in the url
            this.donorRecordId = getQueryParameters().c__donorRecordId;
            this.donorApiName = getQueryParameters().c__apiName;

            // read the template header info
            if (response !== null && typeof response !== 'undefined') {
                this.formTemplate = response.formTemplate;
                this.fieldMappings = response.fieldMappingSetWrapper.fieldMappingByDevName;

                // get the target field names to be used by getRecord
                this.fieldNames = getRecordFieldNames(this.formTemplate, this.fieldMappings, this.donorApiName);

                if (isEmpty(this.donorRecordId)) {
                    // if we don't have a donor record, it's ok to initialize the form now
                    // otherwise the form will be initialized after wiredGetRecordMethod completes
                    this.initializeForm(this.formTemplate);
                }
            }
        });
    }

    initializeForm(formTemplate, fieldMappings) {
        // read the template header info
        this.ready = true;
        this.name = formTemplate.name;
        this.description = formTemplate.description;
        this.version = formTemplate.layout.version;
        if (typeof formTemplate.layout !== 'undefined'
            && Array.isArray(formTemplate.layout.sections)) {

            // add record data to the template fields
            if (isNotEmpty(fieldMappings) && isNotEmpty(this.donorRecord)) {
                let sectionsWithValues = setRecordValuesOnTemplate(formTemplate.layout.sections, fieldMappings, this.donorRecord);
                this.sections = sectionsWithValues;
            } else {
                this.sections = formTemplate.layout.sections;
            }

            if (this.batchId) {
                this.dispatchEvent(new CustomEvent('sectionsretrieved'));
            }
        }
    }

    @wire(getRecord, {
        recordId: '$batchId',
        fields: FORM_TEMPLATE_FIELD
    })
    wiredBatch({ data, error }) {
        if (data) {
            this.formTemplateId = data.fields[FORM_TEMPLATE_FIELD.fieldApiName].value;
        } else if (error) {
            handleError(error);
        }
    }

    @wire(getRecord, {
        recordId: '$formTemplateId',
        fields: TEMPLATE_JSON_FIELD
    })
    wiredTemplate({ data, error }) {
        if (data) {
            this.loadTemplate(
                JSON.parse(data.fields[TEMPLATE_JSON_FIELD.fieldApiName].value));
        } else if (error) {
            handleError(error);
        }
    }

    async loadTemplate(formTemplate) {
        // With the change to using a Lookup field to connect a Batch to a Template,
        // we can use getRecord to get the Template JSON.  But the GeFormService
        // component still needs to be initialized with the field mappings, and the
        // call to getFormTemplate() does that.
        // TODO: Maybe initialize GeFormService with the field mappings in its connected
        //       callback instead?
        await GeFormService.getFormTemplate();
        this.initializeForm(formTemplate);
    }

    handleCancel() {
        this.reset();

        // go back to the donor record page
        if (isNotEmpty(this.donorRecordId)) {
            this.navigateToRecordPage(this.donorRecordId);
        } else {
            // go back to the gift entry landing page;
            this.navigateToLandingPage();
        }
    }

    handleSave(event) {

        this.clearErrors();

        const sectionsList = this.template.querySelectorAll('c-ge-form-section');

        // apply custom and standard field validation
        if (!this.isFormValid(sectionsList)) {
            return;
        }

        // disable the Save button
        event.target.disabled = true;
        const enableSaveButton = function () {
            this.disabled = false;
        }.bind(event.target);

        // show the spinner
        this.toggleSpinner();

        // callback used to toggle spinner after save
        const toggleSpinner = () => this.toggleSpinner();

        const reset = () => this.reset();

        if (this.batchId) {
            const data = this.getData(sectionsList);

            this.dispatchEvent(new CustomEvent('submit', {
                detail: {
                    data: data,
                    success: function () {
                        enableSaveButton();
                        toggleSpinner();
                        reset();
                    },
                    error: function () {
                        enableSaveButton();
                        toggleSpinner();
                    }
                }
            }));
        } else {
            GeFormService.handleSave(sectionsList, this.donorRecord).then(opportunityId => {
                this.navigateToRecordPage(opportunityId);
            })
                .catch(error => {

                    this.toggleSpinner();

                    // Show on top if it is a page level
                    this.hasPageLevelError = true;
                    const exceptionWrapper = JSON.parse(error.body.message);
                    const allDisplayedFields = this.getDisplayedFieldsMappedByAPIName(sectionsList);

                    if (exceptionWrapper.exceptionType !== null && exceptionWrapper.exceptionType !== '') {

                        // Check to see if there are any field level errors
                        if (Object.entries(exceptionWrapper.DMLErrorFieldNameMapping).length === undefined ||
                            Object.entries(exceptionWrapper.DMLErrorFieldNameMapping).length === 0) {

                            // If there are no specific fields the error has to go to,
                            // put it on the page level error message.
                            for (const dmlIndex in exceptionWrapper.DMLErrorMessageMapping) {
                                this.pageLevelErrorMessageList = [...this.pageLevelErrorMessageList,
                                    {index: dmlIndex, errorMessage: exceptionWrapper.DMLErrorMessageMapping[dmlIndex]}];
                            }
                        } else {
                            // If there is a specific field that each error is supposed to go to,
                            // show it on the field on the page.
                            // If it is not on the page to show, display it on the page level.
                            for (const key in exceptionWrapper.DMLErrorFieldNameMapping) {

                                // List of fields with this error
                                let fieldList = exceptionWrapper.DMLErrorFieldNameMapping[key];

                                // Error message for the field.
                                let errorMessage = exceptionWrapper.DMLErrorMessageMapping[key];

                                // Errored fields that are not displayed
                                let hiddenFieldList = [];

                                fieldList.forEach(fieldWithError => {
                                    // Go to the field and set the error message using setCustomValidity
                                    if (fieldWithError in allDisplayedFields) {
                                        let fieldInput = allDisplayedFields[fieldWithError];
                                        this.erroredFields.push(fieldInput);

                                        fieldInput.setCustomValidity(errorMessage);
                                    } else {

                                        // Keep track of errored fields that are not displayed.
                                        hiddenFieldList.push(fieldWithError);
                                    }
                                });

                                // If there are hidden fields, display the error message at the page level.
                                // With the fields noted.
                                if (hiddenFieldList.length > 0) {
                                    let combinedFields = hiddenFieldList.join(', ');

                                    this.pageLevelErrorMessageList = [...this.pageLevelErrorMessageList, { index: key, errorMessage: errorMessage + ' [' + combinedFields + ']' }];
                                }
                            }
                        }
                    } else {
                        pageLevelErrorMessageList = [...pageLevelErrorMessageList, { index: 0, errorMessage: exceptionWrapper.errorMessage }];
                    }

                    // focus either the page level or field level error messsage somehow
                    window.scrollTo(0, 0);
                });
        }
    }

    isFormValid(sectionsList){

        // custom donor type validation
        if (this.isDonorTypeInvalid(sectionsList)) {
            return false;
        }

        // field validations
        let invalidFields = [];
        sectionsList.forEach(section => {
            const fields = section.getInvalidFields();
            invalidFields.push(...fields);
        });

        if (invalidFields.length > 0) {
            let fieldListAsString = invalidFields.join(', ');
            this.hasPageLevelError = true;
            this.pageLevelErrorMessageList = [ {index: 0, errorMessage: `The following fields are required: ${fieldListAsString}`} ];
        }

        return invalidFields.length === 0;
    }

    /**
     * validates donation donor type on sectionsList
     * @param sectionsList, list of sections
     * @returns {boolean|*} - true if form invalid, false otherwise
     */
    isDonorTypeInvalid( sectionsList ){

        const DONATION_VALUES = [
            DONATION_DONOR_FIELDS.donationDonorField,
            DONATION_DONOR_FIELDS.account1ImportedField, DONATION_DONOR_FIELDS.account1NameField,
            DONATION_DONOR_FIELDS.contact1ImportedField, DONATION_DONOR_FIELDS.contact1LastNameField
        ];
        // get label and value using apiName as key from fields for each section
        let miniFieldWrapper = {};
        sectionsList.forEach( section => {
            miniFieldWrapper = { ...miniFieldWrapper, ...(section.getFieldValueAndLabel(DONATION_VALUES)) };
        });

        // if no donation donor selection, nothing to validate here yet
        if ( isEmpty(miniFieldWrapper[DONATION_DONOR_FIELDS.donationDonorField].value) ) {
            return false;
        }

        // returns true when error message was generated
        return this.getDonorTypeValidationError( miniFieldWrapper, sectionsList );
    }

    /**
     * helper class for isDonorTypeInvalid, contains majority of logic
     * @param fieldWrapper - Array, field ui-label and value using field-api-name as key
     * @param sectionsList - Array, all sections
     * @returns {boolean} - true if error message was generated, false if otherwise
     */
    getDonorTypeValidationError( fieldWrapper, sectionsList ){

        // get data import record helper
        const di_record = this.getDataImportHelper( fieldWrapper );

        // donation donor validation depending on selection and field presence
        let isError = (di_record.donationDonorValue===DONATION_DONOR.isAccount1) ?
                        di_record.isAccount1ImportedEmpty && di_record.isAccount1NameEmpty :
                            di_record.donationDonorValue===DONATION_DONOR.isContact1 &&
                                di_record.isContact1ImportedEmpty && di_record.isContact1LastNameEmpty;

        // process error notification when error
        if (isError) {
            // highlight validation fields
            this.highlightValidationErrorFields( di_record, sectionsList, ' ' );
            // set page error
            this.hasPageLevelError = true;
            this.pageLevelErrorMessageList = [ {index: 0, errorMessage: this.getDonationDonorErrorLabel( di_record, fieldWrapper )} ];
        }

        return isError;
    }

    /**
     * Set donation donor error message using custom label depending on field presence
     * @param diRecord, Object - helper obj
     * @param fieldWrapper, Array of fields with Values and Labels
     * @returns {String}, formatted error message for donation donor validation
     */
    getDonationDonorErrorLabel( diRecord, fieldWrapper ){

        // init array replacement for custom label
        let validationErrorLabelReplacements = [ diRecord.donationDonorValue, diRecord.donationDonorLabel ];

        if (diRecord.donationDonorValue === DONATION_DONOR.isAccount1) {
            if (diRecord.isAccount1ImportedPresent)
                validationErrorLabelReplacements.push(fieldWrapper[DONATION_DONOR_FIELDS.account1ImportedField].label);
            if (diRecord.isAccount1NamePresent)
                validationErrorLabelReplacements.push(fieldWrapper[DONATION_DONOR_FIELDS.account1NameField].label);
        } else {
            if (diRecord.isContact1ImportedPresent)
                validationErrorLabelReplacements.push(fieldWrapper[DONATION_DONOR_FIELDS.contact1ImportedField].label);
            if (diRecord.isContact1LastNamePresent)
                validationErrorLabelReplacements.push(fieldWrapper[DONATION_DONOR_FIELDS.contact1LastNameField].label);
        }

        // set label depending fields present on template
        let label;
        switch (validationErrorLabelReplacements.length) {
            case 2: label = geLabelService.CUSTOM_LABELS.geErrorDonorTypeInvalid; break;
            case 3: label = geLabelService.CUSTOM_LABELS.geErrorDonorTypeValidationSingle; break;
            case 4: label = geLabelService.CUSTOM_LABELS.geErrorDonorTypeValidation; break;
            default: label = geLabelService.CUSTOM_LABELS.geErrorDonorTypeInvalid;
        }

        // set message using replacement array
        return  format( label, validationErrorLabelReplacements);
    }

    /**
     * highlight geForm fields on lSections using sError as message
     * @param diRecord, Object - helper obj
     * @param lSections, Array of geFormSection
     * @param sError, String to set on setCustomValidity
     */
    highlightValidationErrorFields( diRecord, lSections, sError ) {

        // prepare array to highlight fields that require attention depending on Donation_Donor
        const highlightFields = [ DONATION_DONOR_FIELDS.donationDonorField,
            diRecord.donationDonorValue === DONATION_DONOR.isAccount1 ? DONATION_DONOR_FIELDS.account1ImportedField : DONATION_DONOR_FIELDS.contact1ImportedField,
            diRecord.donationDonorValue === DONATION_DONOR.isAccount1 ? DONATION_DONOR_FIELDS.account1NameField : DONATION_DONOR_FIELDS.contact1LastNameField
        ];
        lSections.forEach(section => {
            section.setCustomValidityOnFields( highlightFields, sError );
        });

    }

    /**
     * helper object to minimize length of if statements and improve code legibility
     * @param fieldWrapper, Array of fields with Values and Labels
     * @returns Object, helper object to minimize length of if statements and improve code legibility
     */
    getDataImportHelper( fieldWrapper ) {

        const dataImportRecord = {
            // donation donor
            donationDonorValue: fieldWrapper[DONATION_DONOR_FIELDS.donationDonorField].value,
            donationDonorLabel: fieldWrapper[DONATION_DONOR_FIELDS.donationDonorField].label,
            // empty val checks
            isAccount1ImportedEmpty: isEmpty(fieldWrapper[DONATION_DONOR_FIELDS.account1ImportedField]) || isEmpty(fieldWrapper[DONATION_DONOR_FIELDS.account1ImportedField].value),
            isContact1ImportedEmpty: isEmpty(fieldWrapper[DONATION_DONOR_FIELDS.contact1ImportedField]) || isEmpty(fieldWrapper[DONATION_DONOR_FIELDS.contact1ImportedField].value),
            isContact1LastNameEmpty: isEmpty(fieldWrapper[DONATION_DONOR_FIELDS.contact1LastNameField]) || isEmpty(fieldWrapper[DONATION_DONOR_FIELDS.contact1LastNameField].value),
            isAccount1NameEmpty: isEmpty(fieldWrapper[DONATION_DONOR_FIELDS.account1NameField]) || isEmpty(fieldWrapper[DONATION_DONOR_FIELDS.account1NameField].value),
            // field presence
            isAccount1ImportedPresent: isNotEmpty(fieldWrapper[DONATION_DONOR_FIELDS.account1ImportedField]),
            isAccount1NamePresent: isNotEmpty(fieldWrapper[DONATION_DONOR_FIELDS.account1NameField]),
            isContact1ImportedPresent: isNotEmpty(fieldWrapper[DONATION_DONOR_FIELDS.contact1ImportedField]),
            isContact1LastNamePresent: isNotEmpty(fieldWrapper[DONATION_DONOR_FIELDS.contact1LastNameField])
        };
        return dataImportRecord;
    }

    navigateToRecordPage(recordId) {
        this[NavigationMixin.Navigate]({
            type: 'standard__recordPage',
            attributes: {
                recordId: recordId,
                actionName: 'view'
            }
        });
    }

    // change showSpinner to the opposite of its current value
    toggleSpinner() {
        this.showSpinner = !this.showSpinner;
    }

    getDisplayedFieldsMappedByAPIName(sectionsList) {
        let allFields = {};
        sectionsList.forEach(section => {
            const fields = section.getAllFieldsByAPIName();

            allFields = Object.assign(allFields, fields);
        });

        return allFields;
    }

    clearErrors() {

        // Clear the page level error
        this.hasPageLevelError = false;
        this.pageLevelErrorMessageList = [];

        // Clear the field level errors
        if (this.erroredFields.length > 0) {
            this.erroredFields.forEach(fieldToReset => {
                fieldToReset.setCustomValidity('');
            });
        }

        this.erroredFields = [];
    }

    @api
    load(dataRow) {
        this._dataRow = dataRow;
        const sectionsList = this.template.querySelectorAll('c-ge-form-section');

        sectionsList.forEach(section => {
            section.load(dataRow);
        });
    }

    @api
    reset() {
        this._dataRow = undefined;
        const sectionsList = this.template.querySelectorAll('c-ge-form-section');

        sectionsList.forEach(section => {
            section.reset();
        });
    }

    get mode() {
        return this._dataRow ? mode.UPDATE : mode.CREATE;
    }

    @api
    get saveActionLabel() {
        switch (this.mode) {
            case mode.UPDATE:
                return geUpdate;
                break;
            default:
                return geSave;
        }
    }

    @api
    get isUpdateActionDisabled() {
        return this._dataRow && this._dataRow[STATUS_FIELD.fieldApiName] === 'Imported';
    }

    getData(sections) {
        let dataImportRecord =
            GeFormService.getDataImportRecord(sections);

        if (!dataImportRecord[NPSP_DATA_IMPORT_BATCH_FIELD.fieldApiName]) {
            dataImportRecord[NPSP_DATA_IMPORT_BATCH_FIELD.fieldApiName] = this.batchId;
        }

        if (this._dataRow) {
            dataImportRecord.Id = this._dataRow.Id;
        }

        return dataImportRecord;
    }
<<<<<<< HEAD
=======

    /************************************************************************************
     * @description This function retrieves page access based on the Advanced Mapping and
     * Gift Entry feature gate.
     */
    checkPageAccess = async () => {
        this.isAccessible = await getPageAccess();
    }

    /*******************************************************************************
    * @description Navigates to Gift Entry landing page.
    */
    navigateToLandingPage() {
        const giftEntryTabName = TemplateBuilderService.alignSchemaNSWithEnvironment(GIFT_ENTRY_TAB_NAME);
        let url = `/lightning/n/${giftEntryTabName}`;

        this[NavigationMixin.Navigate]({
                type: 'standard__webPage',
                attributes: {
                    url: url
                }
            },
            true
        );
    }

>>>>>>> 0a866510
}<|MERGE_RESOLUTION|>--- conflicted
+++ resolved
@@ -530,16 +530,6 @@
 
         return dataImportRecord;
     }
-<<<<<<< HEAD
-=======
-
-    /************************************************************************************
-     * @description This function retrieves page access based on the Advanced Mapping and
-     * Gift Entry feature gate.
-     */
-    checkPageAccess = async () => {
-        this.isAccessible = await getPageAccess();
-    }
 
     /*******************************************************************************
     * @description Navigates to Gift Entry landing page.
@@ -557,6 +547,4 @@
             true
         );
     }
-
->>>>>>> 0a866510
 }