import { LightningElement, api, track, wire } from 'lwc';

import sendPurchaseRequest from '@salesforce/apex/GE_GiftEntryController.sendPurchaseRequest';
import upsertDataImport from '@salesforce/apex/GE_GiftEntryController.upsertDataImport';
import submitDataImportToBDI from '@salesforce/apex/GE_GiftEntryController.submitDataImportToBDI';
import getPaymentTransactionStatusValues from '@salesforce/apex/GE_PaymentServices.getPaymentTransactionStatusValues';
import { getCurrencyLowestCommonDenominator } from 'c/utilNumberFormatter';

import PAYMENT_AUTHORIZE_TOKEN from '@salesforce/schema/DataImport__c.Payment_Authorization_Token__c';
import PAYMENT_ELEVATE_ID from '@salesforce/schema/DataImport__c.Payment_Elevate_ID__c';
import PAYMENT_CARD_NETWORK from '@salesforce/schema/DataImport__c.Payment_Card_Network__c';
import PAYMENT_EXPIRATION_YEAR from '@salesforce/schema/DataImport__c.Payment_Card_Expiration_Year__c';
import PAYMENT_EXPIRATION_MONTH from '@salesforce/schema/DataImport__c.Payment_Card_Expiration_Month__c';
import PAYMENT_GATEWAY_ID from '@salesforce/schema/DataImport__c.Payment_Gateway_ID__c';
import PAYMENT_TRANSACTION_ID from '@salesforce/schema/DataImport__c.Payment_Gateway_Payment_ID__c';
import PAYMENT_AUTHORIZED_AT from '@salesforce/schema/DataImport__c.Payment_Authorized_UTC_Timestamp__c';
import PAYMENT_LAST_4 from '@salesforce/schema/DataImport__c.Payment_Card_Last_4__c';
import PAYMENT_STATUS from '@salesforce/schema/DataImport__c.Payment_Status__c';
import PAYMENT_DECLINED_REASON from '@salesforce/schema/DataImport__c.Payment_Declined_Reason__c';
import DONATION_CAMPAIGN_NAME from '@salesforce/schema/DataImport__c.Donation_Campaign_Name__c';


import {getObjectInfo} from 'lightning/uiObjectInfoApi';
import GeFormService from 'c/geFormService';
import { NavigationMixin } from 'lightning/navigation';
import GeLabelService from 'c/geLabelService';
import messageLoading from '@salesforce/label/c.labelMessageLoading';
import { getNumberAsLocalizedCurrency } from 'c/utilNumberFormatter';
import {
    DONATION_DONOR_FIELDS,
    DONATION_DONOR,
    handleError,
    getRecordFieldNames,
    setRecordValuesOnTemplate,
    checkPermissionErrors,
} from 'c/utilTemplateBuilder';
import { registerListener, fireEvent } from 'c/pubsubNoPageRef';
import {
    getQueryParameters,
    isEmpty,
    isObject,
    isNotEmpty,
    format,
    isUndefined,
    hasNestedProperty,
    deepClone,
    getNamespace,
    getSubsetObject,
    validateJSONString,
    relatedRecordFieldNameFor,
    apiNameFor
} from 'c/utilCommon';
import ExceptionDataError from './exceptionDataError';
import TemplateBuilderService from 'c/geTemplateBuilderService';
import { getRecord, getFieldValue } from 'lightning/uiRecordApi';
import FORM_TEMPLATE_FIELD from '@salesforce/schema/DataImportBatch__c.Form_Template__c';
import BATCH_DEFAULTS_FIELD from '@salesforce/schema/DataImportBatch__c.Batch_Defaults__c';
import STATUS_FIELD from '@salesforce/schema/DataImport__c.Status__c';
import NPSP_DATA_IMPORT_BATCH_FIELD from '@salesforce/schema/DataImport__c.NPSP_Data_Import_Batch__c';

import DATA_IMPORT_ACCOUNT1_IMPORTED_FIELD from '@salesforce/schema/DataImport__c.Account1Imported__c';
import DATA_IMPORT_CONTACT1_IMPORTED_FIELD from '@salesforce/schema/DataImport__c.Contact1Imported__c';
import DATA_IMPORT_CONTACT1_FIRSTNAME_FIELD from '@salesforce/schema/DataImport__c.Contact1_Firstname__c';
import DATA_IMPORT_CONTACT1_LASTNAME_FIELD from '@salesforce/schema/DataImport__c.Contact1_Lastname__c';
import DATA_IMPORT_DONATION_IMPORTED_FIELD from '@salesforce/schema/DataImport__c.DonationImported__c';
import DATA_IMPORT_PAYMENT_IMPORTED_FIELD from '@salesforce/schema/DataImport__c.PaymentImported__c';
import DATA_IMPORT_DONATION_IMPORT_STATUS_FIELD from '@salesforce/schema/DataImport__c.DonationImportStatus__c';
import DATA_IMPORT_PAYMENT_IMPORT_STATUS_FIELD from '@salesforce/schema/DataImport__c.PaymentImportStatus__c';
import DATA_IMPORT_ADDITIONAL_OBJECT_JSON_FIELD from '@salesforce/schema/DataImport__c.Additional_Object_JSON__c';
import DATA_IMPORT_DONATION_DONOR_FIELD
    from '@salesforce/schema/DataImport__c.Donation_Donor__c';
import DONATION_AMOUNT from '@salesforce/schema/DataImport__c.Donation_Amount__c';
import DONATION_DATE from '@salesforce/schema/DataImport__c.Donation_Date__c';
import DONATION_RECORD_TYPE_NAME
    from '@salesforce/schema/DataImport__c.Donation_Record_Type_Name__c';
import OPP_PAYMENT_AMOUNT
    from '@salesforce/schema/npe01__OppPayment__c.npe01__Payment_Amount__c';
import SCHEDULED_DATE from '@salesforce/schema/npe01__OppPayment__c.npe01__Scheduled_Date__c';
<<<<<<< HEAD
import { WIDGET_TYPE_DI_FIELD_VALUE, LABEL_NEW_LINE, DISABLE_TOKENIZE_WIDGET_EVENT_NAME, HTTP_CODES } from 'c/geConstants';
=======
import { WIDGET_TYPE_DI_FIELD_VALUE, DISABLE_TOKENIZE_WIDGET_EVENT_NAME, LABEL_NEW_LINE } from 'c/geConstants';
>>>>>>> 52d1f438


import ACCOUNT_OBJECT from '@salesforce/schema/Account';
import ACCOUNT_NAME_FIELD from '@salesforce/schema/Account.Name';
import CONTACT_OBJECT from '@salesforce/schema/Contact';
import CONTACT_NAME_FIELD from '@salesforce/schema/Contact.Name';
import OPP_PAYMENT_OBJECT from '@salesforce/schema/npe01__OppPayment__c';
import OPPORTUNITY_OBJECT from '@salesforce/schema/Opportunity';
import PARENT_OPPORTUNITY_FIELD from '@salesforce/schema/npe01__OppPayment__c.npe01__Opportunity__c';
import DATA_IMPORT_OBJECT from '@salesforce/schema/DataImport__c';
import DATA_IMPORT_ACCOUNT1_NAME from '@salesforce/schema/DataImport__c.Account1_Name__c';

// Labels are used in BDI_MatchDonations class
import userSelectedMatch from '@salesforce/label/c.bdiMatchedByUser';
import userSelectedNewOpp from '@salesforce/label/c.bdiMatchedByUserNewOpp';
import applyNewPayment from '@salesforce/label/c.bdiMatchedApplyNewPayment';

const ADDITIONAL_OBJECT_JSON__C = DATA_IMPORT_ADDITIONAL_OBJECT_JSON_FIELD.fieldApiName;

const mode = {
    CREATE: 'create',
    UPDATE: 'update'
};
const GIFT_ENTRY_TAB_NAME = 'GE_Gift_Entry';
const DONATION_DONOR_TYPE_ENUM = Object.freeze({
    ACCOUNT1: 'Account1',
    CONTACT1: 'Contact1'
});
const CREDIT_CARD_WIDGET_NAME = 'geFormWidgetTokenizeCard';

export default class GeFormRenderer extends NavigationMixin(LightningElement) {
    // these three fields are used to query the donor record
    // when opened from an Account or Contact
    @api donorRecordId;
    @api donorRecord;

    @api fabricatedCardholderNames;
    @api loadingText;

    fieldNames = [ ACCOUNT_NAME_FIELD, CONTACT_NAME_FIELD ];
    @api sections = [];
    @api showSpinner = false;
    @api batchId;
    @api submissions = [];
    @api hasPageLevelError = false;
    @api pageLevelErrorMessageList = [];

    @track isPermissionError = false;
    @track permissionErrorTitle;
    @track permissionErrorMessage;
    @track formTemplate;
    @track fieldMappings;
    @track ready = false;
    @track name = '';
    @track description = '';
    @track mappingSet = '';
    @track version = '';
    @track formTemplateId;
    _batchDefaults;
    _isCreditCardWidgetInDoNotChargeState = false;
    _hasCreditCardWidget = false;

    erroredFields = [];
    CUSTOM_LABELS = {...GeLabelService.CUSTOM_LABELS, messageLoading};

    @track dataImport = {}; // Row being updated when in update mode
    @track widgetData = {}; // data that must be passed down to the allocations widget.
    @track isAccessible = true;

    get selectedDonationOrPaymentRecord() {
        return this.selectedPaymentRecord() ? this.selectedPaymentRecord() :
            this.selectedDonationRecord() ? this.selectedDonationRecord() :
                null;
    }

    selectedDonationRecord() {
        return this.getRelatedRecordFromFormStateFor(
            apiNameFor(DATA_IMPORT_DONATION_IMPORTED_FIELD)
        );
    }

    selectedPaymentRecord() {
        return this.getRelatedRecordFromFormStateFor(
            apiNameFor(DATA_IMPORT_PAYMENT_IMPORTED_FIELD)
        );
    }

    getRelatedRecordFromFormStateFor(fieldApiName) {
        return this.getFieldValueFromFormState(
            relatedRecordFieldNameFor(fieldApiName)
        );
    }

    set selectedDonationOrPaymentRecord(record) {
        if (record.new === true) {
            this.setCreateNewOpportunityInFormState();
        } else if (this.isAPaymentId(record.Id)) {
            this.setSelectedPaymentInFormState(record);
            this.loadPaymentAndParentDonationFieldValues(record);
        } else if (this.isAnOpportunityId(record.Id)) {
            this.setSelectedDonationInFormState(record, record.applyPayment);
            this.loadSelectedDonationFieldValues(record);
        } else {
            throw 'Unsupported selected donation type!';
        }
    }

    setSelectedPaymentInFormState(record) {
        const updatedData = {
            [apiNameFor(DATA_IMPORT_PAYMENT_IMPORTED_FIELD)]: record.Id,
            [apiNameFor(DATA_IMPORT_DONATION_IMPORTED_FIELD)]:
                record[PARENT_OPPORTUNITY_FIELD.fieldApiName],
            [apiNameFor(DATA_IMPORT_PAYMENT_IMPORT_STATUS_FIELD)]: userSelectedMatch,
            [apiNameFor(DATA_IMPORT_DONATION_IMPORT_STATUS_FIELD)]: userSelectedMatch
        };
        this.updateFormState(updatedData);
    }

    loadPaymentAndParentDonationFieldValues(record) {
        this.loadSelectedRecordFieldValues(
            apiNameFor(DATA_IMPORT_DONATION_IMPORTED_FIELD),
            record[PARENT_OPPORTUNITY_FIELD.fieldApiName]);

        this.loadSelectedRecordFieldValues(
            apiNameFor(DATA_IMPORT_PAYMENT_IMPORTED_FIELD), record.Id);
    }

    setSelectedDonationInFormState(record, isApplyNewPayment = false) {
        this.resetDonationAndPaymentImportedFields();

        this.updateFormState({
            [apiNameFor(DATA_IMPORT_DONATION_IMPORTED_FIELD)]: record.Id,
            [apiNameFor(DATA_IMPORT_DONATION_IMPORT_STATUS_FIELD)]:
                isApplyNewPayment ? applyNewPayment : userSelectedMatch
        });
    }

    loadSelectedDonationFieldValues(record) {
        this.loadSelectedRecordFieldValues(
            apiNameFor(DATA_IMPORT_DONATION_IMPORTED_FIELD), record.Id);
    }

    @track hasPurchaseCallTimedout = false;

    _account1Imported;
    _contact1Imported;
    _account1Name;
    _contact1LastName;
    _contact1FirstName;

    /*******************************************************************************
     * @description Object used to hold current values for all fields on the form.
     */
    @track
    _formState = {}

    /** Determines when we show payment related text above the cancel and save buttons */
    get showPaymentSaveNotice() {
        return this._hasCreditCardWidget && this._isCreditCardWidgetInDoNotChargeState === false;
    }

    get title() {
        return hasNestedProperty(this.donorRecord, 'fields', 'Name', 'value') ?
            GeLabelService.format(
                this.CUSTOM_LABELS.geHeaderMatchingGiftBy,
                [this.donorRecord.fields.Name.value]) :
            this.CUSTOM_LABELS.commonNewGift;
    }

    get isSingleGiftEntry() {
        return !this.batchId;
    }

    get cancelButtonText() {
        return this.isSingleGiftEntry ?
            this.CUSTOM_LABELS.commonCancel :
            this.CUSTOM_LABELS.geButtonCancelAndClear;
    }

    @wire(getRecord, {recordId: '$donorRecordId', optionalFields: '$fieldNames'})
    wiredGetRecordMethod({error, data}) {
        if (data) {
            this.donorRecord = data;
            this.initializeForm(this.formTemplate, this.fieldMappings);
        } else if (error) {
            console.error(JSON.stringify(error));
        }
    }

    connectedCallback() {
        getPaymentTransactionStatusValues()
            .then(response => {
                this.PAYMENT_TRANSACTION_STATUS_ENUM = Object.freeze(JSON.parse(response));
            });

        registerListener('widgetData', this.handleWidgetData, this);
        registerListener('paymentError', this.handleAsyncWidgetError, this);
        registerListener('doNotChargeState', this.handleDoNotChargeCardState, this);
        registerListener('geDonationMatchingEvent', this.handleChangeSelectedDonation, this);

        GeFormService.getFormTemplate().then(response => {
            if (this.batchId) {
                // When the form is being used for Batch Gift Entry, the Form Template JSON
                // uses the @wire service below to retrieve the Template using the Template Id
                // stored on the Batch.
                return;
            }

            // check if there is a record id in the url
            this.donorRecordId = getQueryParameters().c__donorRecordId;
            const donorApiName = getQueryParameters().c__apiName;
            if(donorApiName) {
                this.initializeDonationDonorTypeInFormState(donorApiName);
            }

            // read the template header info
            if (response !== null && typeof response !== 'undefined') {
                this.formTemplate = response.formTemplate;
                this.fieldMappings = response.fieldMappingSetWrapper.fieldMappingByDevName;

                let errorObject = checkPermissionErrors(this.formTemplate);
                if (errorObject) {
                    this.setPermissionsError(errorObject);

                    return;
                }

                // get the target field names to be used by getRecord
                let fieldNamesFromTemplate =
                    getRecordFieldNames(this.formTemplate, this.fieldMappings, donorApiName);
                this.fieldNames = [...this.fieldNames, ...fieldNamesFromTemplate];
                if (isEmpty(this.donorRecordId)) {
                    // if we don't have a donor record, it's ok to initialize the form now
                    // otherwise the form will be initialized after wiredGetRecordMethod completes
                    this.initializeForm(this.formTemplate);
                }
            }
        });
    }

    initializeDonationDonorTypeInFormState(donorApiName) {
        this.updateFormState({
            [apiNameFor(DATA_IMPORT_DONATION_DONOR_FIELD)]:
                this.getDonationDonorTypeFor(donorApiName)
        });
    }

    getDonationDonorTypeFor(donorApiName) {
        switch (donorApiName) {
            case 'Account':
                return DONATION_DONOR_TYPE_ENUM.ACCOUNT1;
            case 'Contact':
                return DONATION_DONOR_TYPE_ENUM.CONTACT1;
            default:
                throw `Unsupported donorApiName of: ${donorApiName}`;
        }
    }

    initializeForm(formTemplate, fieldMappings) {
        // read the template header info
        this.ready = true;
        this.name = formTemplate.name;
        this.description = formTemplate.description;
        this.version = formTemplate.layout.version;

        if (typeof formTemplate.layout !== 'undefined'
            && Array.isArray(formTemplate.layout.sections)) {
            // add record data to the template fields

            if (isNotEmpty(fieldMappings) && isNotEmpty(this.donorRecord)) {
                this.sections = setRecordValuesOnTemplate(formTemplate.layout.sections,
                    fieldMappings, this.donorRecord);
            } else {
                this.sections = formTemplate.layout.sections;
            }

            if (!this.isSingleGiftEntry) {
                this.sections = this.prepareFormForBatchMode(formTemplate.layout.sections);
                this.dispatchEvent(new CustomEvent('sectionsretrieved'));
            }
        }

        this.sections = this.appendRecordTypeLocationInfoToPicklistElements(this.sections);
        this.initializeFormState();
    }

    appendRecordTypeLocationInfoToPicklistElements(sections) {
        let updatedSections = deepClone(sections);

        updatedSections
            .forEach(section => {
                section.elements
                    .forEach(element => {
                        this.appendRecordTypeLocationInfoToElement(element);
                    })
            });

        return updatedSections;
    }

    appendRecordTypeLocationInfoToElement(element) {
        const fieldMappingDevName =
            element.dataImportFieldMappingDevNames &&
            element.dataImportFieldMappingDevNames[0];

        if (fieldMappingDevName) {
            element.siblingRecordTypeField =
                this.siblingRecordTypeFieldFor(fieldMappingDevName);
            element.parentRecordField =
                this.parentRecordFieldFor(fieldMappingDevName);
        }
    }

    setPermissionsError(errorObject) {
        if (errorObject) {
            this.isPermissionError = true;
            this.permissionErrorTitle = errorObject.errorTitle;
            this.permissionErrorMessage = errorObject.errorMessage;
        }
    }

    @wire(getRecord, {
        recordId: '$batchId',
        fields: [FORM_TEMPLATE_FIELD, BATCH_DEFAULTS_FIELD]
    })
    wiredBatch({data, error}) {
        if (data) {
            this.formTemplateId = data.fields[FORM_TEMPLATE_FIELD.fieldApiName].value;
            this._batchDefaults = data.fields[BATCH_DEFAULTS_FIELD.fieldApiName].value;
            GeFormService.getFormTemplateById(this.formTemplateId)
                .then(formTemplate => {
                    this.formTemplate = formTemplate;

                    let errorObject = checkPermissionErrors(formTemplate);
                    if (errorObject) {
                        this.dispatchEvent(new CustomEvent('permissionerror'));
                        this.setPermissionsError(errorObject)
                    }
                    this.initializeForm(formTemplate, GeFormService.fieldMappings);
                })
                .catch(err => {
                    handleError(err);
                });
        } else if (error) {
            handleError(error);
        }
    }

    handleCancel() {
        this.reset();
        this.initializeFormState();

        // if not in batch mode, go back to point of origin
        if (isEmpty(this.batchId)) {
            if (isNotEmpty(this.donorId)) {
                // go back to the donor record page
                this.navigateToRecordPage(this.donorId);
            } else {
                // go back to the gift entry landing page;
                this.navigateToLandingPage();
            }
        }
    }

    /*******************************************************************************
<<<<<<< HEAD
    * @description Handles errors for the Single Gift Entry save flow.
    *
    * @param {object} error: Object containing errors
    */
    handleSingleGiftErrors(error) {
        this.loadingText = null;
        const hasHttpRequestError = error instanceof HttpRequestError;
        if (hasHttpRequestError) {
            return this.catchHttpRequestError(error);
        }

        const cardHasBeenChargedErrorButBDIFailed = error instanceof CardChargedBDIError;
        if (cardHasBeenChargedErrorButBDIFailed) {
            return this.catchCardChargedBDIFailedError(error);
        }

        const hasAuraErrors = error.body && error.body.message;
        if (hasAuraErrors) {
            return this.handleCatchOnSave(error);
        }

        // Handle any other error
        handleError(error);
    }

    catchHttpRequestError(error) {
        this.hasPurchaseCallTimedout = error.statusCode === HTTP_CODES.Request_Timeout;
        if (this.hasPurchaseCallTimedout) {
            this.formatTimeoutCustomLabels(error.dataImportRecord);
        }

        this.displayPageLevelErrorMessages([error]);

        return;
    }

    catchCardChargedBDIFailedError(error) {
        this.dispatchdDisablePaymentServicesWidgetEvent(this.CUSTOM_LABELS.geErrorCardChargedBDIFailed);
        this.toggleModalByComponentName('gePurchaseCallModalError');

        const apexException = new ExceptionDataError(error.apexException);
        this.pageLevelErrorMessageList = [{
            index: 0,
            errorMessage: this.CUSTOM_LABELS.geErrorCardChargedBDIFailed,
            multilineMessages: [{
                message: apexException.errorMessage || this.CUSTOM_LABELS.commonUnknownError,
                index: 0
            }]
        }];
        this.hasPageLevelError = true;

        return;
    }

    /*******************************************************************************
=======
>>>>>>> 52d1f438
    * @description Dispatches an event to the geFormWidgetTokenizeCard component
    * to disable itself and display the provided message.
    *
    * @param {string} message: Message to display in the UI
    */
    dispatchdDisablePaymentServicesWidgetEvent(message) {
        fireEvent(this, DISABLE_TOKENIZE_WIDGET_EVENT_NAME,
            { detail: { message: message } });
    }

    /*******************************************************************************
    * @description Dispatches an event and notifies the parent component to display
    * an aura overlay library modal with a lightning web component in its body.
    *
    * @param {string} modalBodyComponentName: Name of the LWC to render in the
    * overlay library modal's body.
    */
    toggleModalByComponentName(modalBodyComponentName) {
        const detail = {
            modalProperties: {
                componentName: modalBodyComponentName,
                showCloseButton: false
            }
        };
        this.dispatchEvent(new CustomEvent('togglemodal', { detail }));
    }

    handleSaveBatchGiftEntry(dataImportRecord, formControls) {
        // reset function for callback
        const reset = () => this.reset();
        // handle error on callback from promise
        const handleCatchError = (err) => this.handleCatchOnSave(err);

        this.dispatchEvent(new CustomEvent('submit', {
            detail: {
                dataImportRecord,
                success: () => {
                    formControls.enableSaveButton();
                    formControls.toggleSpinner();
                    reset();
                },
                error: (error) => {
                    formControls.enableSaveButton();
                    formControls.toggleSpinner();
                    handleCatchError(error);
                }
            }
        }));
    }

    @api
    handleCatchOnSave( error ) {
        // var inits
        const sectionsList = this.template.querySelectorAll('c-ge-form-section');
        const exceptionWrapper = new ExceptionDataError(error);
        const allDisplayedFields = this.getDisplayedFieldsMappedByAPIName(sectionsList);
        this.hasPageLevelError = true;

        if (isNotEmpty(exceptionWrapper.exceptionType)) {

            // Check to see if there are any field level errors
            if (Object.entries(exceptionWrapper.DMLErrorFieldNameMapping).length === undefined ||
                Object.entries(exceptionWrapper.DMLErrorFieldNameMapping).length === 0) {

                // validation rules on Target Objects shows up here
                // unfortunately currently it doesnt bring field info yet
                if (isNotEmpty(exceptionWrapper.errorMessage)) {
                    let errorMessage = exceptionWrapper.errorMessage;

                    const errorMessageObject = validateJSONString(exceptionWrapper.errorMessage);
                    if (errorMessageObject) {
                        errorMessage = errorMessageObject.errorMessage;
                    }

                    this.addPageLevelErrorMessage({ errorMessage, index: this.pageLevelErrorMessageList.length });
                }

                // If there are no specific fields the error has to go to,
                // put it on the page level error message.
                for (const dmlIndex in exceptionWrapper.DMLErrorMessageMapping) {
                    const errorMessage = exceptionWrapper.DMLErrorMessageMapping[dmlIndex];
                    const index = dmlIndex + 1;
                    this.addPageLevelErrorMessage({ errorMessage, index });
                }

            } else {
                // If there is a specific field that each error is supposed to go to,
                // show it on the field on the page.
                // If it is not on the page to show, display it on the page level.
                for (const key in exceptionWrapper.DMLErrorFieldNameMapping) {

                    // List of fields with this error
                    let fieldList = exceptionWrapper.DMLErrorFieldNameMapping[key];
                    // Error message for the field.
                    let errorMessage = exceptionWrapper.DMLErrorMessageMapping[key];
                    // Errored fields that are not displayed
                    let hiddenFieldList = [];

                    fieldList.forEach(fieldWithError => {

                        // Go to the field and set the error message using setCustomValidity
                        if (fieldWithError in allDisplayedFields) {
                            let fieldInput = allDisplayedFields[fieldWithError];
                            this.erroredFields.push(fieldInput);
                            fieldInput.setCustomValidity(errorMessage);
                        } else {
                            // Keep track of errored fields that are not displayed.
                            hiddenFieldList.push(fieldWithError);
                        }

                    });

                    // If there are hidden fields, display the error message at the page level.
                    // With the fields noted.
                    if (hiddenFieldList.length > 0) {
                        let combinedFields = hiddenFieldList.join(', ');
                        this.addPageLevelErrorMessage({
                            errorMessage: `${errorMessage} [${combinedFields}]`,
                            index: key
                        });
                    }
                }
            }
        } else {
            this.addPageLevelErrorMessage({ errorMessage: exceptionWrapper.errorMessage, index: 0 });
        }

        // focus either the page level or field level error messsage somehow
        window.scrollTo(0, 0);
    }

    /*******************************************************************************
    * @description Add an error message to the overall page level error messages
    * array.
    *
    * @param {string} errorMessage: Error message to be displayed
    * @param {integer} index: Position of the corresponding row in a DML exception
    */
    addPageLevelErrorMessage(errorObject) {
        errorObject.index = errorObject.index ? errorObject.index : 0;
        this.pageLevelErrorMessageList = [
            ...this.pageLevelErrorMessageList,
            { ...errorObject }
        ];
        this.hasPageLevelError = true;
    }

    /*******************************************************************************
    * @description Handles the form save action. Builds a data import record and
    * calls handlers for Batch Gift and Single Gift depending on the form's mode.
    *
    * @param {object} event: Onclick event from the form save button
    */
    async handleSave(event) {
        const sectionsList = this.template.querySelectorAll('c-ge-form-section');
        const isFormReadyToSave = this.prepareFormForSave(sectionsList);

        if (isFormReadyToSave) {
            // Disable save button
            event.target.disable = true;
            const formControls = this.getFormControls(event);
            formControls.toggleSpinner();

<<<<<<< HEAD
=======
            // TODO: Victor will likely remove lines 619 - 628
            let inMemoryDataImport;
>>>>>>> 52d1f438
            try {
                if (this.showPaymentSaveNotice) {
                    let widgetValues = [];
                    sectionsList.forEach(section => {
                        if (section.isCreditCardWidgetAvailable) {
                            widgetValues = widgetValues.concat(
                                section.paymentToken
                            );
                        }
                    });
                    if (widgetValues) {
                        const tokenResponse = await Promise.all(
                            [widgetValues[0].payload]
                        );
                        if (tokenResponse) {
                            this.updateFormState(tokenResponse[0]);
                        }
                    }
                }
            } catch(ex) {
                // exceptions that we expect here are all async widget-related
                this.handleAsyncWidgetError(ex);
                return;
            }

            let dataImportFromFormState = this.saveableFormState();
<<<<<<< HEAD
=======
            // TODO: Workaround to retrieve the token if available, purge later
            this.TEMPORARY_forceTokenOntoDataImport(dataImportFromFormState, inMemoryDataImport);
>>>>>>> 52d1f438

            // handle save depending mode
            if (this.batchId) {
                this.handleSaveBatchGiftEntry(dataImportFromFormState, formControls);
            } else {
<<<<<<< HEAD
                await this.singleGiftSubmit(dataImportFromFormState);
=======
                await this.submitSingleGift(dataImportFromFormState);
>>>>>>> 52d1f438
            }
        }
    }

    /*******************************************************************************
    * @description Clears existing errors from the form and re-validates all form
    * sections.
    *
    * @param {list} sectionsList: List of all the form sections
    *
    * @return {boolean}: True if the form is ready for a save attempt.
    */
    prepareFormForSave(sectionsList) {
        // clean errors present on form
        this.clearErrors();
        // apply custom and standard field validation
        return this.isFormValid(sectionsList);

    }

    /*******************************************************************************
    * @description Collects form controls for toggling the spinner and enabling
    * the form save button in one object.
    *
    * @param {object} event: Onclick event from the form save button
    *
    * @return {object}: An object with methods that toggle the form lightning
    * spinner and enables the form save button.
    */
    getFormControls(event) {
        const toggleSpinner = () => this.toggleSpinner();
        const enableSaveButton = function () {
            this.disabled = false;
        }.bind(event.target);

        return { toggleSpinner, enableSaveButton };
    }

    isFormValid(sectionsList) {

        // custom donor type validation
        if (this.isDonorTypeInvalid(sectionsList)) {
            return false;
        }

        // field validations
        let invalidFields = [];
        sectionsList.forEach(section => {
            const fields = section.getInvalidFields();
            invalidFields.push(...fields);
        });

        if (invalidFields.length > 0) {
            let fieldListAsString = invalidFields.join(', ');
            this.hasPageLevelError = true;
            this.pageLevelErrorMessageList = [ {
                index: 0,
                errorMessage: `The following fields are required: ${fieldListAsString}`
            } ];
        }

        return invalidFields.length === 0;
    }

    /**
     * validates donation donor type on sectionsList
     * @param sectionsList, list of sections
     * @returns {boolean|*} - true if form invalid, false otherwise
     */
    isDonorTypeInvalid(sectionsList) {

        const DONATION_VALUES = [
            DONATION_DONOR_FIELDS.donationDonorField,
            DONATION_DONOR_FIELDS.account1ImportedField, DONATION_DONOR_FIELDS.account1NameField,
            DONATION_DONOR_FIELDS.contact1ImportedField, DONATION_DONOR_FIELDS.contact1LastNameField
        ];
        // get label and value using apiName as key from fields for each section
        let miniFieldWrapper = {};
        sectionsList.forEach(section => {
            miniFieldWrapper = { ...miniFieldWrapper, ...(section.getFieldValueAndLabel(DONATION_VALUES))};
        });

        // if no donation donor selection, nothing to validate here yet
        if ( isEmpty(miniFieldWrapper[DONATION_DONOR_FIELDS.donationDonorField].value) ) {
            return false;
        }

        // returns true when error message was generated
        return this.getDonorTypeValidationError( miniFieldWrapper, sectionsList );
    }

    /**
     * helper class for isDonorTypeInvalid, contains majority of logic
     * @param fieldWrapper - Array, field ui-label and value using field-api-name as key
     * @param sectionsList - Array, all sections
     * @returns {boolean} - true if error message was generated, false if otherwise
     */
    getDonorTypeValidationError(fieldWrapper, sectionsList) {

        // get data import record helper
        const di_record = this.getDataImportHelper(fieldWrapper);

        // donation donor validation depending on selection and field presence
        let isError = (di_record.donationDonorValue === DONATION_DONOR.isAccount1) ?
            di_record.isAccount1ImportedEmpty && di_record.isAccount1NameEmpty :
            di_record.donationDonorValue === DONATION_DONOR.isContact1 &&
            di_record.isContact1ImportedEmpty && di_record.isContact1LastNameEmpty;

        // process error notification when error
        if (isError) {
            // highlight validation fields
            this.highlightValidationErrorFields(di_record, sectionsList, ' ');
            // set page error
            this.hasPageLevelError = true;
            this.pageLevelErrorMessageList = [ {
                index: 0,
                errorMessage: this.getDonationDonorErrorLabel(di_record, fieldWrapper)
            } ];
        }

        return isError;
    }

    /**
     * Set donation donor error message using custom label depending on field presence
     * @param diRecord, Object - helper obj
     * @param fieldWrapper, Array of fields with Values and Labels
     * @returns {String}, formatted error message for donation donor validation
     */
    getDonationDonorErrorLabel(diRecord, fieldWrapper) {

        // init array replacement for custom label
        let validationErrorLabelReplacements = [diRecord.donationDonorValue, diRecord.donationDonorLabel];

        if (diRecord.donationDonorValue === DONATION_DONOR.isAccount1) {
            if (diRecord.isAccount1ImportedPresent)
                validationErrorLabelReplacements.push(fieldWrapper[DONATION_DONOR_FIELDS.account1ImportedField].label);
            if (diRecord.isAccount1NamePresent)
                validationErrorLabelReplacements.push(fieldWrapper[DONATION_DONOR_FIELDS.account1NameField].label);
        } else {
            if (diRecord.isContact1ImportedPresent)
                validationErrorLabelReplacements.push(fieldWrapper[DONATION_DONOR_FIELDS.contact1ImportedField].label);
            if (diRecord.isContact1LastNamePresent)
                validationErrorLabelReplacements.push(fieldWrapper[DONATION_DONOR_FIELDS.contact1LastNameField].label);
        }

        // set label depending fields present on template
        let label;
        switch (validationErrorLabelReplacements.length) {
            case 2:
                label = this.CUSTOM_LABELS.geErrorDonorTypeInvalid;
                break;
            case 3:
                label = this.CUSTOM_LABELS.geErrorDonorTypeValidationSingle;
                break;
            case 4:
                label = this.CUSTOM_LABELS.geErrorDonorTypeValidation;
                break;
            default:
                label = this.CUSTOM_LABELS.geErrorDonorTypeInvalid;
        }

        // set message using replacement array
        return format(label, validationErrorLabelReplacements);
    }

    /**
     * highlight geForm fields on lSections using sError as message
     * @param diRecord, Object - helper obj
     * @param lSections, Array of geFormSection
     * @param sError, String to set on setCustomValidity
     */
    highlightValidationErrorFields(diRecord, lSections, sError) {

        // prepare array to highlight fields that require attention depending on Donation_Donor
        const highlightFields = [DONATION_DONOR_FIELDS.donationDonorField,
            diRecord.donationDonorValue === DONATION_DONOR.isAccount1 ? DONATION_DONOR_FIELDS.account1ImportedField :
                DONATION_DONOR_FIELDS.contact1ImportedField,
            diRecord.donationDonorValue === DONATION_DONOR.isAccount1 ? DONATION_DONOR_FIELDS.account1NameField :
                DONATION_DONOR_FIELDS.contact1LastNameField
        ];
        lSections.forEach(section => {
            section.setCustomValidityOnFields(highlightFields, sError);
        });

    }

    /**
     * helper object to minimize length of if statements and improve code legibility
     * @param fieldWrapper, Array of fields with Values and Labels
     * @returns Object, helper object to minimize length of if statements and improve code legibility
     */
    getDataImportHelper(fieldWrapper) {

        const dataImportRecord = {
            // donation donor
            donationDonorValue: fieldWrapper[DONATION_DONOR_FIELDS.donationDonorField].value,
            donationDonorLabel: fieldWrapper[DONATION_DONOR_FIELDS.donationDonorField].label,
            // empty val checks
            isAccount1ImportedEmpty: isEmpty(fieldWrapper[DONATION_DONOR_FIELDS.account1ImportedField]) ||
                isEmpty(fieldWrapper[DONATION_DONOR_FIELDS.account1ImportedField].value),
            isContact1ImportedEmpty: isEmpty(fieldWrapper[DONATION_DONOR_FIELDS.contact1ImportedField]) ||
                isEmpty(fieldWrapper[DONATION_DONOR_FIELDS.contact1ImportedField].value),
            isContact1LastNameEmpty: isEmpty(fieldWrapper[DONATION_DONOR_FIELDS.contact1LastNameField]) ||
                isEmpty(fieldWrapper[DONATION_DONOR_FIELDS.contact1LastNameField].value),
            isAccount1NameEmpty: isEmpty(fieldWrapper[DONATION_DONOR_FIELDS.account1NameField]) ||
                isEmpty(fieldWrapper[DONATION_DONOR_FIELDS.account1NameField].value),
            // field presence
            isAccount1ImportedPresent: isNotEmpty(fieldWrapper[DONATION_DONOR_FIELDS.account1ImportedField]),
            isAccount1NamePresent: isNotEmpty(fieldWrapper[DONATION_DONOR_FIELDS.account1NameField]),
            isContact1ImportedPresent: isNotEmpty(fieldWrapper[DONATION_DONOR_FIELDS.contact1ImportedField]),
            isContact1LastNamePresent: isNotEmpty(fieldWrapper[DONATION_DONOR_FIELDS.contact1LastNameField])
        };
        return dataImportRecord;
    }

    navigateToRecordPage(recordId) {
        this[NavigationMixin.Navigate]({
            type: 'standard__recordPage',
            attributes: {
                recordId: recordId,
                actionName: 'view'
            }
        });
    }

    // change showSpinner to the opposite of its current value
    toggleSpinner() {
        this.showSpinner = !this.showSpinner;
    }

    getDisplayedFieldsMappedByAPIName(sectionsList) {
        let allFields = {};
        sectionsList.forEach(section => {
            const fields = section.getAllFieldsByAPIName();

            allFields = Object.assign(allFields, fields);
        });

        return allFields;
    }

    clearErrors() {

        // Clear the page level error
        this.hasPageLevelError = false;
        this.pageLevelErrorMessageList = [];

        // Clear the field level errors
        if (this.erroredFields.length > 0) {
            this.erroredFields.forEach(fieldToReset => {
                fieldToReset.setCustomValidity('');
            });
        }

        this.erroredFields = [];
    }

    @api
    load(dataImport, applySelectedDonationFieldValues = true) {
        this.updateFormState(dataImport);
        if (dataImport.Id) {
            this.appendNullValuesForMissingFields(dataImport);
            // Set this.dataImport when the record Id is present so
            // the form knows it is in update mode
            this.dataImport = dataImport;
        }

        const sectionsList = this.template.querySelectorAll('c-ge-form-section');
        sectionsList.forEach(section => {
            section.load(
                getSubsetObject(
                    this.flatten(dataImport),
                    section.sourceFields));
        });
    }

    @api
    reset(applyDefaultValues = true) {
        this.resetFields(applyDefaultValues);
        this.resetFormState();
        this.widgetData = {};
    }

    resetFormState() {
        this.dataImport = null;
        fireEvent(this, 'resetReviewDonationsEvent', {});
        this.resetStoredDonationDonorProperties();
        this.initializeFormState();
    }

    resetFields(applyDefaultValues) {
        this.template.querySelectorAll('c-ge-form-section')
            .forEach(section => {
                section.reset(applyDefaultValues);
            });
    }

    resetFieldsForObjMappingApplyDefaults(objectMappingDeveloperName) {
        this.template.querySelectorAll('c-ge-form-section')
            .forEach(section => {
                section.resetFieldsForFieldMappingsApplyDefaults(
                    this.fieldMappingDevNamesFor(objectMappingDeveloperName));
            });

        this.setFormStateToInitialFieldValuesForObjMapping(objectMappingDeveloperName);
    }

    fieldMappingDevNamesFor(objectMappingDeveloperName) {
        return Object.values(GeFormService.fieldMappings)
            .filter(
                ({Target_Object_Mapping_Dev_Name}) =>
                    Target_Object_Mapping_Dev_Name === objectMappingDeveloperName)
            .map(({DeveloperName}) => DeveloperName);
    }

    resetStoredDonationDonorProperties() {
        this._account1Imported = null;
        this._contact1Imported = null;
        this._account1Name = null;
        this._contact1LastName = null;
        this._contact1FirstName = null;
    }

    get mode() {
        return this.dataImport && this.dataImport.Id ? mode.UPDATE : mode.CREATE;
    }

    @api
    get saveActionLabel() {
        return this.isSingleGiftEntry ?
            this.CUSTOM_LABELS.commonSave :
            this.mode === mode.UPDATE ?
                this.CUSTOM_LABELS.commonUpdate :
                this.CUSTOM_LABELS.geButtonSaveNewGift;
    }

    @api
    get isUpdateActionDisabled() {
        return this.dataImport && this.dataImport[STATUS_FIELD.fieldApiName] === 'Imported';
    }

    /**
     * Combine fabricated names and lookup names, giving priority to non-empty fabricated names
     */
    @api
    getCardholderNames() {
        const names = {
            firstName: this.getFieldValueFromFormState(DATA_IMPORT_CONTACT1_FIRSTNAME_FIELD),
            lastName: this.getFieldValueFromFormState(DATA_IMPORT_CONTACT1_LASTNAME_FIELD),
            accountName: this.getFieldValueFromFormState(DATA_IMPORT_ACCOUNT1_NAME)
        };
        const firstName = isNotEmpty(names.firstName) ? names.firstName : this._contact1FirstName;
        const lastName = isNotEmpty(names.lastName) ? names.lastName : this._contact1LastName;
        const accountName = isNotEmpty(names.accountName) ? names.accountName : this._account1Name;
        if (this.donorType === DONATION_DONOR_TYPE_ENUM.ACCOUNT1) {
            return {
                firstName: accountName,
                lastName: accountName
            }
        } else {
            return {firstName, lastName};
        }

    }

    /**
     * Handle payment errors at the form level
     * @param event The paymentError event object
     */
    handleAsyncWidgetError(event) {
        let errorMessage = this.CUSTOM_LABELS.commonUnknownError;
        let errorResponse;

        if (event.error && event.error.message) {
            errorMessage = event.error.message[0];

            if (event.error.message.length > 1) {
                errorResponse = event.error.message[1];
            }
        }

        let errorObjects = [];
        if (event.error && event.error.isObject) {
            // Represents the error response returned from payment services
            let errorObject = JSON.parse(errorResponse);
            errorObject.forEach((message, index) => {
                errorObjects.push({
                    message: message,
                    index: index
                });
            });

        } else if (errorResponse) {
            let errorObject = errorResponse.message
                ? errorResponse
                : {
                    message: errorResponse,
                    index: 0
                };
            errorObjects.push(errorObject);
        }

        this.pageLevelErrorMessageList = [{
            index: 0,
            errorMessage: errorMessage,
            multilineMessages: errorObjects
        }];
        this.showSpinner = false;
        this.hasPageLevelError = true;
    }

    /**
     * @description Set variable that informs the form renderer when the
     *  credit card widget is in a 'do not charge' state
     * @param event
     */
    handleDoNotChargeCardState (event) {
        this._isCreditCardWidgetInDoNotChargeState = event.isWidgetDisabled;
        if (this._isCreditCardWidgetInDoNotChargeState) {
            this.removePaymentFieldsFromFormState([
                apiNameFor(PAYMENT_AUTHORIZE_TOKEN),
                apiNameFor(PAYMENT_DECLINED_REASON),
                apiNameFor(PAYMENT_STATUS)
            ]);
        }
    }

    /**
     * Track widget data so that our widgets can react to the overall state of the form
     * @param payload   An object to store in widgetData
     */
    handleWidgetData(payload) {
        this.widgetData = {...this.widgetData, ...payload};
    }

    /*******************************************************************************
     * @description Builds a full DataImport__c record from the provided form sections
     * and potential donor data selected from the review donations modal.
     *
     * @param {list} sections: List of all form sections
     * @param {object} dataImportWithDonorData: Object holding data import values from
     * the 'Review Donations' modal.
     */
    async buildDataImportFromSections(sections) {
        let dataImportRecord = await this.buildDataImportRecord(sections);

        if (!dataImportRecord[NPSP_DATA_IMPORT_BATCH_FIELD.fieldApiName]) {
            dataImportRecord[NPSP_DATA_IMPORT_BATCH_FIELD.fieldApiName] = this.batchId;
        }
        if (this.dataImport && this.dataImport.Id) {
            dataImportRecord.Id = this.dataImport.Id;
        }

        return dataImportRecord;
    }

    /**
     * Grab the data from the form fields and widgets, convert to a data import record.
     * @param sectionList   List of ge-form-sections on the form
     * @param dataImportWithDonorData        Existing account or contact record to attach to the data import record
     * @return {{widgetValues: {}, diRecord: {}}}
     */
    async buildDataImportRecord(sectionList) {
        let fieldData = {};
        let widgetValues = [];

        sectionList.forEach(section => {
            fieldData = {...fieldData, ...(section.values)};
            widgetValues = widgetValues.concat(section.widgetValues);
        });

        // Build the DI Record
        let diRecord = {};

        for (let [key, value] of Object.entries(fieldData)) {
            let fieldWrapper = GeFormService.getFieldMappingWrapper(key);
            if (isNotEmpty(fieldWrapper)) {
                diRecord[fieldWrapper.Source_Field_API_Name] = value;
            }
        }

        // Include any fields from a user selected donation, if
        // those fields are not already on the diRecord
        if (dataImportWithDonorData) {
            for (const [key, value] of Object.entries(dataImportWithDonorData)) {
                if (!diRecord.hasOwnProperty(key)) {
                    diRecord[key] = value === null || value.value === null ?
                        null : value.value || value;
                }
            }
        }

        // resolve widget data to wherever it needs to go, a field on the di object or elsewhere.
        if (widgetValues) {
            let diFieldPayloads = [];

            widgetValues.forEach(widgetValue => {
                if(widgetValue.type === WIDGET_TYPE_DI_FIELD_VALUE && !isUndefined(widgetValue.payload)) {
                    diFieldPayloads.push(widgetValue.payload);
                }
            });

            // diFieldValues is an array of objects where the key is the field name
            // and the value is the value to be stored
            const diFieldValuesArray = await Promise.all(diFieldPayloads);
            let additionalObjectValues = {};

            diFieldValuesArray.forEach(fieldValues => {
                Object.entries(fieldValues).forEach(([key, value]) => {
                    if(key === ADDITIONAL_OBJECT_JSON__C) {
                        // need to accumulate these values so we can serialize them
                        // before placing them into the data import object
                        Object.assign(additionalObjectValues, value);
                    } else {
                        diRecord[key] = value;
                    }
                })
            });
            diRecord[ADDITIONAL_OBJECT_JSON__C] = JSON.stringify(additionalObjectValues);
        }
        return diRecord;
    }

    /*******************************************************************************
     * @description Navigates to Gift Entry landing page.
     */
    navigateToLandingPage() {
        const giftEntryTabName =
            TemplateBuilderService.alignSchemaNSWithEnvironment(
                GIFT_ENTRY_TAB_NAME,
                this.namespace
            );
        let url = `/lightning/n/${giftEntryTabName}`;

        this[NavigationMixin.Navigate]({
                type: 'standard__webPage',
                attributes: {
                    url: url
                }
            },
            true
        );
    }

    /*******************************************************************************
     * @description Pass through method that receives an event from geReviewDonations
     * to notify the parent component to construct a modal for reviewing donations.
     *
     * @param {object} event: Event object containing a payload for the modal.
     */
    toggleModal(event) {
        this.dispatchEvent(new CustomEvent('togglemodal', { detail: event.detail }));
    }

    getSiblingFieldsForSourceField(sourceFieldApiName) {
        const objectMapping = Object.values(GeFormService.objectMappings)
            .find(({Imported_Record_Field_Name}) =>
                Imported_Record_Field_Name === sourceFieldApiName);
        return this.getSiblingFields(objectMapping.DeveloperName);
    }

    getSiblingFields(objectMappingDeveloperName) {
        // For a given field, get the full list of fields related to its object mapping

        // 1. Get this field's object mapping
        // 2. Get the other field mappings that have the same Target_Object_Mapping_Dev_Name
        // 3. Return the list of fields from those mappings

        const objectMapping =
            GeFormService.getObjectMapping(objectMappingDeveloperName);

        const relevantFieldMappings =
            Object.values(GeFormService.fieldMappings)
                .filter(({Target_Object_Mapping_Dev_Name}) =>
                    Target_Object_Mapping_Dev_Name === objectMapping.DeveloperName);

        // Return the sibling fields used by Advanced Mapping
        const relevantFields = relevantFieldMappings.map(
            ({Target_Field_API_Name}) =>
                `${objectMapping.Object_API_Name}.${Target_Field_API_Name}`);

        if (this.isPaymentImportedField(objectMapping.Imported_Record_Field_Name)) {
            const pmtAmountField =
                `${objectMapping.Object_API_Name}.${apiNameFor(OPP_PAYMENT_AMOUNT)}`;
            const pmtScheduledDate =
                `${objectMapping.Object_API_Name}.${apiNameFor(SCHEDULED_DATE)}`;
            relevantFields.push(pmtAmountField, pmtScheduledDate);
        }
        return relevantFields;
    }

    objectMappingDeveloperNameFor(fieldApiName) {
        const objectMapping = this.getObjectMapping(fieldApiName);
        return objectMapping && objectMapping.DeveloperName;
    }

    @track selectedDonationCopyForReviewDonationsModal;
    handleChangeSelectedDonation(event) {
        this.selectedDonationCopyForReviewDonationsModal =
            event.detail.payment || event.detail.opportunity;

        this.selectedDonationOrPaymentRecord =
            this.selectedDonationCopyForReviewDonationsModal;
    }

    loadFieldValuesForSelectedDonation(paymentImported, donationImported) {
        // Load the sibling field values (parented by the same object mapping)
        // for the donation and payment "imported" fields
        this.loadSelectedRecordFieldValues(
            this.selectedDonationOrPaymentRecord.Id.startsWith(this.oppPaymentKeyPrefix) ?
                paymentImported :
                donationImported,
            this.selectedDonationOrPaymentRecord.Id
        );

        if (this.selectedDonationOrPaymentRecord.Id.startsWith(this.opportunityKeyPrefix)) {
            // If the selected donation is an Opportunity, reset form fields that have
            // field mappings parented by PaymentImported__c
            this.resetFieldsForObjMappingApplyDefaults(
                GeFormService.objectMappingWrapperFor(
                    DATA_IMPORT_PAYMENT_IMPORTED_FIELD.fieldApiName
                ).DeveloperName);
        }
    }

    hasSelectedDonationOrPayment() {
        return this.selectedDonationOrPaymentRecord &&
        this.selectedDonationOrPaymentRecordId() ? true : false;
    }

    setCreateNewOpportunityInFormState() {
        this.resetDonationAndPaymentImportedFields();
        this.updateFormState({
            [apiNameFor(DATA_IMPORT_DONATION_IMPORT_STATUS_FIELD)]: userSelectedNewOpp
        });
    }


    resetDonationAndPaymentImportedFields() {
        this.resetSelectedPaymentFieldsInFormState();
        this.resetSelectedDonationFieldsInFormState();
    }

    /**
     * @description Function that prepares (sets batch defaults, remove credit card widget)
     * the gift entry form in Batch Mode
     * @param templateSections
     * @returns {sections}
     */
    prepareFormForBatchMode (templateSections) {
        let sections = deepClone(templateSections);
        if (isNotEmpty(this._batchDefaults)) {
            let batchDefaultsObject;
            try {
                batchDefaultsObject = JSON.parse(this._batchDefaults);
                sections.forEach(section => {
                    section.elements = section.elements.filter(element =>
                        element.componentName !== CREDIT_CARD_WIDGET_NAME);
                    section.elements.forEach(element => {
                        for (let key in batchDefaultsObject) {
                            if (batchDefaultsObject.hasOwnProperty(key)) {
                                const batchDefault = batchDefaultsObject[key];
                                if (batchDefault.objectApiName === element.objectApiName &&
                                    batchDefault.fieldApiName === element.fieldApiName) {
                                    if (!isUndefined(batchDefault.value)) {
                                        element.defaultValue = batchDefault.value;
                                    }
                                }
                            }
                        }
                    });
                });
            } catch (err) {
                handleError(err);
            }
        }
        return sections;
    }

    /**
     * @description Retrieves a records mapped target field values and
     *              loads them into the appropriate source fields in use
     *              on the Gift Entry form.
     * @param lookupFieldApiName Api name of the lookup field.
     * @param selectedRecordId Id of the selected record.
     */
    loadSelectedRecordFieldValues(lookupFieldApiName, selectedRecordId) {
        let selectedRecordFields =
            this.getSiblingFieldsForSourceField(lookupFieldApiName);

        this.storeSelectedRecordIdByObjectMappingName(
            this.getObjectMapping(lookupFieldApiName).DeveloperName,
            selectedRecordId
        );

        this.lookupFieldApiNameBySelectedRecordId[selectedRecordId] = lookupFieldApiName;
        this.queueSelectedRecordForRetrieval(selectedRecordId, selectedRecordFields);
    }

    lookupFieldApiNameBySelectedRecordId = {};

    getQualifiedFieldName(objectInfo, fieldInfo) {
        return `${objectInfo.objectApiName}.${fieldInfo.fieldApiName}`;
    }

    get oppPaymentKeyPrefix() {
        return this.oppPaymentObjectInfo.data.keyPrefix;
    }

    isAnOpportunityId(id) {
        if (!id || typeof id !== 'string') {
            return false;
        }
        return id.startsWith(this.opportunityKeyPrefix);
    }

    isAPaymentId(id) {
        if (!id || typeof id !== 'string') {
            return false;
        }
        return id.startsWith(this.oppPaymentKeyPrefix);
    }

    get opportunityKeyPrefix() {
        return this.opportunityObjectInfo.data.keyPrefix;
    }

    get accountKeyPrefix() {
        return this.accountObjectInfo.data.keyPrefix;
    }

    get contactKeyPrefix() {
        return this.contactObjectInfo.data.keyPrefix;
    }

    getObjectMapping(fieldApiName) {
        return Object.values(GeFormService.objectMappings)
            .find(({Imported_Record_Field_Name}) =>
                Imported_Record_Field_Name == fieldApiName);
    }

    // Properties used to manage retrieval of fields for selected records
    selectedRecordIdByObjectMappingDevName = {};
    selectedRecordId;
    selectedRecordFields;
    getSelectedRecordStatus = 'ready';
    selectedRecordsQueue = [];

    @wire(getRecord, {recordId: '$selectedRecordId', optionalFields: '$selectedRecordFields'})
    getSelectedRecord({error, data}) {
        if (error) {
            handleError(error);
        } else if (data) {
            const dataImport = this.mapRecordValuesToDataImportFields(data);
            this.updateFormStateForRecordIdWithRelatedRecord(data.id, data);
            this.load(dataImport, false);
        }
        this.loadNextSelectedRecordFromQueue();
    }

    loadParentOpportunityForSelectedPayment(oppId) {
        this.loadSelectedRecordFieldValues(DATA_IMPORT_DONATION_IMPORTED_FIELD.fieldApiName, oppId);
    }

    loadNextSelectedRecordFromQueue() {
        if (this.selectedRecordsQueue.length > 0) {
            const nextSelectedRecord = this.selectedRecordsQueue.pop();
            this.selectedRecordId = nextSelectedRecord.selectedRecordId;
            this.selectedRecordFields = nextSelectedRecord.selectedRecordFields;
        } else {
            // If there are no records in the queue, set status back to 'ready'
            this.getSelectedRecordStatus = 'ready';
        }
    }

    parentOpportunityIdFor(oppPaymentRecord) {
        return getFieldValue(oppPaymentRecord, PARENT_OPPORTUNITY_FIELD);
    }

    @wire(getObjectInfo, {objectApiName: OPP_PAYMENT_OBJECT.objectApiName})
    oppPaymentObjectInfo;

    @wire(getObjectInfo, {objectApiName: OPPORTUNITY_OBJECT.objectApiName})
    opportunityObjectInfo;

    @wire(getObjectInfo, {objectApiName: ACCOUNT_OBJECT.objectApiName})
    accountObjectInfo;

    @wire(getObjectInfo, {objectApiName: CONTACT_OBJECT.objectApiName})
    contactObjectInfo;

    @wire(getObjectInfo, {objectApiName: apiNameFor(DATA_IMPORT_OBJECT)})
    dataImportObjectInfo;

    mapRecordValuesToDataImportFields(record) {
        //reverse map to create an object with relevant source field api names to values
        let dataImport = {};

        let objectMappingDevNames = this.getObjectMappingDevNamesForSelectedRecord(record);

        objectMappingDevNames.forEach(objectMappingName => {
            //relevant field mappings
            this.fieldMappingsFor(objectMappingName).forEach(fieldMapping => {
                const valueObjectFromRecord = record.fields[fieldMapping.Target_Field_API_Name];
                const sourceField = fieldMapping.Source_Field_API_Name;
                // If the retrieved selected lookup record has a blank value for any
                // fields that have defaults configured, apply the default value.  Otherwise
                // load the database value for that field.
                dataImport[sourceField] =
                    this.getFieldValueForFormState(valueObjectFromRecord, fieldMapping);
            });

            const objectMapping = GeFormService.getObjectMapping(objectMappingName);
            if (this.isPaymentImportedObjectMapping(objectMapping)) {
                dataImport =
                    this.overwriteDonationAmountAndDateWithPaymentInfo(dataImport, record);
            }

        });

        return dataImport;
    }

    getFieldValueForFormState(valueObject, fieldMapping) {
        return valueObject.value === null ?
            this.defaultValueFor(fieldMapping.DeveloperName) :
            valueObject.value;
    }

    isPaymentImportedObjectMapping(objectMapping) {
        return objectMapping &&
            objectMapping.Imported_Record_Field_Name ===
            apiNameFor(DATA_IMPORT_PAYMENT_IMPORTED_FIELD);
    }

    overwriteDonationAmountAndDateWithPaymentInfo(dataImport, record) {
        dataImport[apiNameFor(DONATION_AMOUNT)] =
            record.fields[apiNameFor(OPP_PAYMENT_AMOUNT)].value;
        dataImport[apiNameFor(DONATION_DATE)] =
            record.fields[apiNameFor(SCHEDULED_DATE)].value;
        return dataImport;
    }

    getObjectMappingDevNamesForSelectedRecord(record) {
        let objectMappingDevNames = [];
        for (let [key, value] of Object.entries(this.selectedRecordIdByObjectMappingDevName)) {
            if (value === record.id) {
                objectMappingDevNames.push(key);
            }
        }
        return objectMappingDevNames;
    }

    storeSelectedRecordIdByObjectMappingName(objectMappingName, recordId) {
        this.selectedRecordIdByObjectMappingDevName[objectMappingName] = recordId;
    }

    set donorId(id) {
        const lookupFieldApiName = this.isAnAccountId(id) ?
            apiNameFor(DATA_IMPORT_ACCOUNT1_IMPORTED_FIELD) :
            this.isAContactId(id) ?
                apiNameFor(DATA_IMPORT_CONTACT1_IMPORTED_FIELD) : null;

        this.updateFormState({
            [lookupFieldApiName]: id
        });
    }

    get donorId() {
        switch (this.donorType) {
            case DONATION_DONOR_TYPE_ENUM.ACCOUNT1:
                return this.getFieldValueFromFormState(DATA_IMPORT_ACCOUNT1_IMPORTED_FIELD);
            case DONATION_DONOR_TYPE_ENUM.CONTACT1:
                return this.getFieldValueFromFormState(DATA_IMPORT_CONTACT1_IMPORTED_FIELD);
            default:
                return null;
        }
    }

    handleDonorAccountChange(selectedRecordId) {
        this._account1Imported = selectedRecordId;
        if (selectedRecordId == null) {
            this._account1Name = null;
        }
    }

    handleDonorContactChange(selectedRecordId) {
        this._contact1Imported = selectedRecordId;
        if (selectedRecordId == null) {
            this._contact1LastName = null;
            this._contact1FirstName = null;
        }
    }

    handleDonationDonorChange() {
        if (!!this.selectedDonationOrPaymentRecord) {
            this.resetDonationAndPaymentImportedFields();
            fireEvent(this, 'resetReviewDonationsEvent', {});
        }
    }

    getObjectMappingsForSourceField(fieldApiName) {
        return Object.values(GeFormService.fieldMappings)
            .filter(({Source_Field_API_Name}) => Source_Field_API_Name === fieldApiName)
            .map(({Target_Object_Mapping_Dev_Name}) => Target_Object_Mapping_Dev_Name);
    }

    /**
     * @description Queues selected record Ids (and fields) when getRecord is
     *              in the progress of retrieving another record's related fields.
     *              Prevents one lookup from overwriting the reactive selectedRecordId
     *              and selectedRecordFields properties before getRecord has returned
     *              with data.
     * @param selectedRecordId Id of record to be retrieved.
     * @param selectedRecordFields Fields list to be retrieved.
     */
    queueSelectedRecordForRetrieval(selectedRecordId, selectedRecordFields) {
        if (this.getSelectedRecordStatus == 'ready') {
            this.getSelectedRecordStatus = 'pending';
            this.selectedRecordId = selectedRecordId;
            this.selectedRecordFields = selectedRecordFields;
        } else {
            this.selectedRecordsQueue.push({selectedRecordId, selectedRecordFields});
        }
    }

    handleRegisterCreditCardWidget() {
       this._hasCreditCardWidget = true;
    }

    getDisplayedFieldsMappedByFieldAPIName(sectionsList) {
        let allFields = {};
        sectionsList.forEach(section => {
            const fields = section.getAllFieldsByFieldAPIName();
            allFields = Object.assign(allFields, fields);
        });
        return allFields;
    }

    /*******************************************************************************
    * @description Method formats custom labels for the purchase call timeout error
    * scenario.
    *
    * @param {object} dataImportRecord: Data Import record related to the error
    * received from geGiftEntryFormApp.
    */
    formatTimeoutErrorMessage() {
        const donorName = this.getDonorName();
        const donationAmountFormField = this.getFormFieldBySourceName(DONATION_AMOUNT.fieldApiName);
        const formattedDonationAmount = getNumberAsLocalizedCurrency(donationAmountFormField.value);

        this.CUSTOM_LABELS.geErrorUncertainCardChargePart1 = GeLabelService.format(
            this.CUSTOM_LABELS.geErrorUncertainCardChargePart1,
            [formattedDonationAmount, donorName, this.CUSTOM_LABELS.commonPaymentServices]);

        this.CUSTOM_LABELS.geErrorUncertainCardChargePart3 = GeLabelService.format(
            this.CUSTOM_LABELS.geErrorUncertainCardChargePart3,
            [this.CUSTOM_LABELS.commonPaymentServices]);

        this.CUSTOM_LABELS.geErrorUncertainCardChargePart4 = GeLabelService.format(
            this.CUSTOM_LABELS.geErrorUncertainCardChargePart4,
            [this.CUSTOM_LABELS.commonPaymentServices]);
    }

    getDonorName() {
        const names = this.fabricatedCardholderNames;
        if (names.firstName && names.lastName) {
            return `${names.firstName} ${names.lastName}`;
        } else {
            return names.accountName;
        }
    }

    /*******************************************************************************
    * @description Get a form field's value and label properties by the source
    * field api name.
    *
    * @param {string} sourceFieldApiName: A field api name from the DataImport__c
    * custom object.
    */
    getFormFieldBySourceName(sourceFieldApiName) {
        const sectionsList = this.template.querySelectorAll('c-ge-form-section');
        for (let i = 0; i < sectionsList.length; i++) {
            const matchingFormField = sectionsList[i].getFieldValueAndLabel([sourceFieldApiName]);
            if (isObject(matchingFormField) && matchingFormField.hasOwnProperty(sourceFieldApiName)) {
                return matchingFormField[sourceFieldApiName];
            }
        }
    }

    get namespace() {
        return getNamespace(FORM_TEMPLATE_FIELD.fieldApiName);
    }

    // ================================================================================
    // AUTOMATION LOCATOR GETTERS
    // ================================================================================

    get qaLocatorCancelButton() {
        return `button ${this.cancelButtonText}`;
    }

    get qaLocatorSaveButton() {
        return `button ${this.saveActionLabel}`;
    }

    get formState() {
        return this._formState;
    }

    set formState(formState) {
        this._formState = formState;
    }

    updateFormStateForRecordIdWithRelatedRecord(recordId, record) {
        const relatedRecordFieldName =
            relatedRecordFieldNameFor(this.lookupFieldApiNameFor(recordId));
        this.updateFormState({[relatedRecordFieldName]: record});
    }

    lookupFieldApiNameFor(recordId) {
        const valueForKeyByStartsWith =
            this.getValueForKeyByStartsWith(recordId,
                this.lookupFieldApiNameBySelectedRecordId);

        return this.lookupFieldApiNameBySelectedRecordId[recordId] || valueForKeyByStartsWith;
    }

    /*******************************************************************************
     * @description Updates the formState object that holds the current value
     * of all fields on the form.
     * @param fields An object with key-value pairs.
     */
    updateFormState(fields) {
        Object.assign(this.formState, fields);
        if (fields.hasOwnProperty(DONATION_RECORD_TYPE_NAME.fieldApiName)) {
            this.updateFormStateForDonationRecordType(fields);
        }

        if (this.hasImportedRecordFieldsBeingSetToNull(fields)) {
            this.deleteRelationshipFieldsFromStateFor(fields);
        }

        // Re-assign to prompt reactivity
        this.formState = deepClone(this.formState);
    }

    updateFormStateForDonationRecordType(fields) {
        const opportunityRecordTypeValue = fields[DONATION_RECORD_TYPE_NAME.fieldApiName];

        if (opportunityRecordTypeValue) {
            const isId = opportunityRecordTypeValue.startsWith('012');
            const val = isId ?
                opportunityRecordTypeValue :
                this.opportunityRecordTypeIdFor(opportunityRecordTypeValue);

            this.formState[DONATION_RECORD_TYPE_NAME.fieldApiName] =
                this.opportunityRecordTypeNameFor(val);

            this.setDonationRecordTypeIdInFormState(val);
        }
    }

    opportunityRecordTypeNameFor(id) {
        const found = this.opportunityRecordTypeInfos &&
            this.opportunityRecordTypeInfos
                .find(recordTypeInfo => recordTypeInfo.recordTypeId === id);

        return found && found.name;
    }

    hasImportedRecordFieldsBeingSetToNull(fields) {
        return Object.keys(fields)
            .filter(field =>
                GeFormService.importedRecordFieldNames.includes(field) &&
                fields[field] === null
            ).length > 0;
    }

    deleteRelationshipFieldsFromStateFor(fields) {
        const needsRelationshipFieldDeleted = (field) =>
            this.hasRelatedRecordFieldInFormState(field) &&
            fields[field] === null;

        Object.keys(fields)
            .filter(needsRelationshipFieldDeleted)
            .forEach(field => {
                this.deleteFieldFromFormState(relatedRecordFieldNameFor(field));
            });
    }

    deleteFieldFromFormState(field) {
        delete this.formState[field];
    }

    hasRelatedRecordFieldInFormState(field) {
        return this.formState.hasOwnProperty(relatedRecordFieldNameFor(field));
    }

    handleFormFieldChange(event) {
        const value = event.detail.value,
            label = event.detail.label,
            sourceField = this.sourceFieldFor(event.detail.fieldMappingDevName),
            isDonationRecordTypeName = this.isDonationRecordTypeName(sourceField),
            isDonationDonor = this.isDonationDonor(sourceField),
            isImportedRecordField = this.isImportedRecordField(sourceField);

        this.updateFormState({
            [sourceField]: isDonationRecordTypeName ? label : value
        });

        if (isDonationRecordTypeName) {
            this.setDonationRecordTypeIdInFormState(value);
        }

        if (isDonationDonor) {
            this.handleDonationDonorChange(value)
        }

        if (isImportedRecordField) {
            this.handleImportedRecordFieldChange(sourceField, value);
        }
    }

    isDonationDonor(fieldApiName) {
        return fieldApiName === DATA_IMPORT_DONATION_DONOR_FIELD.fieldApiName;
    }

    isDonationRecordTypeName(fieldApiName) {
        return fieldApiName === DONATION_RECORD_TYPE_NAME.fieldApiName;
    }

    handleImportedRecordFieldChange(sourceField, value) {
        this.populateRelatedFieldsForSelectedLookupRecord(sourceField, value);
    }

    populateRelatedFieldsForSelectedLookupRecord(sourceField, value) {
        if (value && value !== null) {
            this.loadSelectedRecordFieldValues(sourceField, value);
        } else {
            this.resetFieldsForObjMappingApplyDefaults(
                this.objectMappingDeveloperNameFor(sourceField));
        }
    }

    sourceFieldFor(fieldMappingDevName) {
        return GeFormService.fieldMappings[fieldMappingDevName].Source_Field_API_Name;
    }

    /*******************************************************************************
     * @description Analyzes the sections property to get initial values and set them
     * in the formState property.
     */
    initializeFormState() {
        if (this.sections) {
            this.sections
                .forEach(section => {
                    if (section.elements) {
                        section.elements
                            .forEach(element => {
                                this.setInitialValueInFormStateForElement(element);
                            });
                    }
                });
        }

        if (this.batchId) {
            this.updateFormState({
                [NPSP_DATA_IMPORT_BATCH_FIELD.fieldApiName]: this.batchId
            });
        }
<<<<<<< HEAD

        this.setFormStateForURLQueryParameters();
    }

    setFormStateForURLQueryParameters() {
        const donorApiName = getQueryParameters().c__apiName;
        const donorId = getQueryParameters().c__donorRecordId;

        if (donorApiName) {
            this.initializeDonationDonorTypeInFormState(donorApiName);
        }
        if (donorId) {
            this.donorId = donorId;
        }
=======
>>>>>>> 52d1f438
    }

    setInitialValueInFormStateForElement(element) {
        const sourceField = this.getSourceFieldApiNameFor(element);
        const value = this.getValueFrom(element);
        const isLookupWithDefaultValue = value &&
            GeFormService.importedRecordFieldNames.includes(sourceField);

        this.updateFormState({[sourceField]: value});

        if (isLookupWithDefaultValue) {
            this.loadSelectedRecordFieldValues(sourceField, value);
        }
    }

    setInitialValueInFormStateForFieldMappings(fieldMappingDevNames) {
        this.elementsFor(fieldMappingDevNames)
            .forEach(el => this.setInitialValueInFormStateForElement(el));

    }

    elementsFor(fieldMappingDevNames) {
        const foundInFieldMappingDevNames =
            (fieldMappingDevName) => fieldMappingDevNames
                .includes(fieldMappingDevName);

        return this.sections
            .map(s => s.elements)
            .flat()
            .filter(element =>
                element.dataImportFieldMappingDevNames
                    .some(foundInFieldMappingDevNames));
    }

    setFormStateToInitialFieldValuesForObjMapping(objectMappingDeveloperName) {
        this.setInitialValueInFormStateForFieldMappings(
            this.fieldMappingsFor(objectMappingDeveloperName)
                .map(({DeveloperName}) => DeveloperName));
    }

    fieldMappingsFor(objectMappingDeveloperName) {
        return GeFormService.fieldMappingsForObjectMappingDevName(objectMappingDeveloperName);
    }

    getSourceFieldApiNameFor(element) {
        return this.fieldMappingWrapperFor(element) &&
            this.fieldMappingWrapperFor(element).Source_Field_API_Name;
    }

    fieldMappingWrapperFor(element) {
        return element.dataImportFieldMappingDevNames &&
            GeFormService.getFieldMappingWrapper(element.dataImportFieldMappingDevNames[0]);
    }

    getValueFrom(element) {
        return element && element.recordValue !== undefined ?
            element.recordValue :
            element.defaultValue;
    }

    opportunityRecordTypeIdFor(opportunityRecordTypeName) {
        const recordTypeInfo = Object.values(this.opportunityRecordTypeInfos)
            .find(recordTypeInfo =>
                recordTypeInfo.name === opportunityRecordTypeName);

        if (!recordTypeInfo) return null;
        return recordTypeInfo.recordTypeId;
    }

    get opportunityRecordTypeInfos() {
        return this.opportunityObjectInfo &&
            Object.values(this.opportunityObjectInfo.data.recordTypeInfos);
    }

    setDonationRecordTypeIdInFormState(opportunityRecordTypeId) {
        const donationImportedRelatedRecordField =
            relatedRecordFieldNameFor(apiNameFor(DATA_IMPORT_DONATION_IMPORTED_FIELD));
        const relatedRecord =
            this.getFieldValueFromFormState(donationImportedRelatedRecordField);

        let updatedRecord;
        if (relatedRecord) {
            updatedRecord = Object.assign(
                relatedRecord,
                {recordTypeId: opportunityRecordTypeId});
        } else {
            updatedRecord = {recordTypeId: opportunityRecordTypeId};
        }

        this.updateFormState({
            [donationImportedRelatedRecordField]: updatedRecord
        })
    }

    siblingRecordTypeFieldFor(fieldMappingDevName) {
        const fieldMappingToRecordTypeId =
            Object.values(GeFormService.fieldMappings)
                .filter(f =>
                    f.Target_Object_Mapping_Dev_Name ===
                    this.objectMappingDevNameFor(fieldMappingDevName))
                .find(f => f.Target_Field_API_Name === 'RecordTypeId')

        return fieldMappingToRecordTypeId &&
            fieldMappingToRecordTypeId.Source_Field_API_Name;
    }

    objectMappingDevNameFor(fieldMappingDevName) {
        const fieldMapping = GeFormService.getFieldMappingWrapper(fieldMappingDevName);
        return fieldMapping && fieldMapping.Target_Object_Mapping_Dev_Name;
    }

    parentRecordFieldFor(fieldMappingDevName) {
        const objMapping =
            GeFormService.getObjectMapping(
                this.objectMappingDevNameFor(fieldMappingDevName));

        return objMapping && objMapping.Imported_Record_Field_Name;
    }

    get donorType() {
        return this.getFieldValueFromFormState(
            apiNameFor(DATA_IMPORT_DONATION_DONOR_FIELD));
    }

    /**
     * @description Pass in a DataImport field's api to get that field's current
     * value from the formState object.
     * @param fieldApiName, or an imported field reference object
     * @returns {*} Current value stored in formState for the passed-in field.
     */
    getFieldValueFromFormState(fieldApiNameOrFieldReference) {
        const fieldApiName =
            typeof fieldApiNameOrFieldReference === 'string' ?
                fieldApiNameOrFieldReference :
                apiNameFor(fieldApiNameOrFieldReference);

        return this.formState[fieldApiName];
    }

    flatten(obj) {
        let flatObj = {};
        for (const [key, value] of Object.entries(obj)) {
            if (value !== null && value !== undefined && value.hasOwnProperty('value')) {
                flatObj[key] = value.value;
            } else {
                flatObj[key] = value;
            }
        }
        return flatObj;
    }

    defaultValueFor(fieldMappingDevName) {
        const element = this.formElements()
            .find(element =>
                element.dataImportFieldMappingDevNames[0] === fieldMappingDevName);

        return element && element.defaultValue;
    }

    appendNullValuesForMissingFields(dataImport) {
        this.applyNullValuesForMissingFields(this.sourceFieldsUsedInTemplate(), dataImport);
        return dataImport;
    }

    applyNullValuesForMissingFields(sourceFieldsOnForm, dataImport) {
        sourceFieldsOnForm.forEach(sourceFieldOnForm => {
            if (!dataImport.hasOwnProperty(sourceFieldOnForm)) {
                dataImport[sourceFieldOnForm] = null;
            }
        });
    }

    sourceFieldsUsedInTemplate() {
        return Object.values(GeFormService.fieldMappings)
            .filter(fieldMapping =>
                this.fieldMappingDevNamesUsedInTemplate()
                    .includes(fieldMapping.DeveloperName))
            .map(fieldMapping => fieldMapping.Source_Field_API_Name);
    }

    fieldMappingDevNamesUsedInTemplate() {
        return this.formElements()
            .filter(element => element.elementType === 'field')
            .map(element => element.dataImportFieldMappingDevNames[0]);
    }

    formElements() {
        return this.sections.flat()
            .map(({elements}) => elements)
            .flat();
    }

<<<<<<< HEAD
    isImportedRecordField(fieldApiName) {
        return GeFormService.importedRecordFieldNames.includes(fieldApiName);
    }

    isDonorLookupField(fieldApiName) {
        return this.isDonorAccountField(fieldApiName) ||
            this.isDonorContactField(fieldApiName);
    }

    isDonorAccountField(fieldApiName) {
        return fieldApiName === DATA_IMPORT_ACCOUNT1_IMPORTED_FIELD.fieldApiName;
    }

    isDonorContactField(fieldApiName) {
        return fieldApiName === DATA_IMPORT_CONTACT1_IMPORTED_FIELD.fieldApiName;
    }

    selectedDonorId() {
        if (this.isDonorTypeContact()) {
            return this.donorContactId();
        } else if (this.isDonorTypeAccount()) {
            return this.donorAccountId();
        } else {
            return null;
        }
    }

    isDonorTypeContact() {
        return this.donorType === DONATION_DONOR_TYPE_ENUM.CONTACT1;
    }

    isDonorTypeAccount() {
        return this.donorType === DONATION_DONOR_TYPE_ENUM.ACCOUNT1;
    }

    donorContactId() {
        return this.getFieldValueFromFormState(
            apiNameFor(DATA_IMPORT_CONTACT1_IMPORTED_FIELD)
        );
    }

    donorAccountId() {
        return this.getFieldValueFromFormState(
            apiNameFor(DATA_IMPORT_ACCOUNT1_IMPORTED_FIELD)
        );
    }

    selectedDonationOrPaymentRecordId() {
        return this.selectedDonationOrPaymentRecord() &&
            this.selectedDonationOrPaymentRecord.Id;
    }

    resetSelectedPaymentFieldsInFormState() {
        this.updateFormState({
            [apiNameFor(DATA_IMPORT_PAYMENT_IMPORTED_FIELD)]: null,
            [apiNameFor(DATA_IMPORT_PAYMENT_IMPORT_STATUS_FIELD)]: null,
            [relatedRecordFieldNameFor(apiNameFor(DATA_IMPORT_PAYMENT_IMPORTED_FIELD))]: null
        });

        // Reset form fields that have field mappings parented by PaymentImported__c
        this.resetFieldsForObjMappingApplyDefaults(
            GeFormService.objectMappingWrapperFor(
                DATA_IMPORT_PAYMENT_IMPORTED_FIELD.fieldApiName
            ).DeveloperName);
    }

    resetSelectedDonationFieldsInFormState() {
        this.updateFormState({
            [apiNameFor(DATA_IMPORT_DONATION_IMPORTED_FIELD)]: null,
            [apiNameFor(DATA_IMPORT_DONATION_IMPORT_STATUS_FIELD)]: null,
            [relatedRecordFieldNameFor(apiNameFor(DATA_IMPORT_DONATION_IMPORTED_FIELD))]: null
        });

        // Reset form fields that have field mappings parented by PaymentImported__c
        this.resetFieldsForObjMappingApplyDefaults(
            GeFormService.objectMappingWrapperFor(
                DATA_IMPORT_DONATION_IMPORTED_FIELD.fieldApiName
            ).DeveloperName);
    }

    // ================================================================================
    // TODO: Save flow functions below. Remove header later
    // ================================================================================
    /**
     * @description Returns the data import record id from form state
     */
    getDataImportId() {
        return this.getFieldValueFromFormState('id');
    }

=======
>>>>>>> 52d1f438
    /**
     * @description Returns a saveable data import record
     * derived from the formState object.
     */
    saveableFormState() {
        let dataImportRecord = deepClone(this.formState);
<<<<<<< HEAD
        dataImportRecord = this.removeFieldsNotInObjectInfo(dataImportRecord);
        return dataImportRecord;
    }

    /*******************************************************************************
     * @description Handles a single gift entry submit. Saves a Data Import record,
     * makes an elevate payment if needed, and processes the Data Import through
     * BDI.
     *
     * callback for handling and displaying errors in the form.
     * @param dataImportFromFormState
     */
    singleGiftSubmit = async (dataImportFromFormState) => {
        try {
            await this.saveDataImport(dataImportFromFormState);

            const hasPaymentToProcess = this.getFieldValueFromFormState(
                PAYMENT_AUTHORIZE_TOKEN.fieldApiName
            );
            if (isNotEmpty(hasPaymentToProcess)) {
                await this.processPayment();
            }

            if (!this.isFailedPurchase ||
                this._isCreditCardWidgetInDoNotChargeState) {dataImportFromFormState
                await this.processDataImport();
            }
        } catch (error) {
            this.disabled = false;
            this.toggleSpinner();
            this.handleSingleGiftErrors(error);
        }
    }

    /*******************************************************************************
    * @description Upserts the provided data import record. Attempts to retrieve
    * an Elevate token for a purchase call if needed.
    *
    * @param {object} dataImportFromFormState: DataImport__c object built from the form
    * fields.
    *
    * @return {object} dataImportRecord: A DataImport__c record
    */
    saveDataImport = async (dataImportFromFormState) => {
        if (this.getDataImportId()) {
            this.loadingText = this.CUSTOM_LABELS.geTextUpdating;
        } else {
            this.loadingText = this.CUSTOM_LABELS.geTextSaving;
        }

        const upsertResponse = await upsertDataImport({ dataImport: dataImportFromFormState });
        this.updateFormState(upsertResponse);
    };

    /*******************************************************************************
    * @description Method attempts to make a purchase call to Payment
    * Services. Immediately attempts to the charge the card provided in the Payment
    * Services iframe (GE_TokenizeCard).
    */
    processPayment = async () => {
        this.loadingText = this.CUSTOM_LABELS.geTextChargingCard;

        const isReadyToCharge = this.checkPaymentTransactionStatus(
            this.getFieldValueFromFormState(PAYMENT_STATUS.fieldApiName)
        );
        if (isReadyToCharge) {

            const purchaseResponse = await this.makePurchaseCall();
            if (purchaseResponse) {

                let errors = this.processPurchaseResponse(purchaseResponse);

                const upsertResponse = await upsertDataImport({ dataImport: this.saveableFormState() });
                this.updateFormState(upsertResponse);

                if (isNotEmpty(errors)) {
                    this.isFailedPurchase = true;
                    this.handleFailedPurchaseCall(purchaseResponse);
                } else {
                    this.isFailedPurchase = false;
                }
            }
        }
    }

    /*******************************************************************************
     * @description Updates the dataImportRecord fields with response values from
     * payment services.
     *
     * @param {object} response The response object from payment services returned when
     * purchase call is made.
     *
     * @return {string} A concatenated string of errors returned from the purchase call to
     * payment services
     */
    processPurchaseResponse(response) {
        let errors = '';
        let responseBody = response.body;

        this.updateFormState({
            [PAYMENT_STATUS.fieldApiName]: this.getPaymentStatus(response),
            [PAYMENT_ELEVATE_ID.fieldApiName]: responseBody.id
        });

        if (response.statusCode === HTTP_CODES.Created) {

            if (isNotEmpty(responseBody.cardData)) {
                this.updateFormState({
                    [PAYMENT_CARD_NETWORK.fieldApiName]: responseBody.cardData.brand,
                    [PAYMENT_LAST_4.fieldApiName]: responseBody.cardData.last4,
                    [PAYMENT_EXPIRATION_MONTH.fieldApiName]: responseBody.cardData.expirationMonth,
                    [PAYMENT_EXPIRATION_YEAR.fieldApiName]: responseBody.cardData.expirationYear
                });
            }

            this.updateFormState({
                [PAYMENT_DECLINED_REASON.fieldApiName]: '',
                [PAYMENT_GATEWAY_ID.fieldApiName]: responseBody.gatewayId,
                [PAYMENT_TRANSACTION_ID.fieldApiName]: responseBody.gatewayTransactionId,
                [PAYMENT_AUTHORIZED_AT.fieldApiName]: responseBody.authorizedAt
            });

        } else {
            this.updateFormState({
                [PAYMENT_DECLINED_REASON.fieldApiName]: this.getPaymentDeclinedReason(response)
            });

            errors = this.getFailedPurchaseMessage(response);
        }

        return errors;
    }

    /*******************************************************************************
    * @description Method attempts to handle a failed purchase call response.
    *
    * @param {object} purchaseResponse: Response from
    * GE_GiftEntryController.sendPurchaseRequest()
    */
    handleFailedPurchaseCall(purchaseResponse) {
        const hasPurchaseCallValidationErrors = purchaseResponse.statusCode === HTTP_CODES.Bad_Request;
        if (hasPurchaseCallValidationErrors) {
            this.catchPurchaseCallValidationErrors(purchaseResponse);
        } else {
            this.throwHttpRequestError(purchaseResponse);
        }
    }

    /*******************************************************************************
    * @description Dispatch an event to the form renderer whenever we have a field
    * validation error from the purchase call. Various http 400 errors. Thus far
    * the body of the response from these calls have had an errors array property.
    *
    * @param {object} purchaseResponse: Response from
    * GE_GiftEntryController.sendPurchaseRequest()
    */
    catchPurchaseCallValidationErrors(purchaseResponse) {
        let errors = this.getFailedPurchaseMessage(purchaseResponse);
        let labelReplacements = [this.CUSTOM_LABELS.commonPaymentServices, errors];
        let formattedErrorResponse = format(this.CUSTOM_LABELS.gePaymentProcessError, labelReplacements);

        // We use the hex value for line feed (new line) 0x0A
        let splitErrorResponse = formattedErrorResponse.split(LABEL_NEW_LINE);

        this.showSpinner = false;
        fireEvent(null, 'paymentError', {
            error: {
                message: splitErrorResponse,
                isObject: true
            }
        });
    }

    /*******************************************************************************
    * @description Throw an HttpRequestError for non-400 and non-200 responses from
    * a purchase call.
    *
    * @param {object} purchaseResponse: Response from
    * GE_GiftEntryController.sendPurchaseRequest()
    */
    throwHttpRequestError(purchaseResponse) {
        const errorMessage =
            this.CUSTOM_LABELS.commonPaymentServices + ': ' +
            this.getFailedPurchaseMessage(purchaseResponse)

        throw new HttpRequestError(
            errorMessage,
            purchaseResponse.status,
            purchaseResponse.statusCode);
    }

    /*******************************************************************************
    * @description Method checks the current payment transaction's status and
    * returns true if the card is in a 'chargeable' status.
    *
    * @param {string} paymentStatus: Payment transaction status
    *
    * @return {boolean}: True if card is in a 'chargeable' status
    */
    checkPaymentTransactionStatus = (paymentStatus) => {
=======
        this.removeRelationshipFieldsFrom(dataImportRecord);
        return dataImportRecord;
    }

    /**
     * @description Removes all relationships fields ('__r') from the
     * provided object.
     *
     * @param object: A map of sObject fields
     */
    removeRelationshipFieldsFrom = (object) => {
        Object.keys(object).forEach(key => {
            if (key.includes('__r')) {
                delete object[key];
            }
        });
    }

    get hasDataImportId() {
        return this.getFieldValueFromFormState('id') ? true : false;
    }

    hasProcessableDataImport() {
        return !this.hasFailedPurchaseRequest || this._isCreditCardWidgetInDoNotChargeState;
    }

    hasAuthorizationToken() {
        return this.getFieldValueFromFormState(PAYMENT_AUTHORIZE_TOKEN.fieldApiName) ?
            true :
            false;
    }

    shouldMakePurchaseRequest() {
        return this.hasAuthorizationToken() &&
            this.hasChargeableTransactionStatus() &&
            !this._isCreditCardWidgetInDoNotChargeState ?
                true :
                false;
    }

    hasChargeableTransactionStatus = () => {
        const paymentStatus = this.getFieldValueFromFormState(PAYMENT_STATUS.fieldApiName);
>>>>>>> 52d1f438
        switch (paymentStatus) {
            case this.PAYMENT_TRANSACTION_STATUS_ENUM.PENDING: return true;
            case this.PAYMENT_TRANSACTION_STATUS_ENUM.AUTHORIZED: return false;
            case this.PAYMENT_TRANSACTION_STATUS_ENUM.CANCELED: return false;
            case this.PAYMENT_TRANSACTION_STATUS_ENUM.CAPTURED: return false;
            case this.PAYMENT_TRANSACTION_STATUS_ENUM.DECLINED: return true;
            case this.PAYMENT_TRANSACTION_STATUS_ENUM.NONRETRYABLEERROR: return false;
            case this.PAYMENT_TRANSACTION_STATUS_ENUM.RETRYABLEERROR: return true;
            case this.PAYMENT_TRANSACTION_STATUS_ENUM.REFUNDISSUED: return false;
            default: return true;
        }
    }

    /*******************************************************************************
<<<<<<< HEAD
    * @description Posts an http request through the `sendPurchaseRequest` apex
    * method and parses the response.
    *
    * @return {object} response: An http response object
    */
    makePurchaseCall = async () => {
        let purchaseResponseString = await sendPurchaseRequest({
            requestBodyParameters: this.buildPurchaseRequestBodyParameters(),
            dataImportRecordId: this.getDataImportId()
        });
        let response = JSON.parse(purchaseResponseString);
        if (response.body && validateJSONString(response.body)) {
            response.body = JSON.parse(response.body);
        }

        return response;
    }

    /*******************************************************************************
    * @description Builds parts of the purchase request body that requires data
    * from the Data Import record upfront. We pass this into the `sendPurchaseRequest`
    * method and is eventually merged in with the rest of the purchase request body.
    *
    * @return {object}: Object that we can deserialize and apply to the purchase
    * request body in apex.
    */
=======
    * @description Saves a Data Import record, makes an elevate payment if needed,
    * and processes the Data Import through BDI.
    *
    * @param {object} event: Custom Event containing the Data Import record and a
    * callback for handling and displaying errors in the form.
    */
    submitSingleGift = async (dataImportFromFormState) => {
        try {
            await this.saveDataImport(dataImportFromFormState);

            if (this.shouldMakePurchaseRequest()) {
                await this.makePurchaseRequest()
            }

            if (this.hasProcessableDataImport()) {
                await this.processDataImport();
            }
        } catch (error) {
            this.disabled = false;
            this.toggleSpinner();
            handleError(error);
        }
    }

    saveDataImport = async (dataImportFromFormState) => {
        this.loadingText = this.hasDataImportId ?
            this.CUSTOM_LABELS.geTextUpdating :
            this.CUSTOM_LABELS.geTextSaving;

        const upsertResponse = await upsertDataImport({ dataImport: dataImportFromFormState });
        this.updateFormState(upsertResponse);
    };

    makePurchaseRequest = async () => {
        this.loadingText = this.CUSTOM_LABELS.geTextChargingCard;

        const responseBodyString = await sendPurchaseRequest({
            requestBodyParameters: this.buildPurchaseRequestBodyParameters(),
            dataImportRecordId: this.getFieldValueFromFormState('id')
        });

        const responseBody = JSON.parse(responseBodyString);
        this.processPurchaseResponse(responseBody);
    }

>>>>>>> 52d1f438
    buildPurchaseRequestBodyParameters() {
        const { firstName, lastName } = this.getCardholderNames();
        const metadata = {
            campaignCode: this.getFieldValueFromFormState(DONATION_CAMPAIGN_NAME.fieldApiName)
        };

        return JSON.stringify({
<<<<<<< HEAD
            amount: getCurrencyLowestCommonDenominator(this.getFieldValueFromFormState(DONATION_AMOUNT.fieldApiName)),
            firstName: firstName,
            lastName: lastName,
            metadata: metadata,
            paymentMethodToken: this.getFieldValueFromFormState(PAYMENT_AUTHORIZE_TOKEN.fieldApiName),
        });
    }

    /*******************************************************************************
    * @description Get the value for DataImport__c.Payment_Status__c from the
    * purchase call response.
    *
    * @param {object} response: Http response object
    *
    * @return {string}: Status of the payment charge request
    */
    getPaymentStatus(response) {
        return response.body.status || response.status || this.CUSTOM_LABELS.commonUnknownError;
    }

    /*******************************************************************************
    * @description Get the value for DataImport__c.Payment_Declined_Reason__c from
    * the purchase call response.
    *
    * @param {object} response: Http response object
    *
    * @return {string}: Reason the payment was declined
    */
    getPaymentDeclinedReason(response) {
        const isSuccessfulPurchase = response.statusCode === HTTP_CODES.Created;
        return isSuccessfulPurchase ? null : this.getFailedPurchaseMessage(response);
    }

    /*******************************************************************************
    * @description Get the message or errors from a failed purchase call.
    *
    * @param {object} response: Http response object
    *
    * @return {string}: Message from a failed purchase call response
    */
    getFailedPurchaseMessage(response) {
        // For some reason the key in the body object for 'Message'
        // in the response we receive from Elevate is capitalized.
        // Also checking for lowercase M in message in case they fix it.
        return response.body.Message ||
            response.body.message ||
            response.errorMessage ||
            JSON.stringify(response.body.errors.map(error => error.message)) ||
            this.CUSTOM_LABELS.commonUnknownError;
    }

    /*******************************************************************************
    * @description Sends the Data Import into BDI for processing and navigates to
    * the opportunity record detail page on success.
    */
    processDataImport = async () => {
        this.loadingText = this.CUSTOM_LABELS.geTextProcessing;

        submitDataImportToBDI({
            dataImport: this.saveableFormState(),
            updateGift: this.hasSelectedDonationOrPayment()
        })
=======
            firstName: firstName,
            lastName: lastName,
            metadata: metadata,
            amount: getCurrencyLowestCommonDenominator(
                this.getFieldValueFromFormState(DONATION_AMOUNT.fieldApiName)
            ),
            paymentMethodToken:
                this.getFieldValueFromFormState(PAYMENT_AUTHORIZE_TOKEN.fieldApiName),
        });
    }

    processPurchaseResponse = async (responseBody) => {
        const isPurchaseFailed = responseBody.errors;
        if (isPurchaseFailed) {
            this.updateFormStateWithFailedPurchaseCall(responseBody.errors);
            this.handlePurchaseCallValidationErrors(responseBody.errors);
            this.hasFailedPurchaseRequest = true;
        }

        const isPurchaseTimedout = !responseBody.id && responseBody.message && responseBody.status;
        if (isPurchaseTimedout) {
            this.updateFormStateWithTimedoutPurchaseCall(responseBody);
            this.hasFailedPurchaseRequest = true;
            this.hasPurchaseCallTimedout = true;
            this.formatTimeoutErrorMessage();
        }

        const isPurchaseCreated =
            responseBody.id && responseBody.status === this.PAYMENT_TRANSACTION_STATUS_ENUM.CAPTURED;
        if (isPurchaseCreated) {
            this.updateFormStateWithSuccessfulPurchaseCall(responseBody);
            this.hasFailedPurchaseRequest = false;
        }

        await this.saveDataImport(this.saveableFormState());
    }

    updateFormStateWithFailedPurchaseCall(errors) {
        if (errors && errors[0]) {
            this.updateFormState({
                [PAYMENT_DECLINED_REASON.fieldApiName]: errors[0].message,
                [PAYMENT_STATUS.fieldApiName]: errors[0].localizedPaymentsMessage,
            });
        }
    }

    handlePurchaseCallValidationErrors(errors) {
        const errorMessage = JSON.stringify(errors.map(error => error.message)) || this.CUSTOM_LABELS.commonUnknownError;
        let labelReplacements = [this.CUSTOM_LABELS.commonPaymentServices, errorMessage];
        let formattedErrorResponse = format(this.CUSTOM_LABELS.gePaymentProcessError, labelReplacements);

        const error = {
            message: formattedErrorResponse.split(LABEL_NEW_LINE),
            isObject: true
        };
        this.handleAsyncWidgetError({ error });
    }

    updateFormStateWithTimedoutPurchaseCall(responseBody) {
        this.updateFormState({
            [PAYMENT_DECLINED_REASON.fieldApiName]: responseBody.message,
            [PAYMENT_STATUS.fieldApiName]: responseBody.status,
        });
    }

    updateFormStateWithSuccessfulPurchaseCall(responseBody) {
        this.updateFormState({
            [PAYMENT_ELEVATE_ID.fieldApiName]: responseBody.id,
            [PAYMENT_STATUS.fieldApiName]: responseBody.status,
            [PAYMENT_CARD_NETWORK.fieldApiName]: responseBody.cardData.brand,
            [PAYMENT_LAST_4.fieldApiName]: responseBody.cardData.last4,
            [PAYMENT_EXPIRATION_MONTH.fieldApiName]: responseBody.cardData.expirationMonth,
            [PAYMENT_EXPIRATION_YEAR.fieldApiName]: responseBody.cardData.expirationYear,
            [PAYMENT_DECLINED_REASON.fieldApiName]: '',
            [PAYMENT_GATEWAY_ID.fieldApiName]: responseBody.gatewayId,
            [PAYMENT_TRANSACTION_ID.fieldApiName]: responseBody.gatewayTransactionId,
            [PAYMENT_AUTHORIZED_AT.fieldApiName]: responseBody.authorizedAt,
        });
    }

    processDataImport = async () => {
        this.loadingText = this.CUSTOM_LABELS.geTextProcessing;
        const hasUserSelectedDonation = Object.keys(this.selectedDonationDataImportFieldValues).length > 0;

        submitDataImportToBDI({ dataImport: this.saveableFormState(), updateGift: hasUserSelectedDonation })
>>>>>>> 52d1f438
            .then(opportunityId => {
                this.loadingText = this.CUSTOM_LABELS.geTextNavigateToOpportunity;
                this.navigateToRecordPage(opportunityId);
            })
            .catch(error => {
<<<<<<< HEAD
                this.catchBDIProcessingError(error);
            });
    }

    /*******************************************************************************
    * @description Catches a BDI processing error and transforms the error into
    * something we can ingest in the form renderer.
    */
    catchBDIProcessingError(error) {
        const hasPaymentBeenCaptured = this.checkForCapturedPayment();
        if (hasPaymentBeenCaptured) {
            error = new CardChargedBDIError(error);
        }
        this.disabled = false;
        this.toggleSpinner();
        this.handleSingleGiftErrors(error);
    }

    /*******************************************************************************
    * @description Method checks to see if the current data import record has a
    * successful payment transaction.
    *
    * TODO: Update to check for the elevate transaction id in the future.
    */
    checkForCapturedPayment() {
        return this.getFieldValueFromFormState(PAYMENT_STATUS.fieldApiName) ===
            this.PAYMENT_TRANSACTION_STATUS_ENUM.CAPTURED &&
            isNotEmpty(this.getFieldValueFromFormState(PAYMENT_AUTHORIZE_TOKEN.fieldApiName));
    }


    isAnAccountId(id) {
        return id && typeof id === 'string' &&
            id.startsWith(this.accountKeyPrefix);
    }

    isAContactId(id) {
        return id && typeof id === 'string' &&
            id.startsWith(this.contactKeyPrefix);
    }

    getValueForKeyByStartsWith(longKey, keyValueMap) {
        for (const [key, value] of Object.entries(keyValueMap)) {
            if (longKey.startsWith(key)) {
                return value;
            }
        }
    }

    removeFieldsNotInObjectInfo(dataImportRecord) {
        const diFields = Object.keys(this.dataImportObjectInfo.data.fields);
        for (const key of Object.keys(dataImportRecord)) {
            if (!diFields.includes(key)) {
                delete dataImportRecord[key];
            }
        }
        return dataImportRecord;
    }

    isPaymentImportedField(sourceField) {
        return sourceField === apiNameFor(DATA_IMPORT_PAYMENT_IMPORTED_FIELD);
    }

    removePaymentFieldsFromFormState(paymentFields) {
        paymentFields.forEach(field => {
            this.deleteFieldFromFormState(field);
        });
=======
                this.handleBdiProcessingError(error);
            });
    }

    handleBdiProcessingError(error) {
        const paymentStatus = this.getFieldValueFromFormState(PAYMENT_STATUS.fieldApiName);
        const hasCapturedPayment = paymentStatus && paymentStatus === this.PAYMENT_TRANSACTION_STATUS_ENUM.CAPTURED;
        if (hasCapturedPayment) {
            const exceptionDataError = new ExceptionDataError(error);
            this.handleCardChargedBDIFailedError(exceptionDataError);
        } else {
            handleError(error);
        }
    }

    handleCardChargedBDIFailedError(exceptionDataError) {
        this.dispatchdDisablePaymentServicesWidgetEvent(this.CUSTOM_LABELS.geErrorCardChargedBDIFailed);
        this.toggleModalByComponentName('gePurchaseCallModalError');

        const pageLevelError = this.buildCardChargedBDIFailedError(exceptionDataError);
        this.addPageLevelErrorMessage(pageLevelError);

        this.disabled = false;
        this.toggleSpinner();
    }

    buildCardChargedBDIFailedError(exceptionDataError) {
        const error = {
            index: 0,
            errorMessage: this.CUSTOM_LABELS.geErrorCardChargedBDIFailed,
            multilineMessages: [{
                message: exceptionDataError.errorMessage || this.CUSTOM_LABELS.commonUnknownError,
                index: 0
            }]
        };
        return error;
    }

    // TODO: Temp method for retrieving payment auth token, purge later
    TEMPORARY_forceTokenOntoDataImport = (dataImportFromFormState, inMemoryDataImport) => {
        if (!inMemoryDataImport[PAYMENT_AUTHORIZE_TOKEN.fieldApiName]) return;
        dataImportFromFormState[PAYMENT_AUTHORIZE_TOKEN.fieldApiName] =
            inMemoryDataImport[PAYMENT_AUTHORIZE_TOKEN.fieldApiName];
        this.updateFormState({
            [PAYMENT_AUTHORIZE_TOKEN.fieldApiName]: inMemoryDataImport[PAYMENT_AUTHORIZE_TOKEN.fieldApiName]
        })
>>>>>>> 52d1f438
    }
}<|MERGE_RESOLUTION|>--- conflicted
+++ resolved
@@ -76,11 +76,7 @@
 import OPP_PAYMENT_AMOUNT
     from '@salesforce/schema/npe01__OppPayment__c.npe01__Payment_Amount__c';
 import SCHEDULED_DATE from '@salesforce/schema/npe01__OppPayment__c.npe01__Scheduled_Date__c';
-<<<<<<< HEAD
-import { WIDGET_TYPE_DI_FIELD_VALUE, LABEL_NEW_LINE, DISABLE_TOKENIZE_WIDGET_EVENT_NAME, HTTP_CODES } from 'c/geConstants';
-=======
 import { WIDGET_TYPE_DI_FIELD_VALUE, DISABLE_TOKENIZE_WIDGET_EVENT_NAME, LABEL_NEW_LINE } from 'c/geConstants';
->>>>>>> 52d1f438
 
 
 import ACCOUNT_OBJECT from '@salesforce/schema/Account';
@@ -446,64 +442,6 @@
     }
 
     /*******************************************************************************
-<<<<<<< HEAD
-    * @description Handles errors for the Single Gift Entry save flow.
-    *
-    * @param {object} error: Object containing errors
-    */
-    handleSingleGiftErrors(error) {
-        this.loadingText = null;
-        const hasHttpRequestError = error instanceof HttpRequestError;
-        if (hasHttpRequestError) {
-            return this.catchHttpRequestError(error);
-        }
-
-        const cardHasBeenChargedErrorButBDIFailed = error instanceof CardChargedBDIError;
-        if (cardHasBeenChargedErrorButBDIFailed) {
-            return this.catchCardChargedBDIFailedError(error);
-        }
-
-        const hasAuraErrors = error.body && error.body.message;
-        if (hasAuraErrors) {
-            return this.handleCatchOnSave(error);
-        }
-
-        // Handle any other error
-        handleError(error);
-    }
-
-    catchHttpRequestError(error) {
-        this.hasPurchaseCallTimedout = error.statusCode === HTTP_CODES.Request_Timeout;
-        if (this.hasPurchaseCallTimedout) {
-            this.formatTimeoutCustomLabels(error.dataImportRecord);
-        }
-
-        this.displayPageLevelErrorMessages([error]);
-
-        return;
-    }
-
-    catchCardChargedBDIFailedError(error) {
-        this.dispatchdDisablePaymentServicesWidgetEvent(this.CUSTOM_LABELS.geErrorCardChargedBDIFailed);
-        this.toggleModalByComponentName('gePurchaseCallModalError');
-
-        const apexException = new ExceptionDataError(error.apexException);
-        this.pageLevelErrorMessageList = [{
-            index: 0,
-            errorMessage: this.CUSTOM_LABELS.geErrorCardChargedBDIFailed,
-            multilineMessages: [{
-                message: apexException.errorMessage || this.CUSTOM_LABELS.commonUnknownError,
-                index: 0
-            }]
-        }];
-        this.hasPageLevelError = true;
-
-        return;
-    }
-
-    /*******************************************************************************
-=======
->>>>>>> 52d1f438
     * @description Dispatches an event to the geFormWidgetTokenizeCard component
     * to disable itself and display the provided message.
     *
@@ -667,11 +605,6 @@
             const formControls = this.getFormControls(event);
             formControls.toggleSpinner();
 
-<<<<<<< HEAD
-=======
-            // TODO: Victor will likely remove lines 619 - 628
-            let inMemoryDataImport;
->>>>>>> 52d1f438
             try {
                 if (this.showPaymentSaveNotice) {
                     let widgetValues = [];
@@ -698,21 +631,12 @@
             }
 
             let dataImportFromFormState = this.saveableFormState();
-<<<<<<< HEAD
-=======
-            // TODO: Workaround to retrieve the token if available, purge later
-            this.TEMPORARY_forceTokenOntoDataImport(dataImportFromFormState, inMemoryDataImport);
->>>>>>> 52d1f438
 
             // handle save depending mode
             if (this.batchId) {
                 this.handleSaveBatchGiftEntry(dataImportFromFormState, formControls);
             } else {
-<<<<<<< HEAD
-                await this.singleGiftSubmit(dataImportFromFormState);
-=======
                 await this.submitSingleGift(dataImportFromFormState);
->>>>>>> 52d1f438
             }
         }
     }
@@ -1885,7 +1809,6 @@
                 [NPSP_DATA_IMPORT_BATCH_FIELD.fieldApiName]: this.batchId
             });
         }
-<<<<<<< HEAD
 
         this.setFormStateForURLQueryParameters();
     }
@@ -1900,8 +1823,6 @@
         if (donorId) {
             this.donorId = donorId;
         }
-=======
->>>>>>> 52d1f438
     }
 
     setInitialValueInFormStateForElement(element) {
@@ -2094,7 +2015,6 @@
             .flat();
     }
 
-<<<<<<< HEAD
     isImportedRecordField(fieldApiName) {
         return GeFormService.importedRecordFieldNames.includes(fieldApiName);
     }
@@ -2175,25 +2095,12 @@
             ).DeveloperName);
     }
 
-    // ================================================================================
-    // TODO: Save flow functions below. Remove header later
-    // ================================================================================
-    /**
-     * @description Returns the data import record id from form state
-     */
-    getDataImportId() {
-        return this.getFieldValueFromFormState('id');
-    }
-
-=======
->>>>>>> 52d1f438
     /**
      * @description Returns a saveable data import record
      * derived from the formState object.
      */
     saveableFormState() {
         let dataImportRecord = deepClone(this.formState);
-<<<<<<< HEAD
         dataImportRecord = this.removeFieldsNotInObjectInfo(dataImportRecord);
         return dataImportRecord;
     }
@@ -2206,205 +2113,6 @@
      * callback for handling and displaying errors in the form.
      * @param dataImportFromFormState
      */
-    singleGiftSubmit = async (dataImportFromFormState) => {
-        try {
-            await this.saveDataImport(dataImportFromFormState);
-
-            const hasPaymentToProcess = this.getFieldValueFromFormState(
-                PAYMENT_AUTHORIZE_TOKEN.fieldApiName
-            );
-            if (isNotEmpty(hasPaymentToProcess)) {
-                await this.processPayment();
-            }
-
-            if (!this.isFailedPurchase ||
-                this._isCreditCardWidgetInDoNotChargeState) {dataImportFromFormState
-                await this.processDataImport();
-            }
-        } catch (error) {
-            this.disabled = false;
-            this.toggleSpinner();
-            this.handleSingleGiftErrors(error);
-        }
-    }
-
-    /*******************************************************************************
-    * @description Upserts the provided data import record. Attempts to retrieve
-    * an Elevate token for a purchase call if needed.
-    *
-    * @param {object} dataImportFromFormState: DataImport__c object built from the form
-    * fields.
-    *
-    * @return {object} dataImportRecord: A DataImport__c record
-    */
-    saveDataImport = async (dataImportFromFormState) => {
-        if (this.getDataImportId()) {
-            this.loadingText = this.CUSTOM_LABELS.geTextUpdating;
-        } else {
-            this.loadingText = this.CUSTOM_LABELS.geTextSaving;
-        }
-
-        const upsertResponse = await upsertDataImport({ dataImport: dataImportFromFormState });
-        this.updateFormState(upsertResponse);
-    };
-
-    /*******************************************************************************
-    * @description Method attempts to make a purchase call to Payment
-    * Services. Immediately attempts to the charge the card provided in the Payment
-    * Services iframe (GE_TokenizeCard).
-    */
-    processPayment = async () => {
-        this.loadingText = this.CUSTOM_LABELS.geTextChargingCard;
-
-        const isReadyToCharge = this.checkPaymentTransactionStatus(
-            this.getFieldValueFromFormState(PAYMENT_STATUS.fieldApiName)
-        );
-        if (isReadyToCharge) {
-
-            const purchaseResponse = await this.makePurchaseCall();
-            if (purchaseResponse) {
-
-                let errors = this.processPurchaseResponse(purchaseResponse);
-
-                const upsertResponse = await upsertDataImport({ dataImport: this.saveableFormState() });
-                this.updateFormState(upsertResponse);
-
-                if (isNotEmpty(errors)) {
-                    this.isFailedPurchase = true;
-                    this.handleFailedPurchaseCall(purchaseResponse);
-                } else {
-                    this.isFailedPurchase = false;
-                }
-            }
-        }
-    }
-
-    /*******************************************************************************
-     * @description Updates the dataImportRecord fields with response values from
-     * payment services.
-     *
-     * @param {object} response The response object from payment services returned when
-     * purchase call is made.
-     *
-     * @return {string} A concatenated string of errors returned from the purchase call to
-     * payment services
-     */
-    processPurchaseResponse(response) {
-        let errors = '';
-        let responseBody = response.body;
-
-        this.updateFormState({
-            [PAYMENT_STATUS.fieldApiName]: this.getPaymentStatus(response),
-            [PAYMENT_ELEVATE_ID.fieldApiName]: responseBody.id
-        });
-
-        if (response.statusCode === HTTP_CODES.Created) {
-
-            if (isNotEmpty(responseBody.cardData)) {
-                this.updateFormState({
-                    [PAYMENT_CARD_NETWORK.fieldApiName]: responseBody.cardData.brand,
-                    [PAYMENT_LAST_4.fieldApiName]: responseBody.cardData.last4,
-                    [PAYMENT_EXPIRATION_MONTH.fieldApiName]: responseBody.cardData.expirationMonth,
-                    [PAYMENT_EXPIRATION_YEAR.fieldApiName]: responseBody.cardData.expirationYear
-                });
-            }
-
-            this.updateFormState({
-                [PAYMENT_DECLINED_REASON.fieldApiName]: '',
-                [PAYMENT_GATEWAY_ID.fieldApiName]: responseBody.gatewayId,
-                [PAYMENT_TRANSACTION_ID.fieldApiName]: responseBody.gatewayTransactionId,
-                [PAYMENT_AUTHORIZED_AT.fieldApiName]: responseBody.authorizedAt
-            });
-
-        } else {
-            this.updateFormState({
-                [PAYMENT_DECLINED_REASON.fieldApiName]: this.getPaymentDeclinedReason(response)
-            });
-
-            errors = this.getFailedPurchaseMessage(response);
-        }
-
-        return errors;
-    }
-
-    /*******************************************************************************
-    * @description Method attempts to handle a failed purchase call response.
-    *
-    * @param {object} purchaseResponse: Response from
-    * GE_GiftEntryController.sendPurchaseRequest()
-    */
-    handleFailedPurchaseCall(purchaseResponse) {
-        const hasPurchaseCallValidationErrors = purchaseResponse.statusCode === HTTP_CODES.Bad_Request;
-        if (hasPurchaseCallValidationErrors) {
-            this.catchPurchaseCallValidationErrors(purchaseResponse);
-        } else {
-            this.throwHttpRequestError(purchaseResponse);
-        }
-    }
-
-    /*******************************************************************************
-    * @description Dispatch an event to the form renderer whenever we have a field
-    * validation error from the purchase call. Various http 400 errors. Thus far
-    * the body of the response from these calls have had an errors array property.
-    *
-    * @param {object} purchaseResponse: Response from
-    * GE_GiftEntryController.sendPurchaseRequest()
-    */
-    catchPurchaseCallValidationErrors(purchaseResponse) {
-        let errors = this.getFailedPurchaseMessage(purchaseResponse);
-        let labelReplacements = [this.CUSTOM_LABELS.commonPaymentServices, errors];
-        let formattedErrorResponse = format(this.CUSTOM_LABELS.gePaymentProcessError, labelReplacements);
-
-        // We use the hex value for line feed (new line) 0x0A
-        let splitErrorResponse = formattedErrorResponse.split(LABEL_NEW_LINE);
-
-        this.showSpinner = false;
-        fireEvent(null, 'paymentError', {
-            error: {
-                message: splitErrorResponse,
-                isObject: true
-            }
-        });
-    }
-
-    /*******************************************************************************
-    * @description Throw an HttpRequestError for non-400 and non-200 responses from
-    * a purchase call.
-    *
-    * @param {object} purchaseResponse: Response from
-    * GE_GiftEntryController.sendPurchaseRequest()
-    */
-    throwHttpRequestError(purchaseResponse) {
-        const errorMessage =
-            this.CUSTOM_LABELS.commonPaymentServices + ': ' +
-            this.getFailedPurchaseMessage(purchaseResponse)
-
-        throw new HttpRequestError(
-            errorMessage,
-            purchaseResponse.status,
-            purchaseResponse.statusCode);
-    }
-
-    /*******************************************************************************
-    * @description Method checks the current payment transaction's status and
-    * returns true if the card is in a 'chargeable' status.
-    *
-    * @param {string} paymentStatus: Payment transaction status
-    *
-    * @return {boolean}: True if card is in a 'chargeable' status
-    */
-    checkPaymentTransactionStatus = (paymentStatus) => {
-=======
-        this.removeRelationshipFieldsFrom(dataImportRecord);
-        return dataImportRecord;
-    }
-
-    /**
-     * @description Removes all relationships fields ('__r') from the
-     * provided object.
-     *
-     * @param object: A map of sObject fields
-     */
     removeRelationshipFieldsFrom = (object) => {
         Object.keys(object).forEach(key => {
             if (key.includes('__r')) {
@@ -2437,7 +2145,6 @@
 
     hasChargeableTransactionStatus = () => {
         const paymentStatus = this.getFieldValueFromFormState(PAYMENT_STATUS.fieldApiName);
->>>>>>> 52d1f438
         switch (paymentStatus) {
             case this.PAYMENT_TRANSACTION_STATUS_ENUM.PENDING: return true;
             case this.PAYMENT_TRANSACTION_STATUS_ENUM.AUTHORIZED: return false;
@@ -2452,34 +2159,6 @@
     }
 
     /*******************************************************************************
-<<<<<<< HEAD
-    * @description Posts an http request through the `sendPurchaseRequest` apex
-    * method and parses the response.
-    *
-    * @return {object} response: An http response object
-    */
-    makePurchaseCall = async () => {
-        let purchaseResponseString = await sendPurchaseRequest({
-            requestBodyParameters: this.buildPurchaseRequestBodyParameters(),
-            dataImportRecordId: this.getDataImportId()
-        });
-        let response = JSON.parse(purchaseResponseString);
-        if (response.body && validateJSONString(response.body)) {
-            response.body = JSON.parse(response.body);
-        }
-
-        return response;
-    }
-
-    /*******************************************************************************
-    * @description Builds parts of the purchase request body that requires data
-    * from the Data Import record upfront. We pass this into the `sendPurchaseRequest`
-    * method and is eventually merged in with the rest of the purchase request body.
-    *
-    * @return {object}: Object that we can deserialize and apply to the purchase
-    * request body in apex.
-    */
-=======
     * @description Saves a Data Import record, makes an elevate payment if needed,
     * and processes the Data Import through BDI.
     *
@@ -2525,7 +2204,6 @@
         this.processPurchaseResponse(responseBody);
     }
 
->>>>>>> 52d1f438
     buildPurchaseRequestBodyParameters() {
         const { firstName, lastName } = this.getCardholderNames();
         const metadata = {
@@ -2533,70 +2211,6 @@
         };
 
         return JSON.stringify({
-<<<<<<< HEAD
-            amount: getCurrencyLowestCommonDenominator(this.getFieldValueFromFormState(DONATION_AMOUNT.fieldApiName)),
-            firstName: firstName,
-            lastName: lastName,
-            metadata: metadata,
-            paymentMethodToken: this.getFieldValueFromFormState(PAYMENT_AUTHORIZE_TOKEN.fieldApiName),
-        });
-    }
-
-    /*******************************************************************************
-    * @description Get the value for DataImport__c.Payment_Status__c from the
-    * purchase call response.
-    *
-    * @param {object} response: Http response object
-    *
-    * @return {string}: Status of the payment charge request
-    */
-    getPaymentStatus(response) {
-        return response.body.status || response.status || this.CUSTOM_LABELS.commonUnknownError;
-    }
-
-    /*******************************************************************************
-    * @description Get the value for DataImport__c.Payment_Declined_Reason__c from
-    * the purchase call response.
-    *
-    * @param {object} response: Http response object
-    *
-    * @return {string}: Reason the payment was declined
-    */
-    getPaymentDeclinedReason(response) {
-        const isSuccessfulPurchase = response.statusCode === HTTP_CODES.Created;
-        return isSuccessfulPurchase ? null : this.getFailedPurchaseMessage(response);
-    }
-
-    /*******************************************************************************
-    * @description Get the message or errors from a failed purchase call.
-    *
-    * @param {object} response: Http response object
-    *
-    * @return {string}: Message from a failed purchase call response
-    */
-    getFailedPurchaseMessage(response) {
-        // For some reason the key in the body object for 'Message'
-        // in the response we receive from Elevate is capitalized.
-        // Also checking for lowercase M in message in case they fix it.
-        return response.body.Message ||
-            response.body.message ||
-            response.errorMessage ||
-            JSON.stringify(response.body.errors.map(error => error.message)) ||
-            this.CUSTOM_LABELS.commonUnknownError;
-    }
-
-    /*******************************************************************************
-    * @description Sends the Data Import into BDI for processing and navigates to
-    * the opportunity record detail page on success.
-    */
-    processDataImport = async () => {
-        this.loadingText = this.CUSTOM_LABELS.geTextProcessing;
-
-        submitDataImportToBDI({
-            dataImport: this.saveableFormState(),
-            updateGift: this.hasSelectedDonationOrPayment()
-        })
-=======
             firstName: firstName,
             lastName: lastName,
             metadata: metadata,
@@ -2679,84 +2293,16 @@
 
     processDataImport = async () => {
         this.loadingText = this.CUSTOM_LABELS.geTextProcessing;
-        const hasUserSelectedDonation = Object.keys(this.selectedDonationDataImportFieldValues).length > 0;
-
-        submitDataImportToBDI({ dataImport: this.saveableFormState(), updateGift: hasUserSelectedDonation })
->>>>>>> 52d1f438
+
+        submitDataImportToBDI({
+            dataImport: this.saveableFormState(),
+            updateGift: this.hasSelectedDonationOrPayment()
+        })
             .then(opportunityId => {
                 this.loadingText = this.CUSTOM_LABELS.geTextNavigateToOpportunity;
                 this.navigateToRecordPage(opportunityId);
             })
             .catch(error => {
-<<<<<<< HEAD
-                this.catchBDIProcessingError(error);
-            });
-    }
-
-    /*******************************************************************************
-    * @description Catches a BDI processing error and transforms the error into
-    * something we can ingest in the form renderer.
-    */
-    catchBDIProcessingError(error) {
-        const hasPaymentBeenCaptured = this.checkForCapturedPayment();
-        if (hasPaymentBeenCaptured) {
-            error = new CardChargedBDIError(error);
-        }
-        this.disabled = false;
-        this.toggleSpinner();
-        this.handleSingleGiftErrors(error);
-    }
-
-    /*******************************************************************************
-    * @description Method checks to see if the current data import record has a
-    * successful payment transaction.
-    *
-    * TODO: Update to check for the elevate transaction id in the future.
-    */
-    checkForCapturedPayment() {
-        return this.getFieldValueFromFormState(PAYMENT_STATUS.fieldApiName) ===
-            this.PAYMENT_TRANSACTION_STATUS_ENUM.CAPTURED &&
-            isNotEmpty(this.getFieldValueFromFormState(PAYMENT_AUTHORIZE_TOKEN.fieldApiName));
-    }
-
-
-    isAnAccountId(id) {
-        return id && typeof id === 'string' &&
-            id.startsWith(this.accountKeyPrefix);
-    }
-
-    isAContactId(id) {
-        return id && typeof id === 'string' &&
-            id.startsWith(this.contactKeyPrefix);
-    }
-
-    getValueForKeyByStartsWith(longKey, keyValueMap) {
-        for (const [key, value] of Object.entries(keyValueMap)) {
-            if (longKey.startsWith(key)) {
-                return value;
-            }
-        }
-    }
-
-    removeFieldsNotInObjectInfo(dataImportRecord) {
-        const diFields = Object.keys(this.dataImportObjectInfo.data.fields);
-        for (const key of Object.keys(dataImportRecord)) {
-            if (!diFields.includes(key)) {
-                delete dataImportRecord[key];
-            }
-        }
-        return dataImportRecord;
-    }
-
-    isPaymentImportedField(sourceField) {
-        return sourceField === apiNameFor(DATA_IMPORT_PAYMENT_IMPORTED_FIELD);
-    }
-
-    removePaymentFieldsFromFormState(paymentFields) {
-        paymentFields.forEach(field => {
-            this.deleteFieldFromFormState(field);
-        });
-=======
                 this.handleBdiProcessingError(error);
             });
     }
@@ -2795,14 +2341,42 @@
         return error;
     }
 
-    // TODO: Temp method for retrieving payment auth token, purge later
-    TEMPORARY_forceTokenOntoDataImport = (dataImportFromFormState, inMemoryDataImport) => {
-        if (!inMemoryDataImport[PAYMENT_AUTHORIZE_TOKEN.fieldApiName]) return;
-        dataImportFromFormState[PAYMENT_AUTHORIZE_TOKEN.fieldApiName] =
-            inMemoryDataImport[PAYMENT_AUTHORIZE_TOKEN.fieldApiName];
-        this.updateFormState({
-            [PAYMENT_AUTHORIZE_TOKEN.fieldApiName]: inMemoryDataImport[PAYMENT_AUTHORIZE_TOKEN.fieldApiName]
-        })
->>>>>>> 52d1f438
+
+    isAnAccountId(id) {
+        return id && typeof id === 'string' &&
+            id.startsWith(this.accountKeyPrefix);
+    }
+
+    isAContactId(id) {
+        return id && typeof id === 'string' &&
+            id.startsWith(this.contactKeyPrefix);
+    }
+
+    getValueForKeyByStartsWith(longKey, keyValueMap) {
+        for (const [key, value] of Object.entries(keyValueMap)) {
+            if (longKey.startsWith(key)) {
+                return value;
+            }
+        }
+    }
+
+    removeFieldsNotInObjectInfo(dataImportRecord) {
+        const diFields = Object.keys(this.dataImportObjectInfo.data.fields);
+        for (const key of Object.keys(dataImportRecord)) {
+            if (!diFields.includes(key)) {
+                delete dataImportRecord[key];
+            }
+        }
+        return dataImportRecord;
+    }
+
+    isPaymentImportedField(sourceField) {
+        return sourceField === apiNameFor(DATA_IMPORT_PAYMENT_IMPORTED_FIELD);
+    }
+
+    removePaymentFieldsFromFormState(paymentFields) {
+        paymentFields.forEach(field => {
+            this.deleteFieldFromFormState(field);
+        });
     }
 }