import {LightningElement, api, track} from 'lwc';
import { getFormTemplate } from 'c/geFormService';

export default class GeFormRenderer extends LightningElement {
    @track sections = [];
<<<<<<< HEAD

    connectedCallback() {

        getFormTemplate().then(response => {
            if(response !== null && typeof response !== 'undefined' && Array.isArray(response.layout.sections)) {
                console.log(response.layout.sections);
                this.sections = response.layout.sections;
                // this.ready = true;
            }
        });

    }
=======
    @track ready = false;
    @track name = '';
    @track description = '';
    @track mappingSet = '';
    @track version = '';

    connectedCallback() {
        getFormTemplate().then(response => {

            // read the template header info
            if(response !== null && typeof response !== 'undefined') {
                this.ready = true;
                this.name = response.name;
                this.description = response.description;
                this.mappingSet = response.layout.fieldMappingSetDevName;
                this.version = response.layout.version;

                if (response.layout !== null && typeof response.layout !== 'undefined' && Array.isArray(response.layout.sections)) {
                    this.sections = response.layout.sections;
                    
                }
            }

        });
    }


>>>>>>> de6fd0ad

}<|MERGE_RESOLUTION|>--- conflicted
+++ resolved
@@ -3,20 +3,6 @@
 
 export default class GeFormRenderer extends LightningElement {
     @track sections = [];
-<<<<<<< HEAD
-
-    connectedCallback() {
-
-        getFormTemplate().then(response => {
-            if(response !== null && typeof response !== 'undefined' && Array.isArray(response.layout.sections)) {
-                console.log(response.layout.sections);
-                this.sections = response.layout.sections;
-                // this.ready = true;
-            }
-        });
-
-    }
-=======
     @track ready = false;
     @track name = '';
     @track description = '';
@@ -44,6 +30,5 @@
     }
 
 
->>>>>>> de6fd0ad
 
 }