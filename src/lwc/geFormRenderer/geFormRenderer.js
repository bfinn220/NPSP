--- conflicted
+++ resolved
@@ -11,12 +11,8 @@
          getRecordFieldNames,
          setRecordValuesOnTemplate,
          getPageAccess } from 'c/utilTemplateBuilder';
-<<<<<<< HEAD
 import { getQueryParameters, isEmpty, isNotEmpty, format, deepClone } from 'c/utilCommon';
-=======
-import { getQueryParameters, isEmpty, isNotEmpty, format } from 'c/utilCommon';
 import TemplateBuilderService from 'c/geTemplateBuilderService';
->>>>>>> 4033cd7e
 import { getRecord } from 'lightning/uiRecordApi';
 import FORM_TEMPLATE_FIELD from '@salesforce/schema/DataImportBatch__c.Form_Template__c';
 import TEMPLATE_JSON_FIELD from '@salesforce/schema/Form_Template__c.Template_JSON__c';
@@ -576,7 +572,23 @@
     }
 
     /*******************************************************************************
-<<<<<<< HEAD
+    * @description Navigates to Gift Entry landing page.
+    */
+    navigateToLandingPage() {
+        const giftEntryTabName = TemplateBuilderService.alignSchemaNSWithEnvironment(GIFT_ENTRY_TAB_NAME);
+        let url = `/lightning/n/${giftEntryTabName}`;
+
+        this[NavigationMixin.Navigate]({
+                type: 'standard__webPage',
+                attributes: {
+                    url: url
+                }
+            },
+            true
+        );
+    }
+
+    /*******************************************************************************
     * @description Pass through method that receives an event from geReviewDonations
     * to notify the parent component to construct a modal for reviewing donations.
     *
@@ -688,22 +700,4 @@
             that.sections = sections;
         }, 1, that, sections);
     }
-=======
-    * @description Navigates to Gift Entry landing page.
-    */
-    navigateToLandingPage() {
-        const giftEntryTabName = TemplateBuilderService.alignSchemaNSWithEnvironment(GIFT_ENTRY_TAB_NAME);
-        let url = `/lightning/n/${giftEntryTabName}`;
-
-        this[NavigationMixin.Navigate]({
-                type: 'standard__webPage',
-                attributes: {
-                    url: url
-                }
-            },
-            true
-        );
-    }
-
->>>>>>> 4033cd7e
 }