import { LightningElement, api, track, wire } from 'lwc';
import GeFormService from 'c/geFormService';
import { NavigationMixin } from 'lightning/navigation';
import GeLabelService from 'c/geLabelService';
import messageLoading from '@salesforce/label/c.labelMessageLoading';
import geSave from '@salesforce/label/c.labelGeSave';
import geCancel from '@salesforce/label/c.labelGeCancel';
import geUpdate from '@salesforce/label/c.labelGeUpdate';
import { showToast, handleError, getRecordFieldNames, setRecordValuesOnTemplate } from 'c/utilTemplateBuilder';
import { getQueryParameters, isEmpty, isNotEmpty } from 'c/utilCommon';
import { getRecord } from 'lightning/uiRecordApi';
import FORM_TEMPLATE_FIELD from '@salesforce/schema/DataImportBatch__c.Form_Template__c';
import TEMPLATE_JSON_FIELD from '@salesforce/schema/Form_Template__c.Template_JSON__c';
import STATUS_FIELD from '@salesforce/schema/DataImport__c.Status__c';
import NPSP_DATA_IMPORT_BATCH_FIELD
    from '@salesforce/schema/DataImport__c.NPSP_Data_Import_Batch__c';

const mode = {
    CREATE: 'create',
    UPDATE: 'update'
}

export default class GeFormRenderer extends NavigationMixin(LightningElement) {
    @api donorRecordId = '';
    @api donorRecord;
    fieldNames = [];
    @track formTemplate;
    @track fieldMappings;
    @api sections = [];
    @api showSpinner = false;
    @api batchId;
    @api submissions = [];
    @api hasPageLevelError = false;
    @api pageLevelErrorMessageList = [];

    @track ready = false;
    @track name = '';
    @track description = '';
    @track mappingSet = '';
    @track version = '';
<<<<<<< HEAD
=======
    @api showSpinner = false;
    @api batchId;
    @api hasPageLevelError = false;
    label = { messageLoading, geSave, geCancel };
>>>>>>> c8a52ca4
    @track formTemplateId;
    @track isPermissionError = false;
    @track permissionErrorTitle = '';
    @track permissionErrorMessage = '';

    label = { messageLoading, geSave, geCancel };
    erroredFields = [];
<<<<<<< HEAD
    CUSTOM_LABELS = GeLabelService.CUSTOM_LABELS;
    
=======
    @api pageLevelErrorMessageList = [];
    @track _dataRow; // Row being updated when in update mode

    @wire(getRecord, { recordId: '$donorRecordId', optionalFields: '$fieldNames'})
    wiredGetRecordMethod({ error, data }) {
        if (data) {
            this.donorRecord = data;
            this.initializeForm(this.formTemplate, this.fieldMappings);
        } else if (error) {
            console.error(JSON.stringify(error));
        }
    }
>>>>>>> c8a52ca4

    connectedCallback() {
        if (this.batchId) {
            // When the form is being used for Batch Gift Entry, the Form Template JSON
            // uses the @wire service below to retrieve the Template using the Template Id
            // stored on the Batch.
            return;
        }

        // check if there is a record id in the url
        this.donorRecordId = getQueryParameters().c__recordId;
        const donorApiName = getQueryParameters().c__apiName;

        GeFormService.getFormTemplate().then(response => {
            // read the template header info
            if(response !== null && typeof response !== 'undefined') {
<<<<<<< HEAD
                let template = response.formTemplate;
                let permissionErrors = new Array(template.permissionErrors);

                if(permissionErrors && template.permissionErrorType) {
                    const FLS_ERROR_TYPE = 'FLS';
                    const CRUD_ERROR_TYPE = 'CRUD';

                    if(template.permissionErrorType === CRUD_ERROR_TYPE) {
                        this.permissionErrorTitle = this.CUSTOM_LABELS.geErrorObjectCRUDHeader;
                        this.permissionErrorMessage = GeLabelService.format(this.CUSTOM_LABELS.geErrorObjectCRUDBody, permissionErrors)
                    } else if(template.permissionErrorType === FLS_ERROR_TYPE) {
                        this.permissionErrorTitle = this.CUSTOM_LABELS.geErrorFLSHeader;
                        this.permissionErrorMessage = GeLabelService.format(this.CUSTOM_LABELS.geErrorFLSBody, permissionErrors)
                    }
                    this.isPermissionError = true;
                } else {
                    const { formTemplate } = response;
                    this.initializeForm(formTemplate);
=======
                this.formTemplate  = response.formTemplate;
                this.fieldMappings = response.fieldMappingSetWrapper.fieldMappingByDevName;

                // get the target field names to be used by getRecord
                this.fieldNames = getRecordFieldNames(this.formTemplate, this.fieldMappings, donorApiName);
            
                if(isEmpty(this.donorRecordId)) {
                    // if we don't have a donor record, it's ok to initialize the form now
                    // otherwise the form will be initialized after wiredGetRecordMethod completes
                    this.initializeForm(this.formTemplate);
>>>>>>> c8a52ca4
                }
            }
        });
    }

    initializeForm(formTemplate, fieldMappings) {
        // read the template header info
        this.ready = true;
        this.name = formTemplate.name;
        this.description = formTemplate.description;
        this.version = formTemplate.layout.version;
        if (typeof formTemplate.layout !== 'undefined'
            && Array.isArray(formTemplate.layout.sections)) {

            // add record data to the template fields
            if (isNotEmpty(fieldMappings) && isNotEmpty(this.donorRecord)) {
                let sectionsWithValues = setRecordValuesOnTemplate(formTemplate.layout.sections, fieldMappings, this.donorRecord);
                this.sections = sectionsWithValues;
            } else {
                this.sections = formTemplate.layout.sections;
            }
            this.dispatchEvent(new CustomEvent('sectionsretrieved'));
        }
    }

    @wire(getRecord, {
        recordId: '$batchId',
        fields: FORM_TEMPLATE_FIELD
    })
    wiredBatch({data, error}) {
        if (data) {
            this.formTemplateId = data.fields[FORM_TEMPLATE_FIELD.fieldApiName].value;
        } else if (error) {
            handleError(error);
        }
    }

    @wire(getRecord, {
        recordId: '$formTemplateId',
        fields: TEMPLATE_JSON_FIELD
    })
    wiredTemplate({data, error}) {
        if (data) {
            this.loadTemplate(
                JSON.parse(data.fields[TEMPLATE_JSON_FIELD.fieldApiName].value));
        } else if (error) {
            handleError(error);
        }
    }

    async loadTemplate(formTemplate){
        // With the change to using a Lookup field to connect a Batch to a Template,
        // we can use getRecord to get the Template JSON.  But the GeFormService
        // component still needs to be initialized with the field mappings, and the
        // call to getFormTemplate() does that.
        // TODO: Maybe initialize GeFormService with the field mappings in its connected
        //       callback instead?
        await GeFormService.getFormTemplate();
        this.initializeForm(formTemplate);
    }

    handleCancel() {
        this.reset();

        // go back to the donor record page
        if(isNotEmpty(this.donorRecordId)) {
            this.navigateToRecordPage(this.donorRecordId);
        }
    }

    handleSave(event) {
        this.clearErrors();

        const sectionsList = this.template.querySelectorAll('c-ge-form-section');

        if(!this.isFormValid(sectionsList)){
            return;
        }

        // disable the Save button
        event.target.disabled = true;
        const enableSaveButton = function() {
            this.disabled = false;
        }.bind(event.target);

        // show the spinner
        this.toggleSpinner();

        // callback used to toggle spinner after save
        const toggleSpinner = () => this.toggleSpinner();

        const reset = () => this.reset();

        if (this.batchId) {
            const data = this.getData(sectionsList);

            this.dispatchEvent(new CustomEvent('submit', {
                detail: {
                    data: data,
                    success: function () {
                        enableSaveButton();
                        toggleSpinner();
                        reset();
                    },
                    error: function() {
                        enableSaveButton();
                        toggleSpinner();
                    }
                }
            }));
        } else {
            GeFormService.handleSave(sectionsList, this.donorRecord).then(opportunityId => {
                this.navigateToRecordPage(opportunityId);
            })
                .catch(error => {

                    this.toggleSpinner();

                    // Show on top if it is a page level
                    this.hasPageLevelError = true;
                    const exceptionWrapper = JSON.parse(error.body.message);
                    const allDisplayedFields = this.getDisplayedFieldsMappedByAPIName(sectionsList);

                    if (exceptionWrapper.exceptionType !== null && exceptionWrapper.exceptionType !== '') {

                        // Check to see if there are any field level errors
                        if (Object.entries(exceptionWrapper.DMLErrorFieldNameMapping).length === undefined || Object.entries(exceptionWrapper.DMLErrorFieldNameMapping).length === 0) {

                            // If there are no specific fields the error has to go to, put it on the page level error message.
                            for (const dmlIndex in exceptionWrapper.DMLErrorMessageMapping) {
                                this.pageLevelErrorMessageList = [...this.pageLevelErrorMessageList, {index: dmlIndex, errorMessage: exceptionWrapper.DMLErrorMessageMapping[dmlIndex]}];
                            }
                        } else {
                            // If there is a specific field that each error is supposed to go to, show it on the field on the page.
                            // If it is not on the page to show, display it on the page level.
                            for (const key in exceptionWrapper.DMLErrorFieldNameMapping) {

                                // List of fields with this error
                                let fieldList = exceptionWrapper.DMLErrorFieldNameMapping[key];

                                // Error message for the field.
                                let errorMessage = exceptionWrapper.DMLErrorMessageMapping[key];

                                // Errored fields that are not displayed
                                let hiddenFieldList = [];

                                fieldList.forEach(fieldWithError => {
                                    // Go to the field and set the error message using setCustomValidity
                                    if (fieldWithError in allDisplayedFields) {
                                        let fieldInput = allDisplayedFields[fieldWithError];
                                        this.erroredFields.push(fieldInput);

                                        fieldInput.setCustomValidity(errorMessage);
                                    } else {

                                        // Keep track of errored fields that are not displayed.
                                        hiddenFieldList.push(fieldWithError);
                                    }
                                });

                                // If there are hidden fields, display the error message at the page level.
                                // With the fields noted.
                                if (hiddenFieldList.length > 0) {
                                    let combinedFields = hiddenFieldList.join(', ');

                                    this.pageLevelErrorMessageList = [...this.pageLevelErrorMessageList, {index: key, errorMessage: errorMessage + ' [' + combinedFields + ']'}];
                                }
                            }
                        }
                    } else {
                        pageLevelErrorMessageList = [...pageLevelErrorMessageList, {index: 0, errorMessage: exceptionWrapper.errorMessage}];
                    }

                    // focus either the page level or field level error messsage somehow
                    window.scrollTo(0,0);
                }) ;
        }
    }

    isFormValid(sectionsList){
        let invalidFields = [];
        sectionsList.forEach(section => {
            const fields = section.getInvalidFields();
            invalidFields.push(...fields);
        });

        if(invalidFields.length > 0){
            let fieldListAsString = invalidFields.join(', ');
            showToast('Invalid Form', 'The following fields are required: ' + fieldListAsString, 'error');
        }

        return invalidFields.length === 0;
    }

    navigateToRecordPage(recordId) {
        this[NavigationMixin.Navigate]({
            type: 'standard__recordPage',
            attributes: {
                recordId: recordId,
                actionName: 'view'
            }
        });
    }

    // change showSpinner to the opposite of its current value
    toggleSpinner() {
        this.showSpinner = !this.showSpinner;
    }

    getDisplayedFieldsMappedByAPIName(sectionsList) {
        let allFields = {};
        sectionsList.forEach(section => {
            const fields = section.getAllFieldsByAPIName();

            allFields = Object.assign(allFields, fields);
        });

        return allFields;
    }

    clearErrors() {

        // Clear the page level error
        this.pageLevelErrorMessageList = [];

        // Clear the field level errors
        if (this.erroredFields.length > 0) {
            this.erroredFields.forEach(fieldToReset => {
                fieldToReset.setCustomValidity('');
            });
        }

        this.erroredFields = [];
    }

    @api
    load(dataRow) {
        this._dataRow = dataRow;
        const sectionsList = this.template.querySelectorAll('c-ge-form-section');

        sectionsList.forEach(section => {
            section.load(dataRow);
        });
    }

    @api
    reset() {
        this._dataRow = undefined;
        const sectionsList = this.template.querySelectorAll('c-ge-form-section');

        sectionsList.forEach(section => {
            section.reset();
        });
    }

    get mode() {
        return this._dataRow ? mode.UPDATE : mode.CREATE;
    }

    @api
    get saveActionLabel() {
        switch (this.mode) {
            case mode.UPDATE:
                return geUpdate;
                break;
            default:
                return geSave;
        }
    }

    @api
    get isUpdateActionDisabled() {
        return this._dataRow && this._dataRow[STATUS_FIELD.fieldApiName] === 'Imported';
    }

    getData(sections) {
        let dataImportRecord =
            GeFormService.getDataImportRecord(sections);

        if (!dataImportRecord[NPSP_DATA_IMPORT_BATCH_FIELD.fieldApiName]) {
            dataImportRecord[NPSP_DATA_IMPORT_BATCH_FIELD.fieldApiName] = this.batchId;
        }

        if (this._dataRow) {
            dataImportRecord.Id = this._dataRow.Id;
        }

        return dataImportRecord;
    }

}<|MERGE_RESOLUTION|>--- conflicted
+++ resolved
@@ -38,13 +38,7 @@
     @track description = '';
     @track mappingSet = '';
     @track version = '';
-<<<<<<< HEAD
-=======
-    @api showSpinner = false;
-    @api batchId;
-    @api hasPageLevelError = false;
     label = { messageLoading, geSave, geCancel };
->>>>>>> c8a52ca4
     @track formTemplateId;
     @track isPermissionError = false;
     @track permissionErrorTitle = '';
@@ -52,11 +46,8 @@
 
     label = { messageLoading, geSave, geCancel };
     erroredFields = [];
-<<<<<<< HEAD
     CUSTOM_LABELS = GeLabelService.CUSTOM_LABELS;
     
-=======
-    @api pageLevelErrorMessageList = [];
     @track _dataRow; // Row being updated when in update mode
 
     @wire(getRecord, { recordId: '$donorRecordId', optionalFields: '$fieldNames'})
@@ -68,7 +59,6 @@
             console.error(JSON.stringify(error));
         }
     }
->>>>>>> c8a52ca4
 
     connectedCallback() {
         if (this.batchId) {
@@ -85,7 +75,6 @@
         GeFormService.getFormTemplate().then(response => {
             // read the template header info
             if(response !== null && typeof response !== 'undefined') {
-<<<<<<< HEAD
                 let template = response.formTemplate;
                 let permissionErrors = new Array(template.permissionErrors);
 
@@ -104,18 +93,17 @@
                 } else {
                     const { formTemplate } = response;
                     this.initializeForm(formTemplate);
-=======
-                this.formTemplate  = response.formTemplate;
-                this.fieldMappings = response.fieldMappingSetWrapper.fieldMappingByDevName;
-
-                // get the target field names to be used by getRecord
-                this.fieldNames = getRecordFieldNames(this.formTemplate, this.fieldMappings, donorApiName);
-            
-                if(isEmpty(this.donorRecordId)) {
-                    // if we don't have a donor record, it's ok to initialize the form now
-                    // otherwise the form will be initialized after wiredGetRecordMethod completes
-                    this.initializeForm(this.formTemplate);
->>>>>>> c8a52ca4
+                    this.formTemplate  = response.formTemplate;
+                    this.fieldMappings = response.fieldMappingSetWrapper.fieldMappingByDevName;
+
+                    // get the target field names to be used by getRecord
+                    this.fieldNames = getRecordFieldNames(this.formTemplate, this.fieldMappings, donorApiName);
+                
+                    if(isEmpty(this.donorRecordId)) {
+                        // if we don't have a donor record, it's ok to initialize the form now
+                        // otherwise the form will be initialized after wiredGetRecordMethod completes
+                        this.initializeForm(this.formTemplate);
+                    }
                 }
             }
         });
