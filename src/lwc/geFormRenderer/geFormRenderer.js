import { LightningElement, api, track, wire } from 'lwc';
import {getObjectInfo} from 'lightning/uiObjectInfoApi';
import GeFormService from 'c/geFormService';
import { NavigationMixin } from 'lightning/navigation';
import GeLabelService from 'c/geLabelService';
import messageLoading from '@salesforce/label/c.labelMessageLoading';
import {
    DONATION_DONOR_FIELDS,
    DONATION_DONOR,
    handleError,
    getRecordFieldNames,
    setRecordValuesOnTemplate,
    checkPermissionErrors, CONTACT_FIRST_NAME_INFO, CONTACT_LAST_NAME_INFO, CONTACT_INFO
} from 'c/utilTemplateBuilder';
import { registerListener } from 'c/pubsubNoPageRef';
import {
    getQueryParameters,
    isEmpty,
    isNotEmpty,
    format,
    isUndefined,
    checkNestedProperty,
    arraysMatch,
    deepClone,
    getSubsetObject
} from 'c/utilCommon';
import TemplateBuilderService from 'c/geTemplateBuilderService';
import {getRecord, getFieldValue} from 'lightning/uiRecordApi';
import FORM_TEMPLATE_FIELD from '@salesforce/schema/DataImportBatch__c.Form_Template__c';
import BATCH_DEFAULTS_FIELD from '@salesforce/schema/DataImportBatch__c.Batch_Defaults__c';
import STATUS_FIELD from '@salesforce/schema/DataImport__c.Status__c';
import NPSP_DATA_IMPORT_BATCH_FIELD from '@salesforce/schema/DataImport__c.NPSP_Data_Import_Batch__c';

import getOpenDonations from '@salesforce/apex/GE_FormRendererService.getOpenDonations';
import DATA_IMPORT_ACCOUNT1_IMPORTED_FIELD from '@salesforce/schema/DataImport__c.Account1Imported__c';
import DATA_IMPORT_CONTACT1_IMPORTED_FIELD from '@salesforce/schema/DataImport__c.Contact1Imported__c';
import DATA_IMPORT_DONATION_IMPORTED_FIELD from '@salesforce/schema/DataImport__c.DonationImported__c';
import DATA_IMPORT_PAYMENT_IMPORTED_FIELD from '@salesforce/schema/DataImport__c.PaymentImported__c';
import DATA_IMPORT_DONATION_IMPORT_STATUS_FIELD from '@salesforce/schema/DataImport__c.DonationImportStatus__c';
import DATA_IMPORT_PAYMENT_IMPORT_STATUS_FIELD from '@salesforce/schema/DataImport__c.PaymentImportStatus__c';
import DONATION_AMOUNT from '@salesforce/schema/DataImport__c.Donation_Amount__c';
import DONATION_DATE from '@salesforce/schema/DataImport__c.Donation_Date__c';
import OPP_PAYMENT_AMOUNT
    from '@salesforce/schema/npe01__OppPayment__c.npe01__Payment_Amount__c';
import SCHEDULED_DATE from '@salesforce/schema/npe01__OppPayment__c.npe01__Scheduled_Date__c';

import ACCOUNT_OBJECT from '@salesforce/schema/Account';
import ACCOUNT_NAME_FIELD from '@salesforce/schema/Account.Name';
import CONTACT_OBJECT from '@salesforce/schema/Contact';
import CONTACT_NAME_FIELD from '@salesforce/schema/Contact.Name';
import OPP_PAYMENT_OBJECT from '@salesforce/schema/npe01__OppPayment__c';
import OPPORTUNITY_OBJECT from '@salesforce/schema/Opportunity';
import PARENT_OPPORTUNITY_FIELD
    from '@salesforce/schema/npe01__OppPayment__c.npe01__Opportunity__c';

// Labels are used in BDI_MatchDonations class
import userSelectedMatch from '@salesforce/label/c.bdiMatchedByUser';
import userSelectedNewOpp from '@salesforce/label/c.bdiMatchedByUserNewOpp';
import applyNewPayment from '@salesforce/label/c.bdiMatchedApplyNewPayment';

const mode = {
    CREATE: 'create',
    UPDATE: 'update'
};
const GIFT_ENTRY_TAB_NAME = 'GE_Gift_Entry';

export default class GeFormRenderer extends NavigationMixin(LightningElement) {
    @api donorRecordId;
    @api donorApiName;
    @api donorRecord;

    fieldNames = [ ACCOUNT_NAME_FIELD, CONTACT_NAME_FIELD ];
    @api sections = [];
    @api showSpinner = false;
    @api batchId;
    @api submissions = [];
    @api hasPageLevelError = false;
    @api pageLevelErrorMessageList = [];

    @track isPermissionError = false;
    @track permissionErrorTitle;
    @track permissionErrorMessage;
    @track formTemplate;
    @track fieldMappings;
    @track ready = false;
    @track name = '';
    @track description = '';
    @track mappingSet = '';
    @track version = '';
    @track formTemplateId;
    _batchDefaults;

    erroredFields = [];
    CUSTOM_LABELS = { ...GeLabelService.CUSTOM_LABELS, messageLoading };

    @track dataImport; // Row being updated when in update mode
    @track widgetData = {}; // data that must be passed down to the allocations widget.
    @track isAccessible = true;

    @track selectedDonorId;
    @track selectedDonorType;
    @track opportunities;
    @track selectedDonation;
    @track selectedDonationDataImportFieldValues = {};
    @track hasPreviouslySelectedDonation = false;

    donationDonorEnum = {
        account1: 'Account1',
        contact1: 'Contact1'
    }

    _donationDonor;
    _account1Imported;
    _contact1Imported;

    get hasPendingDonations() {
        return this.opportunities && this.opportunities.length > 0 ? true : false;
    }

    get title() {
        return checkNestedProperty(this.donorRecord, 'fields', 'Name', 'value') ?
            GeLabelService.format(
                this.CUSTOM_LABELS.geHeaderMatchingGiftBy,
                [this.donorRecord.fields.Name.value]) :
            this.CUSTOM_LABELS.commonNewGift;
    }

    get isSingleGiftEntry() {
        return this.batchId ? false : true;
    }

    get cancelButtonText() {
        return this.isSingleGiftEntry ?
            this.CUSTOM_LABELS.commonCancel :
            this.CUSTOM_LABELS.geButtonCancelAndClear;
    }

    @wire(getRecord, {recordId: '$donorRecordId', optionalFields: '$fieldNames'})
    wiredGetRecordMethod({error, data}) {
        if (data) {
            this.donorRecord = data;
            this.initializeForm(this.formTemplate, this.fieldMappings);
        } else if (error) {
            console.error(JSON.stringify(error));
        }
    }

    connectedCallback() {
        registerListener('widgetData', this.handleWidgetData, this);

        if (this.batchId) {
            // When the form is being used for Batch Gift Entry, the Form Template JSON
            // uses the @wire service below to retrieve the Template using the Template Id
            // stored on the Batch.
            return;
        }

        GeFormService.getFormTemplate().then(response => {
            // check if there is a record id in the url
            this.selectedDonorId = this.donorRecordId = getQueryParameters().c__donorRecordId;
            this.donorApiName = getQueryParameters().c__apiName;
            this.selectedDonorType =
                this.donorApiName === 'Account' ? this.donationDonorEnum.account1 :
                    this.donorApiName === 'Contact' ? this.donationDonorEnum.contact1 : null;

            // read the template header info
            if (response !== null && typeof response !== 'undefined') {
                this.formTemplate = response.formTemplate;
                this.fieldMappings = response.fieldMappingSetWrapper.fieldMappingByDevName;

                let errorObject = checkPermissionErrors(this.formTemplate);
                if (errorObject) {
                    this.setPermissionsError(errorObject);

                    return;
                }

                // get the target field names to be used by getRecord
                let fieldNamesFromTemplate =
                    getRecordFieldNames(this.formTemplate, this.fieldMappings, this.donorApiName);
                this.fieldNames = [ ...this.fieldNames, ...fieldNamesFromTemplate ];
                if (isEmpty(this.donorRecordId)) {
                    // if we don't have a donor record, it's ok to initialize the form now
                    // otherwise the form will be initialized after wiredGetRecordMethod completes
                    this.initializeForm(this.formTemplate);
                }
            }
        });
    }

    initializeForm(formTemplate, fieldMappings) {
        // read the template header info
        this.ready = true;
        this.name = formTemplate.name;
        this.description = formTemplate.description;
        this.version = formTemplate.layout.version;

        if (typeof formTemplate.layout !== 'undefined'
            && Array.isArray(formTemplate.layout.sections)) {
            // add record data to the template fields

            if (isNotEmpty(fieldMappings) && isNotEmpty(this.donorRecord)) {
                this.sections = setRecordValuesOnTemplate(formTemplate.layout.sections,
                    fieldMappings, this.donorRecord);
            } else {
                this.sections = formTemplate.layout.sections;
            }

            if (this.batchId) {
                this.sections = this.setBatchDefaults(formTemplate.layout.sections);
                this.dispatchEvent(new CustomEvent('sectionsretrieved'));
            }
        }
    }

    setPermissionsError(errorObject) {
        if (errorObject) {
            this.isPermissionError = true;
            this.permissionErrorTitle = errorObject.errorTitle;
            this.permissionErrorMessage = errorObject.errorMessage;
        }
    }

    @wire(getRecord, {
        recordId: '$batchId',
        fields: [FORM_TEMPLATE_FIELD, BATCH_DEFAULTS_FIELD]
    })
    wiredBatch({data, error}) {
        if (data) {
            this.formTemplateId = data.fields[FORM_TEMPLATE_FIELD.fieldApiName].value;
            this._batchDefaults = data.fields[BATCH_DEFAULTS_FIELD.fieldApiName].value;
            GeFormService.getFormTemplateById(this.formTemplateId)
                .then(formTemplate => {
                    this.formTemplate = formTemplate;

                    let errorObject = checkPermissionErrors(formTemplate);
                    if (errorObject) {
                        this.dispatchEvent(new CustomEvent('permissionerror'));
                        this.setPermissionsError(errorObject)
                    }
                    this.initializeForm(formTemplate, GeFormService.fieldMappings);
                })
                .catch(err => {
                    handleError(err);
                });
        } else if (error) {
            handleError(error);
        }
    }

    handleCancel() {
        this.reset();

        // if not in batch mode, go back to point of origin
        if (isEmpty(this.batchId)) {
            if (isNotEmpty(this.donorRecordId)) {
                // go back to the donor record page
                this.navigateToRecordPage(this.donorRecordId);
            } else {
                // go back to the gift entry landing page;
                this.navigateToLandingPage();
            }
        }
    }

    handleSaveSingleGiftEntry(sectionsList,enableSave,toggle) {

        // handle error on callback from promise
        const handleCatchError = (err) => this.handleCatchOnSave(err);

        GeFormService.handleSave(
            sectionsList,
            this.donorRecord,
            this.selectedDonationDataImportFieldValues)
            .then(opportunityId => {
                this.navigateToRecordPage(opportunityId);
            })
            .catch(error => {
                enableSave();
                toggle();
                handleCatchError(error);
            });

    }

    handleSaveBatchGiftEntry(sectionsList,enableSave,toggle) {

        // reset function for callback
        const reset = () => this.reset();
        // handle error on callback from promise
        const handleCatchError = (err) => this.handleCatchOnSave(err);

        // di data for save
        let { diRecord, widgetValues } = this.getData(sectionsList);
        // Apply any selected donation fields that are not on the form
        // to the data import record
        for (const [key, value] of Object.entries(
            this.selectedDonationDataImportFieldValues)) {
            if (!diRecord.hasOwnProperty(key)) {
                diRecord[key] = value === null ? null : value.value || value;
            }
        }

        this.dispatchEvent(new CustomEvent('submit', {
            detail: {
                data: { diRecord, widgetValues },
                success: () => {
                    enableSave();
                    toggle();
                    reset();
                },
                error: (error) => {
                    enableSave();
                    toggle();
                    handleCatchError(error);
                }
            }
        }));

    }

    @api
    handleCatchOnSave( error ) {

        // var inits
        const sectionsList = this.template.querySelectorAll('c-ge-form-section');
        const exceptionWrapper = JSON.parse(error.body.message);
        const allDisplayedFields = this.getDisplayedFieldsMappedByAPIName(sectionsList);
        this.hasPageLevelError = true;

        if (isNotEmpty(exceptionWrapper.exceptionType)) {

            // Check to see if there are any field level errors
            if (Object.entries(exceptionWrapper.DMLErrorFieldNameMapping).length === undefined ||
                Object.entries(exceptionWrapper.DMLErrorFieldNameMapping).length === 0) {

                // validation rules on Target Objects shows up here
                // unfortunately currently it doesnt bring field info yet
                if ( isNotEmpty(exceptionWrapper.errorMessage) &&
                        isNotEmpty(JSON.parse(exceptionWrapper.errorMessage).errorMessage) ) {
                    this.pageLevelErrorMessageList = [{
                        index: 0,
                        errorMessage: JSON.parse(exceptionWrapper.errorMessage).errorMessage
                    }];
                }

                // If there are no specific fields the error has to go to,
                // put it on the page level error message.
                for (const dmlIndex in exceptionWrapper.DMLErrorMessageMapping) {
                    this.pageLevelErrorMessageList = [...this.pageLevelErrorMessageList,
                        {index: dmlIndex+1, errorMessage: exceptionWrapper.DMLErrorMessageMapping[dmlIndex]}];
                }

            } else {
                // If there is a specific field that each error is supposed to go to,
                // show it on the field on the page.
                // If it is not on the page to show, display it on the page level.
                for (const key in exceptionWrapper.DMLErrorFieldNameMapping) {

                    // List of fields with this error
                    let fieldList = exceptionWrapper.DMLErrorFieldNameMapping[key];
                    // Error message for the field.
                    let errorMessage = exceptionWrapper.DMLErrorMessageMapping[key];
                    // Errored fields that are not displayed
                    let hiddenFieldList = [];

                    fieldList.forEach(fieldWithError => {

                        // Go to the field and set the error message using setCustomValidity
                        if (fieldWithError in allDisplayedFields) {
                            let fieldInput = allDisplayedFields[fieldWithError];
                            this.erroredFields.push(fieldInput);
                            fieldInput.setCustomValidity(errorMessage);
                        } else {
                            // Keep track of errored fields that are not displayed.
                            hiddenFieldList.push(fieldWithError);
                        }

                    });

                    // If there are hidden fields, display the error message at the page level.
                    // With the fields noted.
                    if (hiddenFieldList.length > 0) {
                        let combinedFields = hiddenFieldList.join(', ');
                        this.pageLevelErrorMessageList = [...this.pageLevelErrorMessageList,
                                                            { index: key, errorMessage: errorMessage + ' [' + combinedFields + ']' }];
                    }
                }
            }
        } else {
            this.pageLevelErrorMessageList = [...this.pageLevelErrorMessageList,
                                                { index: 0, errorMessage: exceptionWrapper.errorMessage }];
        }

        // focus either the page level or field level error messsage somehow
        window.scrollTo(0, 0);
    }

    handleSave(event) {

        // clean errors present on form
        this.clearErrors();
        // get sections on form
        const sectionsList = this.template.querySelectorAll('c-ge-form-section');

        // apply custom and standard field validation
        if (!this.isFormValid(sectionsList)) {
            return;
        }

        // show the spinner
        this.toggleSpinner();
        // callback used to toggle spinner after Save promise
        const toggleSpinner = () => this.toggleSpinner();
        // disable the Save button and set callback to use after Save promise
        event.target.disabled = true;
        const enableSaveButton = function () {
            this.disabled = false;
        }.bind(event.target);

        // handle save depending mode
        if (this.batchId) {
            this.handleSaveBatchGiftEntry(sectionsList,enableSaveButton,toggleSpinner);
        } else {
            this.handleSaveSingleGiftEntry(sectionsList,enableSaveButton,toggleSpinner);
        }

    }

    isFormValid(sectionsList) {

        // custom donor type validation
        if (this.isDonorTypeInvalid(sectionsList)) {
            return false;
        }

        // field validations
        let invalidFields = [];
        sectionsList.forEach(section => {
            const fields = section.getInvalidFields();
            invalidFields.push(...fields);
        });

        if (invalidFields.length > 0) {
            let fieldListAsString = invalidFields.join(', ');
            this.hasPageLevelError = true;
            this.pageLevelErrorMessageList = [ {
                index: 0,
                errorMessage: `The following fields are required: ${fieldListAsString}`
            } ];
        }

        return invalidFields.length === 0;
    }

    /**
     * validates donation donor type on sectionsList
     * @param sectionsList, list of sections
     * @returns {boolean|*} - true if form invalid, false otherwise
     */
    isDonorTypeInvalid(sectionsList) {

        const DONATION_VALUES = [
            DONATION_DONOR_FIELDS.donationDonorField,
            DONATION_DONOR_FIELDS.account1ImportedField, DONATION_DONOR_FIELDS.account1NameField,
            DONATION_DONOR_FIELDS.contact1ImportedField, DONATION_DONOR_FIELDS.contact1LastNameField
        ];
        // get label and value using apiName as key from fields for each section
        let miniFieldWrapper = {};
        sectionsList.forEach(section => {
            miniFieldWrapper = { ...miniFieldWrapper, ...(section.getFieldValueAndLabel(DONATION_VALUES))};
        });

        // if no donation donor selection, nothing to validate here yet
        if ( isEmpty(miniFieldWrapper[DONATION_DONOR_FIELDS.donationDonorField].value) ) {
            return false;
        }

        // returns true when error message was generated
        return this.getDonorTypeValidationError( miniFieldWrapper, sectionsList );
    }

    /**
     * helper class for isDonorTypeInvalid, contains majority of logic
     * @param fieldWrapper - Array, field ui-label and value using field-api-name as key
     * @param sectionsList - Array, all sections
     * @returns {boolean} - true if error message was generated, false if otherwise
     */
    getDonorTypeValidationError(fieldWrapper, sectionsList) {

        // get data import record helper
        const di_record = this.getDataImportHelper(fieldWrapper);

        // donation donor validation depending on selection and field presence
        let isError = (di_record.donationDonorValue === DONATION_DONOR.isAccount1) ?
            di_record.isAccount1ImportedEmpty && di_record.isAccount1NameEmpty :
            di_record.donationDonorValue === DONATION_DONOR.isContact1 &&
            di_record.isContact1ImportedEmpty && di_record.isContact1LastNameEmpty;

        // process error notification when error
        if (isError) {
            // highlight validation fields
            this.highlightValidationErrorFields(di_record, sectionsList, ' ');
            // set page error
            this.hasPageLevelError = true;
            this.pageLevelErrorMessageList = [ {
                index: 0,
                errorMessage: this.getDonationDonorErrorLabel(di_record, fieldWrapper)
            } ];
        }

        return isError;
    }

    /**
     * Set donation donor error message using custom label depending on field presence
     * @param diRecord, Object - helper obj
     * @param fieldWrapper, Array of fields with Values and Labels
     * @returns {String}, formatted error message for donation donor validation
     */
    getDonationDonorErrorLabel(diRecord, fieldWrapper) {

        // init array replacement for custom label
        let validationErrorLabelReplacements = [diRecord.donationDonorValue, diRecord.donationDonorLabel];

        if (diRecord.donationDonorValue === DONATION_DONOR.isAccount1) {
            if (diRecord.isAccount1ImportedPresent)
                validationErrorLabelReplacements.push(fieldWrapper[DONATION_DONOR_FIELDS.account1ImportedField].label);
            if (diRecord.isAccount1NamePresent)
                validationErrorLabelReplacements.push(fieldWrapper[DONATION_DONOR_FIELDS.account1NameField].label);
        } else {
            if (diRecord.isContact1ImportedPresent)
                validationErrorLabelReplacements.push(fieldWrapper[DONATION_DONOR_FIELDS.contact1ImportedField].label);
            if (diRecord.isContact1LastNamePresent)
                validationErrorLabelReplacements.push(fieldWrapper[DONATION_DONOR_FIELDS.contact1LastNameField].label);
        }

        // set label depending fields present on template
        let label;
        switch (validationErrorLabelReplacements.length) {
            case 2:
                label = this.CUSTOM_LABELS.geErrorDonorTypeInvalid;
                break;
            case 3:
                label = this.CUSTOM_LABELS.geErrorDonorTypeValidationSingle;
                break;
            case 4:
                label = this.CUSTOM_LABELS.geErrorDonorTypeValidation;
                break;
            default:
                label = this.CUSTOM_LABELS.geErrorDonorTypeInvalid;
        }

        // set message using replacement array
        return format(label, validationErrorLabelReplacements);
    }

    /**
     * highlight geForm fields on lSections using sError as message
     * @param diRecord, Object - helper obj
     * @param lSections, Array of geFormSection
     * @param sError, String to set on setCustomValidity
     */
    highlightValidationErrorFields(diRecord, lSections, sError) {

        // prepare array to highlight fields that require attention depending on Donation_Donor
        const highlightFields = [DONATION_DONOR_FIELDS.donationDonorField,
            diRecord.donationDonorValue === DONATION_DONOR.isAccount1 ? DONATION_DONOR_FIELDS.account1ImportedField :
                DONATION_DONOR_FIELDS.contact1ImportedField,
            diRecord.donationDonorValue === DONATION_DONOR.isAccount1 ? DONATION_DONOR_FIELDS.account1NameField :
                DONATION_DONOR_FIELDS.contact1LastNameField
        ];
        lSections.forEach(section => {
            section.setCustomValidityOnFields(highlightFields, sError);
        });

    }

    /**
     * helper object to minimize length of if statements and improve code legibility
     * @param fieldWrapper, Array of fields with Values and Labels
     * @returns Object, helper object to minimize length of if statements and improve code legibility
     */
    getDataImportHelper(fieldWrapper) {

        const dataImportRecord = {
            // donation donor
            donationDonorValue: fieldWrapper[DONATION_DONOR_FIELDS.donationDonorField].value,
            donationDonorLabel: fieldWrapper[DONATION_DONOR_FIELDS.donationDonorField].label,
            // empty val checks
            isAccount1ImportedEmpty: isEmpty(fieldWrapper[DONATION_DONOR_FIELDS.account1ImportedField]) ||
                isEmpty(fieldWrapper[DONATION_DONOR_FIELDS.account1ImportedField].value),
            isContact1ImportedEmpty: isEmpty(fieldWrapper[DONATION_DONOR_FIELDS.contact1ImportedField]) ||
                isEmpty(fieldWrapper[DONATION_DONOR_FIELDS.contact1ImportedField].value),
            isContact1LastNameEmpty: isEmpty(fieldWrapper[DONATION_DONOR_FIELDS.contact1LastNameField]) ||
                isEmpty(fieldWrapper[DONATION_DONOR_FIELDS.contact1LastNameField].value),
            isAccount1NameEmpty: isEmpty(fieldWrapper[DONATION_DONOR_FIELDS.account1NameField]) ||
                isEmpty(fieldWrapper[DONATION_DONOR_FIELDS.account1NameField].value),
            // field presence
            isAccount1ImportedPresent: isNotEmpty(fieldWrapper[DONATION_DONOR_FIELDS.account1ImportedField]),
            isAccount1NamePresent: isNotEmpty(fieldWrapper[DONATION_DONOR_FIELDS.account1NameField]),
            isContact1ImportedPresent: isNotEmpty(fieldWrapper[DONATION_DONOR_FIELDS.contact1ImportedField]),
            isContact1LastNamePresent: isNotEmpty(fieldWrapper[DONATION_DONOR_FIELDS.contact1LastNameField])
        };
        return dataImportRecord;
    }

    navigateToRecordPage(recordId) {
        this[NavigationMixin.Navigate]({
            type: 'standard__recordPage',
            attributes: {
                recordId: recordId,
                actionName: 'view'
            }
        });
    }

    // change showSpinner to the opposite of its current value
    toggleSpinner() {
        this.showSpinner = !this.showSpinner;
    }

    getDisplayedFieldsMappedByAPIName(sectionsList) {
        let allFields = {};
        sectionsList.forEach(section => {
            const fields = section.getAllFieldsByAPIName();

            allFields = Object.assign(allFields, fields);
        });

        return allFields;
    }

    clearErrors() {

        // Clear the page level error
        this.hasPageLevelError = false;
        this.pageLevelErrorMessageList = [];

        // Clear the field level errors
        if (this.erroredFields.length > 0) {
            this.erroredFields.forEach(fieldToReset => {
                fieldToReset.setCustomValidity('');
            });
        }

        this.erroredFields = [];
    }

    @api
    load(dataImport, applySelectedDonationFieldValues = true) {
        if (dataImport.Id) {
            // Set this.dataImport when the record Id is present so
            // the form knows it is in update mode
            this.dataImport = dataImport;
        }

        // If the dataImport being loaded has Donation Donor, Contact1Imported,
        // or Account1Imported set, set the Renderer's stored property values
        this.setStoredDonationDonorProperties(dataImport);

        // If there is a currently selected Donation and the caller wants those values
        // applied to the dataImport record, add them (used during save operation)
        if (this.selectedDonation && applySelectedDonationFieldValues) {
            dataImport = {...dataImport, ...this.selectedDonationDataImportFieldValues};
        }

        if (this.selectedDonation && this.selectedDonation.Id &&
            this.selectedDonation.Id.startsWith(this.oppPaymentKeyPrefix)) {
            // If the selected donation is a Payment, set Donation Amount
            // and Donation Date to the values from the selected Payment.
            dataImport[DONATION_AMOUNT.fieldApiName] =
                this.selectedDonation[OPP_PAYMENT_AMOUNT.fieldApiName];
            dataImport[DONATION_DATE.fieldApiName] =
                this.selectedDonation[SCHEDULED_DATE.fieldApiName];
        }

        const sectionsList = this.template.querySelectorAll('c-ge-form-section');
        sectionsList.forEach(section => {
            section.load(
                getSubsetObject(
                    dataImport,
                    section.sourceFields));
        });
    }

    setStoredDonationDonorProperties(dataImport) {
        if (dataImport[DONATION_DONOR_FIELDS.donationDonorField]) {
            this.handleDonationDonorChange(
                dataImport[DONATION_DONOR_FIELDS.donationDonorField]
            );
        }
        if (dataImport[DATA_IMPORT_ACCOUNT1_IMPORTED_FIELD.fieldApiName]) {
            this.handleDonorAccountChange(
                dataImport[DATA_IMPORT_ACCOUNT1_IMPORTED_FIELD.fieldApiName]
            );
        }
        if (dataImport[DATA_IMPORT_CONTACT1_IMPORTED_FIELD.fieldApiName]) {
            this.handleDonorContactChange(
                dataImport[DATA_IMPORT_CONTACT1_IMPORTED_FIELD.fieldApiName]
            );
        }
    }

    @api
    reset(objectMappingDeveloperName = null) {
        const sectionsList = this.template.querySelectorAll('c-ge-form-section');

        let fieldMappingDevNames = null;
        if (objectMappingDeveloperName === null) {
            this.dataImport = null;
            this.setReviewDonationsDonorProperties(null);
            this.resetStoredDonationDonorProperties();
        } else {
            fieldMappingDevNames =
                Object.values(GeFormService.fieldMappings).filter(
                    ({Target_Object_Mapping_Dev_Name, DeveloperName}) =>
                        Target_Object_Mapping_Dev_Name === objectMappingDeveloperName)
                    .map(({DeveloperName}) => DeveloperName);
        }

        sectionsList.forEach(section => {
            section.reset(fieldMappingDevNames);
        });
        this.widgetData = {};
    }

    resetStoredDonationDonorProperties() {
        this._donationDonor = null;
        this._account1Imported = null;
        this._contact1Imported = null;
    }

    get mode() {
        return this.dataImport ? mode.UPDATE : mode.CREATE;
    }

    @api
    get saveActionLabel() {
        return this.isSingleGiftEntry ?
            this.CUSTOM_LABELS.commonSave :
            this.mode === mode.UPDATE ?
                this.CUSTOM_LABELS.commonUpdate :
                this.CUSTOM_LABELS.geButtonSaveNewGift;
    }

    @api
    get isUpdateActionDisabled() {
        return this.dataImport && this.dataImport[STATUS_FIELD.fieldApiName] === 'Imported';
    }

    /**
     * Track widget data so that our widgets can react to the overall state of the form
     * @param payload   An object to store in widgetData
     */
    handleWidgetData(payload) {
        this.widgetData = {...this.widgetData, ...payload};
    }

    getData(sections) {
        let { diRecord, widgetValues } =
            GeFormService.getDataImportRecord(sections);

        if (!diRecord[NPSP_DATA_IMPORT_BATCH_FIELD.fieldApiName]) {
            diRecord[NPSP_DATA_IMPORT_BATCH_FIELD.fieldApiName] = this.batchId;
        }

        if (this.dataImport) {
            diRecord.Id = this.dataImport.Id;
        }

        return {diRecord, widgetValues};
    }

    /*******************************************************************************
     * @description Navigates to Gift Entry landing page.
     */
    navigateToLandingPage() {
        const giftEntryTabName = TemplateBuilderService.alignSchemaNSWithEnvironment(GIFT_ENTRY_TAB_NAME);
        let url = `/lightning/n/${giftEntryTabName}`;

        this[NavigationMixin.Navigate]({
                type: 'standard__webPage',
                attributes: {
                    url: url
                }
            },
            true
        );
    }

    /*******************************************************************************
     * @description Pass through method that receives an event from geReviewDonations
     * to notify the parent component to construct a modal for reviewing donations.
     *
     * @param {object} event: Event object containing a payload for the modal.
     */
    toggleModal(event) {
        this.dispatchEvent(new CustomEvent('togglemodal', { detail: event.detail }));
    }

    @wire(getOpenDonations, { donorId: '$selectedDonorId', donorType: '$selectedDonorType' })
    wiredOpenDonations({ error, data }) {
        if (data) {
            if (isNotEmpty(data)) {
                let donorOpportunities = JSON.parse(data);

                if (arraysMatch(this.opportunities, donorOpportunities) === false) {
                    this.opportunities = donorOpportunities;

                    if (this.hasPreviouslySelectedDonation) {
                        const reviewDonationsComponent = this.template.querySelector('c-ge-review-donations');
                        reviewDonationsComponent.resetDonationType();
                        this.selectedDonation = undefined;
                        this.resetDonationAndPaymentImportedFields();
                    }
                }
            } else {
                this.opportunities = [];
            }
        }

        if (error) {
            handleError(error);
        }
    }

    getSiblingFieldsForSourceField(sourceFieldApiName) {
        const objectMapping = Object.values(GeFormService.objectMappings)
            .find(({Imported_Record_Field_Name}) =>
                Imported_Record_Field_Name === sourceFieldApiName);
        return this.getSiblingFields(objectMapping.DeveloperName);
    }

    getSiblingFields(objectMappingDeveloperName) {
        // For a given field, get the full list of fields related to its object mapping

        // 1. Get this field's object mapping
        // 2. Get the other field mappings that have the same Target_Object_Mapping_Dev_Name
        // 3. Return the list of fields from those mappings

        const objectMapping =
            GeFormService.getObjectMappingWrapper(objectMappingDeveloperName);

        const relevantFieldMappings =
            Object.values(GeFormService.fieldMappings)
                .filter(({Target_Object_Mapping_Dev_Name}) =>
                    Target_Object_Mapping_Dev_Name === objectMapping.DeveloperName);

        // Return the sibling fields used by Advanced Mapping
        return relevantFieldMappings.map(
            ({Target_Field_API_Name}) =>
                `${objectMapping.Object_API_Name}.${Target_Field_API_Name}`);
    }

    handleLookupRecordSelect(event) {
        const recordId = event.detail.value; // Reset the field if null
        const fieldApiName = event.detail.fieldApiName;

        if(!fieldApiName ||
            !GeFormService.importedRecordFieldNames.includes(fieldApiName)) {
            return false;
        }

        if (event.detail.hasOwnProperty('value') && event.detail.value !== null) {
            this.loadSelectedRecordFieldValues(fieldApiName, recordId);
        } else {
            // Reset all fields related to this lookup field's object mapping
            this.reset(this.getObjectMapping(fieldApiName).DeveloperName);
        }

        const account1Imported = DATA_IMPORT_ACCOUNT1_IMPORTED_FIELD.fieldApiName;
        const contact1Imported = DATA_IMPORT_CONTACT1_IMPORTED_FIELD.fieldApiName;

        if (fieldApiName === account1Imported) {
            this.handleDonorAccountChange(recordId);
        } else if (fieldApiName === contact1Imported) {
            this.handleDonorContactChange(recordId);
        }
    }

    setReviewDonationsDonorProperties(recordId) {
        if (recordId && this._donationDonor) {
            if ((this._donationDonor === this.donationDonorEnum.account1 &&
                recordId.startsWith(this.accountKeyPrefix)) ||
                (this._donationDonor === this.donationDonorEnum.contact1 &&
                    recordId.startsWith(this.contactKeyPrefix))) {
                this.selectedDonorId = recordId;
                this.selectedDonorType = this._donationDonor;
                return;
            }
        }

        // If _donationDonor and recordId don't align or aren't set,
        // reset all selected donation properties and form fields
        this.selectedDonorType = undefined;
        this.selectedDonorId = undefined;
        this.selectedDonation = undefined;
        this.opportunities = undefined;
        this.resetDonationAndPaymentImportedFields();
    }

    handleChangeSelectedDonation(event) {
        this.hasPreviouslySelectedDonation = true;
        this.selectedDonation = event.detail.selectedDonation;

        const donationImportStatus = DATA_IMPORT_DONATION_IMPORT_STATUS_FIELD.fieldApiName;
        const donationImported = DATA_IMPORT_DONATION_IMPORTED_FIELD.fieldApiName;
        const paymentImported = DATA_IMPORT_PAYMENT_IMPORTED_FIELD.fieldApiName;
        const paymentImportStatus = DATA_IMPORT_PAYMENT_IMPORT_STATUS_FIELD.fieldApiName;

        if (!this.selectedDonation.hasOwnProperty('Id')) {
            this.resetDonationAndPaymentImportedFields();
            if (this.selectedDonation.new === true) {
                this.selectedDonationDataImportFieldValues[donationImportStatus] =
                    userSelectedNewOpp;
            }
        } else {
            if (this.selectedDonation.Id.startsWith(this.oppPaymentKeyPrefix)) {
                this.selectedDonationDataImportFieldValues[paymentImported] =
                    {
                        value: this.selectedDonation.Id,
                        displayValue: this.selectedDonation.Name
                    };
                this.selectedDonationDataImportFieldValues[paymentImportStatus] =
                    userSelectedMatch;
                this.selectedDonationDataImportFieldValues[donationImported] =
                    {
                        value: this.selectedDonation.npe01__Opportunity__c,
                        displayValue: this.selectedDonation.npe01__Opportunity__r.Name
                    };
                this.selectedDonationDataImportFieldValues[donationImportStatus] =
                    userSelectedMatch;
            } else if (this.selectedDonation.Id.startsWith(this.opportunityKeyPrefix)) {
                this.selectedDonationDataImportFieldValues[donationImported] =
                    {
                        value: this.selectedDonation.Id,
                        displayValue: this.selectedDonation.Name
                    };

                if (this.selectedDonation.applyPayment) {
                    this.selectedDonationDataImportFieldValues[donationImportStatus] =
                        applyNewPayment;
                } else {
                    this.selectedDonationDataImportFieldValues[donationImportStatus] =
                        userSelectedMatch;
                }

                this.selectedDonationDataImportFieldValues[paymentImported] = null;
                this.selectedDonationDataImportFieldValues[paymentImportStatus] = null;
            }
        }

        // Load the "imported" and "imported status" fields in case they are on the form
        this.load(this.selectedDonationDataImportFieldValues);

        if (this.selectedDonation.Id) {
            // Load the sibling field values (parented by the same object mapping)
            // for the donation and payment "imported" fields
            this.loadSelectedRecordFieldValues(
                this.selectedDonation.Id.startsWith(this.oppPaymentKeyPrefix) ?
                    paymentImported :
                    donationImported,
                this.selectedDonation.Id
            );

            if (this.selectedDonation.Id.startsWith(this.opportunityKeyPrefix)) {
                // If the selected donation is an Opportunity, reset form fields that have
                // field mappings parented by PaymentImported__c
                this.reset(
                    GeFormService.getObjectMappingWrapperByImportedFieldName(
                        DATA_IMPORT_PAYMENT_IMPORTED_FIELD.fieldApiName
                    ).DeveloperName);
            }
        }
    }

    resetDonationAndPaymentImportedFields() {
        // Reset the stored values for selected donation
        this.selectedDonationDataImportFieldValues
            [DATA_IMPORT_DONATION_IMPORTED_FIELD.fieldApiName] = null;
        this.selectedDonationDataImportFieldValues
            [DATA_IMPORT_DONATION_IMPORT_STATUS_FIELD.fieldApiName] = null;
        this.selectedDonationDataImportFieldValues
            [DATA_IMPORT_PAYMENT_IMPORTED_FIELD.fieldApiName] = null;
        this.selectedDonationDataImportFieldValues
            [DATA_IMPORT_PAYMENT_IMPORT_STATUS_FIELD.fieldApiName] = null;

        // Reset the "imported" and "imported status" donation fields if they are on the
        // form by loading the stored (now null) values for those fields
        this.load(
            this.selectedDonationDataImportFieldValues, false);

        // Reset form fields that have field mappings parented by DonationImported__c
        this.reset(
            GeFormService.getObjectMappingWrapperByImportedFieldName(
                DATA_IMPORT_DONATION_IMPORTED_FIELD.fieldApiName
            ).DeveloperName);

        // Reset form fields that have field mappings parented by PaymentImported__c
        this.reset(
            GeFormService.getObjectMappingWrapperByImportedFieldName(
                DATA_IMPORT_PAYMENT_IMPORTED_FIELD.fieldApiName
            ).DeveloperName);
    }

    /**
     * @description Function that sets batch defaults on the BGE Form
     * @param templateSections
     * @returns {sections}
     */
    setBatchDefaults(templateSections) {
        let sections = deepClone(templateSections);
        if (isNotEmpty(this._batchDefaults)) {
            let batchDefaultsObject;
            try {
                batchDefaultsObject = JSON.parse(this._batchDefaults);
                sections.forEach(section => {
                    const elements = section.elements;
                    elements.forEach(element => {
                        for (let key in batchDefaultsObject) {
                            if (batchDefaultsObject.hasOwnProperty(key)) {
                                const batchDefault = batchDefaultsObject[key];
                                if (batchDefault.objectApiName === element.objectApiName &&
                                    batchDefault.fieldApiName === element.fieldApiName) {
                                    if (!isUndefined(batchDefault.value)) {
                                        element.defaultValue = batchDefault.value;
                                    }
                                }
                            }
                        }
                    });
                });
            } catch (err) {
                handleError(err);
            }
        }
        return sections;
    }

<<<<<<< HEAD

    handleNameOnCardFieldChange() {
        const sectionsList = this.template.querySelectorAll('c-ge-form-section');
        let fieldList = {};
        if (!isUndefined(sectionsList)) {
            fieldList = this.getDisplayedFieldsMappedByFieldAPIName(sectionsList);
            for (let i = 0; i < sectionsList.length ; i++) {
                if (sectionsList[i].isCreditCardWidgetAvailable) {
                    sectionsList[i].setCardHolderName(this.fabricateCardHolderName(fieldList));
                }
            }
        }
    }


    fabricateCardHolderName(fieldList){
        this.selectedDonorType = this.getCurrentlySelectedDonorType();
        let nameOnCard = '';
        let fullName;
        let accountName;
        let firstName;
        for (let field in fieldList) {
             if (fieldList.hasOwnProperty(field)) {
                let value = fieldList[field].value;
                let fieldApiName = fieldList[field].apiName;
                if (fieldApiName === CONTACT_FIRST_NAME_INFO.fieldApiName) {
                    firstName = fieldList[field].value;
                }

                if (fieldApiName === CONTACT_LAST_NAME_INFO.fieldApiName) {
                    if(isNotEmpty(firstName)){
                        fullName = firstName + ' ' + value;
                    }else if(isNotEmpty(value)){
                        fullName = value;
                    }
                }

                if (fieldApiName === ACCOUNT_NAME_FIELD.fieldApiName) {
                    accountName = value ? value : null;
                }

                if (this.selectedDonorType === CONTACT_INFO.objectApiName) {
                    nameOnCard = fullName;
                } else {
                    nameOnCard = accountName;
                }
                if (!isUndefined(nameOnCard)) {
                    return nameOnCard;
                }
            }
        }
    }

    getDisplayedFieldsMappedByFieldAPIName(sectionsList) {
        let allFields = {};
        sectionsList.forEach(section => {
            const fields = section.getAllFieldsByFieldAPIName();
            allFields = Object.assign(allFields, fields);
        });
        return allFields;
    }
=======
    /**
     * @description Retrieves a records mapped target field values and
     *              loads them into the appropriate source fields in use
     *              on the Gift Entry form.
     * @param lookupFieldApiName Api name of the lookup field.
     * @param selectedRecordId Id of the selected record.
     */
    loadSelectedRecordFieldValues(lookupFieldApiName, selectedRecordId) {
        this.selectedRecordId = selectedRecordId;
        this.selectedRecordFields =
            this.getSiblingFieldsForSourceField(lookupFieldApiName);

        if (selectedRecordId &&
            selectedRecordId.startsWith(this.oppPaymentKeyPrefix) &&
            this.selectedDonation.Id === selectedRecordId) {
            // This is the selected payment, so add in the parent opp field so
            // it can be used to populate the parent Opportunities' fields.
            this.selectedRecordFields.push(
                this.getQualifiedFieldName(OPP_PAYMENT_OBJECT, PARENT_OPPORTUNITY_FIELD));
        }

        this.storeSelectedRecordIdByObjectMappingName(
            this.getObjectMapping(lookupFieldApiName).DeveloperName,
            selectedRecordId
        );
    }

    getQualifiedFieldName(objectInfo, fieldInfo) {
        return `${objectInfo.objectApiName}.${fieldInfo.fieldApiName}`;
    }

    get oppPaymentKeyPrefix() {
        return this.oppPaymentObjectInfo.data.keyPrefix;
    }

    get opportunityKeyPrefix() {
        return this.opportunityObjectInfo.data.keyPrefix;
    }

    get accountKeyPrefix() {
        return this.accountObjectInfo.data.keyPrefix;
    }

    get contactKeyPrefix() {
        return this.contactObjectInfo.data.keyPrefix;
    }

    getObjectMapping(fieldApiName) {
        return Object.values(GeFormService.objectMappings)
            .find(({Imported_Record_Field_Name}) =>
                Imported_Record_Field_Name == fieldApiName);
    }

    selectedRecordIdByObjectMappingDevName = {};
    selectedRecordId;
    selectedRecordFields;

    @wire(getRecord, {recordId: '$selectedRecordId', optionalFields: '$selectedRecordFields'})
    getSelectedRecord({error, data}) {
        if (error) {
            handleError(error);
        } else if (data) {
            const dataImport = this.mapRecordValuesToDataImportFields(data);
            this.load(dataImport, false);

            if (this.oppPaymentObjectInfo.data.keyPrefix === data.id.substring(0, 3) &&
                data.id === this.selectedDonation.Id) {
                const oppId = this.parentOpportunityId(data);
                this.loadSelectedRecordFieldValues(DATA_IMPORT_DONATION_IMPORTED_FIELD.fieldApiName, oppId);
            }
        }
    }

    parentOpportunityId(oppPaymentRecord) {
        return getFieldValue(oppPaymentRecord, PARENT_OPPORTUNITY_FIELD);
    }

    @wire(getObjectInfo, {objectApiName: OPP_PAYMENT_OBJECT.objectApiName})
    oppPaymentObjectInfo;

    @wire(getObjectInfo, {objectApiName: OPPORTUNITY_OBJECT.objectApiName})
    opportunityObjectInfo;

    @wire(getObjectInfo, {objectApiName: ACCOUNT_OBJECT.objectApiName})
    accountObjectInfo;

    @wire(getObjectInfo, {objectApiName: CONTACT_OBJECT.objectApiName})
    contactObjectInfo;

    mapRecordValuesToDataImportFields(record) {
        //reverse map to create an object with relevant source field api names to values
        let dataImport = {};

        let objectMappingDevNames = [];
        for (let [key, value] of Object.entries(
            this.selectedRecordIdByObjectMappingDevName)) {
            if (value === record.id) {
                objectMappingDevNames.push(key);
            }
        }

        for (const objectMappingName of objectMappingDevNames) {
            //relevant field mappings
            for (const fieldMapping of Object.values(GeFormService.fieldMappings)
                .filter(({Target_Object_Mapping_Dev_Name}) =>
                    Target_Object_Mapping_Dev_Name === objectMappingName)) {

                const value = record.fields[fieldMapping.Target_Field_API_Name];
                dataImport[fieldMapping.Source_Field_API_Name] = value;
            }
        }

        return dataImport;
    }

    storeSelectedRecordIdByObjectMappingName(objectMappingName, recordId) {
        this.selectedRecordIdByObjectMappingDevName[objectMappingName] = recordId;
    }

    handleChangeDonationDonor(event) {
        this.handleDonationDonorChange(event.detail.value);
    }

    get donorId() {
        switch (this._donationDonor) {
            case this.donationDonorEnum.account1:
                return this._account1Imported;
            case this.donationDonorEnum.contact1:
                return this._contact1Imported;
            default:
                return null;
        }
    }

    handleDonorAccountChange(selectedRecordId) {
        this._account1Imported = selectedRecordId;
        if (this._donationDonor === this.donationDonorEnum.account1) {
            this.setReviewDonationsDonorProperties(this._account1Imported);
        } else if (this._donationDonor === null) {
            // TODO: Maybe auto-set to 'Account1'?
        }
    }

    handleDonorContactChange(selectedRecordId) {
        this._contact1Imported = selectedRecordId;
        if (this._donationDonor === this.donationDonorEnum.contact1) {
            this.setReviewDonationsDonorProperties(this._contact1Imported);
        } else if (this._donationDonor === null) {
            // TODO: Maybe auto-set to 'Contact1'?
        }
    }

    handleDonationDonorChange(donationDonorValue) {
        this._donationDonor = donationDonorValue;
        if (!isUndefined(this.donorId)) {
            this.setReviewDonationsDonorProperties(this.donorId);
        }
    }

>>>>>>> b7d05d13
}<|MERGE_RESOLUTION|>--- conflicted
+++ resolved
@@ -21,6 +21,7 @@
     isUndefined,
     checkNestedProperty,
     arraysMatch,
+    getValueFromDotNotationString,
     deepClone,
     getSubsetObject
 } from 'c/utilCommon';
@@ -1038,69 +1039,6 @@
         return sections;
     }
 
-<<<<<<< HEAD
-
-    handleNameOnCardFieldChange() {
-        const sectionsList = this.template.querySelectorAll('c-ge-form-section');
-        let fieldList = {};
-        if (!isUndefined(sectionsList)) {
-            fieldList = this.getDisplayedFieldsMappedByFieldAPIName(sectionsList);
-            for (let i = 0; i < sectionsList.length ; i++) {
-                if (sectionsList[i].isCreditCardWidgetAvailable) {
-                    sectionsList[i].setCardHolderName(this.fabricateCardHolderName(fieldList));
-                }
-            }
-        }
-    }
-
-
-    fabricateCardHolderName(fieldList){
-        this.selectedDonorType = this.getCurrentlySelectedDonorType();
-        let nameOnCard = '';
-        let fullName;
-        let accountName;
-        let firstName;
-        for (let field in fieldList) {
-             if (fieldList.hasOwnProperty(field)) {
-                let value = fieldList[field].value;
-                let fieldApiName = fieldList[field].apiName;
-                if (fieldApiName === CONTACT_FIRST_NAME_INFO.fieldApiName) {
-                    firstName = fieldList[field].value;
-                }
-
-                if (fieldApiName === CONTACT_LAST_NAME_INFO.fieldApiName) {
-                    if(isNotEmpty(firstName)){
-                        fullName = firstName + ' ' + value;
-                    }else if(isNotEmpty(value)){
-                        fullName = value;
-                    }
-                }
-
-                if (fieldApiName === ACCOUNT_NAME_FIELD.fieldApiName) {
-                    accountName = value ? value : null;
-                }
-
-                if (this.selectedDonorType === CONTACT_INFO.objectApiName) {
-                    nameOnCard = fullName;
-                } else {
-                    nameOnCard = accountName;
-                }
-                if (!isUndefined(nameOnCard)) {
-                    return nameOnCard;
-                }
-            }
-        }
-    }
-
-    getDisplayedFieldsMappedByFieldAPIName(sectionsList) {
-        let allFields = {};
-        sectionsList.forEach(section => {
-            const fields = section.getAllFieldsByFieldAPIName();
-            allFields = Object.assign(allFields, fields);
-        });
-        return allFields;
-    }
-=======
     /**
      * @description Retrieves a records mapped target field values and
      *              loads them into the appropriate source fields in use
@@ -1260,5 +1198,65 @@
         }
     }
 
->>>>>>> b7d05d13
+    handleNameOnCardFieldChange() {
+        const sectionsList = this.template.querySelectorAll('c-ge-form-section');
+        let fieldList = {};
+        if (!isUndefined(sectionsList)) {
+            fieldList = this.getDisplayedFieldsMappedByFieldAPIName(sectionsList);
+            for (let i = 0; i < sectionsList.length ; i++) {
+                if (sectionsList[i].isCreditCardWidgetAvailable) {
+                    sectionsList[i].setCardHolderName(this.fabricateCardHolderName(fieldList));
+                }
+            }
+        }
+    }
+
+
+    fabricateCardHolderName(fieldList){
+        this.selectedDonorType = this.getCurrentlySelectedDonorType();
+        let nameOnCard = '';
+        let fullName;
+        let accountName;
+        let firstName;
+        for (let field in fieldList) {
+            if (fieldList.hasOwnProperty(field)) {
+                let value = fieldList[field].value;
+                let fieldApiName = fieldList[field].apiName;
+                if (fieldApiName === CONTACT_FIRST_NAME_INFO.fieldApiName) {
+                    firstName = fieldList[field].value;
+                }
+
+                if (fieldApiName === CONTACT_LAST_NAME_INFO.fieldApiName) {
+                    if(isNotEmpty(firstName)){
+                        fullName = firstName + ' ' + value;
+                    }else if(isNotEmpty(value)){
+                        fullName = value;
+                    }
+                }
+
+                if (fieldApiName === ACCOUNT_NAME_FIELD.fieldApiName) {
+                    accountName = value ? value : null;
+                }
+
+                if (this.selectedDonorType === CONTACT_INFO.objectApiName) {
+                    nameOnCard = fullName;
+                } else {
+                    nameOnCard = accountName;
+                }
+                if (!isUndefined(nameOnCard)) {
+                    return nameOnCard;
+                }
+            }
+        }
+    }
+
+    getDisplayedFieldsMappedByFieldAPIName(sectionsList) {
+        let allFields = {};
+        sectionsList.forEach(section => {
+            const fields = section.getAllFieldsByFieldAPIName();
+            allFields = Object.assign(allFields, fields);
+        });
+        return allFields;
+    }
+
 }