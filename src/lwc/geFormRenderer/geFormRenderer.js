--- conflicted
+++ resolved
@@ -212,15 +212,6 @@
 
     @track hasPurchaseCallTimedout = false;
 
-<<<<<<< HEAD
-    _account1Name;
-    _contact1LastName;
-    _contact1FirstName;
-=======
-    _account1Imported;
-    _contact1Imported;
->>>>>>> 58fbb4ac
-
     /*******************************************************************************
      * @description Object used to hold current values for all fields on the form.
      */
@@ -939,17 +930,6 @@
                 ({Target_Object_Mapping_Dev_Name}) =>
                     Target_Object_Mapping_Dev_Name === objectMappingDeveloperName)
             .map(({DeveloperName}) => DeveloperName);
-    }
-
-    resetStoredDonationDonorProperties() {
-<<<<<<< HEAD
-        this._account1Name = null;
-        this._contact1LastName = null;
-        this._contact1FirstName = null;
-=======
-        this._account1Imported = null;
-        this._contact1Imported = null;
->>>>>>> 58fbb4ac
     }
 
     get mode() {
