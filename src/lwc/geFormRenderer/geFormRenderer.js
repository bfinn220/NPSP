import { LightningElement, api, track, wire } from 'lwc';
import GeFormService from 'c/geFormService';
import { NavigationMixin } from 'lightning/navigation';
import messageLoading from '@salesforce/label/c.labelMessageLoading';
import geSave from '@salesforce/label/c.labelGeSave';
import geCancel from '@salesforce/label/c.labelGeCancel';
import geDonationTypeErrorLabel from '@salesforce/label/c.geErrorDonorTypeValidation';
import geErrorDonorTypeValidationSingle from '@salesforce/label/c.geErrorDonorTypeValidationSingle';
import geUpdate from '@salesforce/label/c.labelGeUpdate';
<<<<<<< HEAD
import { CONTACT1, ACCOUNT1,
        DONATION_DONOR_FIELDS, DONATION_DONOR,
        showToast, handleError, getRecordFieldNames,
        setRecordValuesOnTemplate } from 'c/utilTemplateBuilder';
import { getQueryParameters, isNotEmpty, format, isEmpty } from 'c/utilCommon';
=======
import { showToast, handleError, getRecordFieldNames, setRecordValuesOnTemplate } from 'c/utilTemplateBuilder';
import { getQueryParameters, isEmpty, isNotEmpty } from 'c/utilCommon';
>>>>>>> c8a52ca4
import { getRecord } from 'lightning/uiRecordApi';
import FORM_TEMPLATE_FIELD from '@salesforce/schema/DataImportBatch__c.Form_Template__c';
import TEMPLATE_JSON_FIELD from '@salesforce/schema/Form_Template__c.Template_JSON__c';
import STATUS_FIELD from '@salesforce/schema/DataImport__c.Status__c';
import NPSP_DATA_IMPORT_BATCH_FIELD from '@salesforce/schema/DataImport__c.NPSP_Data_Import_Batch__c';

const mode = {
    CREATE: 'create',
    UPDATE: 'update'
}

export default class GeFormRenderer extends NavigationMixin(LightningElement) {
    @api donorRecordId = '';
    @api donorRecord;
    fieldNames = [];
    @track formTemplate;
    @track fieldMappings;
    @api sections = [];
    @track ready = false;
    @track name = '';
    @track description = '';
    @track mappingSet = '';
    @track version = '';
    @api showSpinner = false;
    @api batchId;
    @api hasPageLevelError = false;
    label = { messageLoading, geSave, geCancel };
    @track formTemplateId;
    erroredFields = [];
    @api pageLevelErrorMessageList = [];
    @track _dataRow; // Row being updated when in update mode

    @wire(getRecord, { recordId: '$donorRecordId', optionalFields: '$fieldNames'})
    wiredGetRecordMethod({ error, data }) {
        if (data) {
            this.donorRecord = data;
            this.initializeForm(this.formTemplate, this.fieldMappings);
        } else if (error) {
            console.error(JSON.stringify(error));
        }
    }

    connectedCallback() {
        if (this.batchId) {
            // When the form is being used for Batch Gift Entry, the Form Template JSON
            // uses the @wire service below to retrieve the Template using the Template Id
            // stored on the Batch.
            return;
        }

        // check if there is a record id in the url
        this.donorRecordId = getQueryParameters().c__recordId;
        const donorApiName = getQueryParameters().c__apiName;

        GeFormService.getFormTemplate().then(response => {
            // read the template header info
            if(response !== null && typeof response !== 'undefined') {
                this.formTemplate  = response.formTemplate;
                this.fieldMappings = response.fieldMappingSetWrapper.fieldMappingByDevName;

                // get the target field names to be used by getRecord
                this.fieldNames = getRecordFieldNames(this.formTemplate, this.fieldMappings, donorApiName);
            
                if(isEmpty(this.donorRecordId)) {
                    // if we don't have a donor record, it's ok to initialize the form now
                    // otherwise the form will be initialized after wiredGetRecordMethod completes
                    this.initializeForm(this.formTemplate);
                }
            }
        });
    }

    initializeForm(formTemplate, fieldMappings) {
        // read the template header info
        this.ready = true;
        this.name = formTemplate.name;
        this.description = formTemplate.description;
        this.version = formTemplate.layout.version;
        if (typeof formTemplate.layout !== 'undefined'
            && Array.isArray(formTemplate.layout.sections)) {

            // add record data to the template fields
            if (isNotEmpty(fieldMappings) && isNotEmpty(this.donorRecord)) {
                let sectionsWithValues = setRecordValuesOnTemplate(formTemplate.layout.sections, fieldMappings, this.donorRecord);
                this.sections = sectionsWithValues;
            } else {
                this.sections = formTemplate.layout.sections;
            }
            this.dispatchEvent(new CustomEvent('sectionsretrieved'));
        }
    }

    @wire(getRecord, {
        recordId: '$batchId',
        fields: FORM_TEMPLATE_FIELD
    })
    wiredBatch({data, error}) {
        if (data) {
            this.formTemplateId = data.fields[FORM_TEMPLATE_FIELD.fieldApiName].value;
        } else if (error) {
            handleError(error);
        }
    }

    @wire(getRecord, {
        recordId: '$formTemplateId',
        fields: TEMPLATE_JSON_FIELD
    })
    wiredTemplate({data, error}) {
        if (data) {
            this.loadTemplate(
                JSON.parse(data.fields[TEMPLATE_JSON_FIELD.fieldApiName].value));
        } else if (error) {
            handleError(error);
        }
    }

    async loadTemplate(formTemplate){
        // With the change to using a Lookup field to connect a Batch to a Template,
        // we can use getRecord to get the Template JSON.  But the GeFormService
        // component still needs to be initialized with the field mappings, and the
        // call to getFormTemplate() does that.
        // TODO: Maybe initialize GeFormService with the field mappings in its connected
        //       callback instead?
        await GeFormService.getFormTemplate();
        this.initializeForm(formTemplate);
    }

    handleCancel() {
        this.reset();

        // go back to the donor record page
        if(isNotEmpty(this.donorRecordId)) {
            this.navigateToRecordPage(this.donorRecordId);
        }
    }

    handleSave(event) {

        this.clearErrors();

        const sectionsList = this.template.querySelectorAll('c-ge-form-section');

        // apply custom and standard field validation
        if (!this.isFormValid(sectionsList)) {
            return;
        }

        // disable the Save button
        event.target.disabled = true;
        const enableSaveButton = function() {
            this.disabled = false;
        }.bind(event.target);

        // show the spinner
        this.toggleSpinner();

        // callback used to toggle spinner after save
        const toggleSpinner = () => this.toggleSpinner();

        const reset = () => this.reset();

        if (this.batchId) {
            const data = this.getData(sectionsList);

            this.dispatchEvent(new CustomEvent('submit', {
                detail: {
                    data: data,
                    success: function () {
                        enableSaveButton();
                        toggleSpinner();
                        reset();
                    },
                    error: function() {
                        enableSaveButton();
                        toggleSpinner();
                    }
                }
            }));
        } else {
            GeFormService.handleSave(sectionsList, this.donorRecord).then(opportunityId => {
                this.navigateToRecordPage(opportunityId);
            })
                .catch(error => {

                    this.toggleSpinner();

                    // Show on top if it is a page level
                    this.hasPageLevelError = true;
                    const exceptionWrapper = JSON.parse(error.body.message);
                    const allDisplayedFields = this.getDisplayedFieldsMappedByAPIName(sectionsList);

                    if (exceptionWrapper.exceptionType !== null && exceptionWrapper.exceptionType !== '') {

                        // Check to see if there are any field level errors
                        if (Object.entries(exceptionWrapper.DMLErrorFieldNameMapping).length === undefined || Object.entries(exceptionWrapper.DMLErrorFieldNameMapping).length === 0) {

                            // If there are no specific fields the error has to go to, put it on the page level error message.
                            for (const dmlIndex in exceptionWrapper.DMLErrorMessageMapping) {
                                this.pageLevelErrorMessageList = [...this.pageLevelErrorMessageList, {index: dmlIndex, errorMessage: exceptionWrapper.DMLErrorMessageMapping[dmlIndex]}];
                            }
                        } else {
                            // If there is a specific field that each error is supposed to go to, show it on the field on the page.
                            // If it is not on the page to show, display it on the page level.
                            for (const key in exceptionWrapper.DMLErrorFieldNameMapping) {

                                // List of fields with this error
                                let fieldList = exceptionWrapper.DMLErrorFieldNameMapping[key];

                                // Error message for the field.
                                let errorMessage = exceptionWrapper.DMLErrorMessageMapping[key];

                                // Errored fields that are not displayed
                                let hiddenFieldList = [];

                                fieldList.forEach(fieldWithError => {
                                    // Go to the field and set the error message using setCustomValidity
                                    if (fieldWithError in allDisplayedFields) {
                                        let fieldInput = allDisplayedFields[fieldWithError];
                                        this.erroredFields.push(fieldInput);

                                        fieldInput.setCustomValidity(errorMessage);
                                    } else {

                                        // Keep track of errored fields that are not displayed.
                                        hiddenFieldList.push(fieldWithError);
                                    }
                                });

                                // If there are hidden fields, display the error message at the page level.
                                // With the fields noted.
                                if (hiddenFieldList.length > 0) {
                                    let combinedFields = hiddenFieldList.join(', ');

                                    this.pageLevelErrorMessageList = [...this.pageLevelErrorMessageList, {index: key, errorMessage: errorMessage + ' [' + combinedFields + ']'}];
                                }
                            }
                        }
                    } else {
                        pageLevelErrorMessageList = [...pageLevelErrorMessageList, {index: 0, errorMessage: exceptionWrapper.errorMessage}];
                    }

                    // focus either the page level or field level error messsage somehow
                    window.scrollTo(0,0);
                }) ;
        }
    }

    isFormValid(sectionsList){

        // custom donor type validation
        if (this.isDonorTypeInvalid(sectionsList)) {
            return false;
        }

        // field validations
        let invalidFields = [];
        sectionsList.forEach(section => {
            const fields = section.getInvalidFields();
            invalidFields.push(...fields);
        });

        if(invalidFields.length > 0){
            let fieldListAsString = invalidFields.join(', ');
            this.hasPageLevelError = true;
            this.pageLevelErrorMessageList = [ {index: 0, errorMessage: `The following fields are required: ${fieldListAsString}`} ];
        }

        return invalidFields.length === 0;
    }

    /**
     * validates donation donor type on sectionsList
     * @param sectionsList, list of sections
     * @returns {boolean|*} - true if form invalid, false otherwise
     */
    isDonorTypeInvalid( sectionsList ){

        const DONATION_VALUES = [
            DONATION_DONOR_FIELDS.donationDonorField,
            DONATION_DONOR_FIELDS.account1ImportedField, DONATION_DONOR_FIELDS.account1NameField,
            DONATION_DONOR_FIELDS.contact1ImportedField, DONATION_DONOR_FIELDS.contact1LastNameField
        ];
        // get label and value using apiName as key from fields for each section
        let miniFieldWrapper = {};
        sectionsList.forEach( section => {
            miniFieldWrapper = { ...miniFieldWrapper, ...(section.getFieldValueAndLabel(DONATION_VALUES)) };
        });

        // if no donation donor selection, nothing to validate here yet
        if ( isEmpty(miniFieldWrapper[DONATION_DONOR_FIELDS.donationDonorField].value) ) {
            return false;
        }
        
        // is donation donor valid
        return this.getDonorTypeValidationError( miniFieldWrapper, sectionsList );
    }

    /**
     * helper class for isDonorTypeInvalid, contains majority of logic
     * @param fieldWrapper - Array, field ui-label and value using field-api-name as key
     * @param sectionsList - Array, all sections
     * @returns {boolean} - true if error message was generated, false if otherwise
     */
    getDonorTypeValidationError( fieldWrapper, sectionsList ){

        // get data import record helper
        const di_record = this.getDataImportHelper( fieldWrapper );

        // donation donor validation depending on selection and field presence
        let isError = (di_record.donationDonorValue===DONATION_DONOR.isAccount1) ?
                        di_record.isAccount1Present && di_record.isAccount1ImportedEmpty && di_record.isAccount1NameEmpty :
                            di_record.donationDonorValue===DONATION_DONOR.isContact1 &&
                                di_record.isContact1Present && di_record.isContact1ImportedEmpty && di_record.isContact1LastNameEmpty;

        // process error notification when error
        if (isError) {
            // highlight validation fields
            this.highlightValidationErrorFields( di_record, sectionsList, ' ' );
            // set page error
            this.hasPageLevelError = true;
            this.pageLevelErrorMessageList = [ {index: 0, errorMessage: this.getDonationDonorErrorLabel( di_record, fieldWrapper )} ];
        }

        return isError;
    }

    /**
     * Set donation donor error message using custom label depending on field presence
     * @param diRecord, Object - helper obj
     * @param fieldWrapper, Array of fields with Values and Labels
     * @returns {String}, formatted error message for donation donor validation
     */
    getDonationDonorErrorLabel( diRecord, fieldWrapper ){

        // init array replacement for custom label
        let validationErrorLabelReplacements = [ diRecord.donationDonorValue, diRecord.donationDonorLabel ];

        if (diRecord.donationDonorValue === DONATION_DONOR.isAccount1){
            if (diRecord.isAccount1ImportedPresent)
                validationErrorLabelReplacements.push(fieldWrapper[DONATION_DONOR_FIELDS.account1ImportedField].label);
            if (diRecord.isAccount1NamePresent)
                validationErrorLabelReplacements.push(fieldWrapper[DONATION_DONOR_FIELDS.account1NameField].label);
        } else {
            if (diRecord.isContact1ImportedPresent)
                validationErrorLabelReplacements.push(fieldWrapper[DONATION_DONOR_FIELDS.contact1ImportedField].label);
            if (diRecord.isContact1LastNamePresent)
                validationErrorLabelReplacements.push(fieldWrapper[DONATION_DONOR_FIELDS.contact1LastNameField].label);
        }

        // set message using replacement array - set label depending fields present on template
        return validationErrorLabelReplacements.length===3 ? format(geErrorDonorTypeValidationSingle, validationErrorLabelReplacements) :
                                                                format(geDonationTypeErrorLabel, validationErrorLabelReplacements);
    }

    /**
     * highlight geForm fields on lSections using sError as message
     * @param diRecord, Object - helper obj
     * @param lSections, Array of geFormSection
     * @param sError, String to set on setCustomValidity
     */
    highlightValidationErrorFields( diRecord, lSections, sError ) {

        // prepare array to highlight fields that require attention depending on Donation_Donor
        const highlightFields = [ DONATION_DONOR_FIELDS.donationDonorField,
            diRecord.donationDonorValue === DONATION_DONOR.isAccount1 ? DONATION_DONOR_FIELDS.account1ImportedField : DONATION_DONOR_FIELDS.contact1ImportedField,
            diRecord.donationDonorValue === DONATION_DONOR.isAccount1 ? DONATION_DONOR_FIELDS.account1NameField : DONATION_DONOR_FIELDS.contact1LastNameField
        ];
        lSections.forEach(section => {
            section.setCustomValidityOnFields( highlightFields, sError );
        });

    }

    /**
     * helper object to minimize length of if statements and improve code legibility
     * @param fieldWrapper, Array of fields with Values and Labels
     * @returns Object, helper object to minimize length of if statements and improve code legibility
     */
    getDataImportHelper( fieldWrapper ) {

        const dataImportRecord = {
            // donation donor
            donationDonorValue: fieldWrapper[DONATION_DONOR_FIELDS.donationDonorField].value,
            donationDonorLabel: fieldWrapper[DONATION_DONOR_FIELDS.donationDonorField].label,
            // empty val checks
            isAccount1ImportedEmpty: isEmpty(fieldWrapper[DONATION_DONOR_FIELDS.account1ImportedField]) || isEmpty(fieldWrapper[DONATION_DONOR_FIELDS.account1ImportedField].value),
            isContact1ImportedEmpty: isEmpty(fieldWrapper[DONATION_DONOR_FIELDS.contact1ImportedField]) || isEmpty(fieldWrapper[DONATION_DONOR_FIELDS.contact1ImportedField].value),
            isContact1LastNameEmpty: isEmpty(fieldWrapper[DONATION_DONOR_FIELDS.contact1LastNameField]) || isEmpty(fieldWrapper[DONATION_DONOR_FIELDS.contact1LastNameField].value),
            isAccount1NameEmpty: isEmpty(fieldWrapper[DONATION_DONOR_FIELDS.account1NameField]) || isEmpty(fieldWrapper[DONATION_DONOR_FIELDS.account1NameField].value),
            // field presence
            isAccount1ImportedPresent: isNotEmpty(fieldWrapper[DONATION_DONOR_FIELDS.account1ImportedField]),
            isAccount1NamePresent: isNotEmpty(fieldWrapper[DONATION_DONOR_FIELDS.account1NameField]),
            isContact1ImportedPresent: isNotEmpty(fieldWrapper[DONATION_DONOR_FIELDS.contact1ImportedField]),
            isContact1LastNamePresent: isNotEmpty(fieldWrapper[DONATION_DONOR_FIELDS.contact1LastNameField]),
            isContact1Present: isNotEmpty(fieldWrapper[DONATION_DONOR_FIELDS.contact1ImportedField]) || isNotEmpty(fieldWrapper[DONATION_DONOR_FIELDS.contact1LastNameField]),
            isAccount1Present: isNotEmpty(fieldWrapper[DONATION_DONOR_FIELDS.account1ImportedField]) || isNotEmpty(fieldWrapper[DONATION_DONOR_FIELDS.account1NameField])
        };
        return dataImportRecord;
    }

    navigateToRecordPage(recordId) {
        this[NavigationMixin.Navigate]({
            type: 'standard__recordPage',
            attributes: {
                recordId: recordId,
                actionName: 'view'
            }
        });
    }

    // change showSpinner to the opposite of its current value
    toggleSpinner() {
        this.showSpinner = !this.showSpinner;
    }

    getDisplayedFieldsMappedByAPIName(sectionsList) {
        let allFields = {};
        sectionsList.forEach(section => {
            const fields = section.getAllFieldsByAPIName();

            allFields = Object.assign(allFields, fields);
        });

        return allFields;
    }

    clearErrors() {

        // Clear the page level error
        this.pageLevelErrorMessageList = [];

        // Clear the field level errors
        if (this.erroredFields.length > 0) {
            this.erroredFields.forEach(fieldToReset => {
                fieldToReset.setCustomValidity('');
            });
        }

        this.erroredFields = [];
    }

    @api
    load(dataRow) {
        this._dataRow = dataRow;
        const sectionsList = this.template.querySelectorAll('c-ge-form-section');

        sectionsList.forEach(section => {
            section.load(dataRow);
        });
    }

    @api
    reset() {
        this._dataRow = undefined;
        const sectionsList = this.template.querySelectorAll('c-ge-form-section');

        sectionsList.forEach(section => {
            section.reset();
        });
    }

    get mode() {
        return this._dataRow ? mode.UPDATE : mode.CREATE;
    }

    @api
    get saveActionLabel() {
        switch (this.mode) {
            case mode.UPDATE:
                return geUpdate;
                break;
            default:
                return geSave;
        }
    }

    @api
    get isUpdateActionDisabled() {
        return this._dataRow && this._dataRow[STATUS_FIELD.fieldApiName] === 'Imported';
    }

    getData(sections) {
        let dataImportRecord =
            GeFormService.getDataImportRecord(sections);

        if (!dataImportRecord[NPSP_DATA_IMPORT_BATCH_FIELD.fieldApiName]) {
            dataImportRecord[NPSP_DATA_IMPORT_BATCH_FIELD.fieldApiName] = this.batchId;
        }

        if (this._dataRow) {
            dataImportRecord.Id = this._dataRow.Id;
        }

        return dataImportRecord;
    }

}<|MERGE_RESOLUTION|>--- conflicted
+++ resolved
@@ -7,16 +7,10 @@
 import geDonationTypeErrorLabel from '@salesforce/label/c.geErrorDonorTypeValidation';
 import geErrorDonorTypeValidationSingle from '@salesforce/label/c.geErrorDonorTypeValidationSingle';
 import geUpdate from '@salesforce/label/c.labelGeUpdate';
-<<<<<<< HEAD
 import { CONTACT1, ACCOUNT1,
         DONATION_DONOR_FIELDS, DONATION_DONOR,
-        showToast, handleError, getRecordFieldNames,
-        setRecordValuesOnTemplate } from 'c/utilTemplateBuilder';
-import { getQueryParameters, isNotEmpty, format, isEmpty } from 'c/utilCommon';
-=======
-import { showToast, handleError, getRecordFieldNames, setRecordValuesOnTemplate } from 'c/utilTemplateBuilder';
-import { getQueryParameters, isEmpty, isNotEmpty } from 'c/utilCommon';
->>>>>>> c8a52ca4
+        showToast, handleError, getRecordFieldNames, setRecordValuesOnTemplate } from 'c/utilTemplateBuilder';
+import { getQueryParameters, isEmpty, isNotEmpty, format } from 'c/utilCommon';
 import { getRecord } from 'lightning/uiRecordApi';
 import FORM_TEMPLATE_FIELD from '@salesforce/schema/DataImportBatch__c.Form_Template__c';
 import TEMPLATE_JSON_FIELD from '@salesforce/schema/Form_Template__c.Template_JSON__c';
