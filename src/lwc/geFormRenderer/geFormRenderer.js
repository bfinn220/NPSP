--- conflicted
+++ resolved
@@ -166,6 +166,11 @@
             this.formTemplateId = data.fields[FORM_TEMPLATE_FIELD.fieldApiName].value;
             GeFormService.getFormTemplateById(this.formTemplateId)
                 .then(template => {
+                    let errorObject = checkPermissionErrors(response.formTemplate);
+                    if (errorObject) {
+                        this.dispatchEvent(new CustomEvent('permissionerror'));
+                        this.setPermissionsError(errorObject)
+                    }
                     this.initializeForm(template);
                 })
                 .catch(err => {
@@ -176,28 +181,6 @@
         }
     }
 
-<<<<<<< HEAD
-=======
-    @wire(getRecord, {
-        recordId: '$formTemplateId',
-        fields: TEMPLATE_JSON_FIELD
-    })
-    wiredTemplate({ data, error }) {
-        if (data) {
-            GeFormService.getFormTemplate().then(response => {
-                let errorObject = checkPermissionErrors(response.formTemplate);
-                if (errorObject) {
-                    this.dispatchEvent(new CustomEvent('permissionerror'));
-                    this.setPermissionsError(errorObject)
-                }
-                this.initializeForm(response.formTemplate);
-            });
-        } else if (error) {
-            handleError(error);
-        }
-    }
-
->>>>>>> 591fb1e7
     handleCancel() {
         this.reset();
 
