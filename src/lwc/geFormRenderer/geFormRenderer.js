import { LightningElement, api, track, wire } from 'lwc';
import {getObjectInfo} from 'lightning/uiObjectInfoApi';
import GeFormService from 'c/geFormService';
import { NavigationMixin } from 'lightning/navigation';
import GeLabelService from 'c/geLabelService';
import messageLoading from '@salesforce/label/c.labelMessageLoading';
import { getNumberAsLocalizedCurrency } from 'c/utilNumberFormatter';
import {
    DONATION_DONOR_FIELDS,
    DONATION_DONOR,
    handleError,
    getRecordFieldNames,
    setRecordValuesOnTemplate,
    checkPermissionErrors,
    CONTACT_FIRST_NAME_INFO,
    CONTACT_LAST_NAME_INFO
} from 'c/utilTemplateBuilder';
import { registerListener, fireEvent } from 'c/pubsubNoPageRef';
import {
    getQueryParameters,
    isEmpty,
    isObject,
    isNotEmpty,
    format,
    isUndefined,
    hasNestedProperty,
    arraysMatch,
    deepClone,
    getSubsetObject,
    validateJSONString
} from 'c/utilCommon';
import { HttpRequestError, CardChargedBDIError, ExceptionDataError } from 'c/utilCustomErrors';
import TemplateBuilderService from 'c/geTemplateBuilderService';
import { getRecord, getFieldValue } from 'lightning/uiRecordApi';
import FORM_TEMPLATE_FIELD from '@salesforce/schema/DataImportBatch__c.Form_Template__c';
import BATCH_DEFAULTS_FIELD from '@salesforce/schema/DataImportBatch__c.Batch_Defaults__c';
import STATUS_FIELD from '@salesforce/schema/DataImport__c.Status__c';
import NPSP_DATA_IMPORT_BATCH_FIELD from '@salesforce/schema/DataImport__c.NPSP_Data_Import_Batch__c';

import getOpenDonations from '@salesforce/apex/GE_FormRendererService.getOpenDonations';
import DATA_IMPORT_ACCOUNT1_IMPORTED_FIELD from '@salesforce/schema/DataImport__c.Account1Imported__c';
import DATA_IMPORT_CONTACT1_IMPORTED_FIELD from '@salesforce/schema/DataImport__c.Contact1Imported__c';
import DATA_IMPORT_DONATION_IMPORTED_FIELD from '@salesforce/schema/DataImport__c.DonationImported__c';
import DATA_IMPORT_PAYMENT_IMPORTED_FIELD from '@salesforce/schema/DataImport__c.PaymentImported__c';
import DATA_IMPORT_DONATION_IMPORT_STATUS_FIELD from '@salesforce/schema/DataImport__c.DonationImportStatus__c';
import DATA_IMPORT_PAYMENT_IMPORT_STATUS_FIELD from '@salesforce/schema/DataImport__c.PaymentImportStatus__c';
import DATA_IMPORT_ADDITIONAL_OBJECT_JSON_FIELD from '@salesforce/schema/DataImport__c.Additional_Object_JSON__c';
import DONATION_AMOUNT from '@salesforce/schema/DataImport__c.Donation_Amount__c';
import DONATION_DATE from '@salesforce/schema/DataImport__c.Donation_Date__c';
import DONATION_RECORD_TYPE_NAME from '@salesforce/schema/DataImport__c.Donation_Record_Type_Name__c';
import OPP_PAYMENT_AMOUNT
    from '@salesforce/schema/npe01__OppPayment__c.npe01__Payment_Amount__c';
import SCHEDULED_DATE from '@salesforce/schema/npe01__OppPayment__c.npe01__Scheduled_Date__c';
<<<<<<< HEAD
import { WIDGET_TYPE_DI_FIELD_VALUE, DISABLE_TOKENIZE_WIDGET_EVENT_NAME } from 'c/geConstants';
=======
import { WIDGET_TYPE_DI_FIELD_VALUE, DISABLE_TOKENIZE_WIDGET_EVENT_NAME, HTTP_CODES } from 'c/geConstants';
>>>>>>> e280050d


import ACCOUNT_OBJECT from '@salesforce/schema/Account';
import ACCOUNT_NAME_FIELD from '@salesforce/schema/Account.Name';
import CONTACT_OBJECT from '@salesforce/schema/Contact';
import CONTACT_NAME_FIELD from '@salesforce/schema/Contact.Name';
import OPP_PAYMENT_OBJECT from '@salesforce/schema/npe01__OppPayment__c';
import OPPORTUNITY_OBJECT from '@salesforce/schema/Opportunity';
import PARENT_OPPORTUNITY_FIELD from '@salesforce/schema/npe01__OppPayment__c.npe01__Opportunity__c';

// Labels are used in BDI_MatchDonations class
import userSelectedMatch from '@salesforce/label/c.bdiMatchedByUser';
import userSelectedNewOpp from '@salesforce/label/c.bdiMatchedByUserNewOpp';
import applyNewPayment from '@salesforce/label/c.bdiMatchedApplyNewPayment';

const ADDITIONAL_OBJECT_JSON__C = DATA_IMPORT_ADDITIONAL_OBJECT_JSON_FIELD.fieldApiName;

const mode = {
    CREATE: 'create',
    UPDATE: 'update'
};
const GIFT_ENTRY_TAB_NAME = 'GE_Gift_Entry';
const DONATION_DONOR_TYPE_ENUM = Object.freeze({
    ACCOUNT1: 'Account1',
    CONTACT1: 'Contact1'
});
const CREDIT_CARD_WIDGET_NAME = 'geFormWidgetTokenizeCard';

export default class GeFormRenderer extends NavigationMixin(LightningElement) {
    @api donorRecordId;
    @api donorApiName;
    @api donorRecord;
    @api fabricatedCardholderNames;
    @api loadingText;

    fieldNames = [ ACCOUNT_NAME_FIELD, CONTACT_NAME_FIELD ];
    @api sections = [];
    @api showSpinner = false;
    @api batchId;
    @api submissions = [];
    @api hasPageLevelError = false;
    @api pageLevelErrorMessageList = [];

    @track isPermissionError = false;
    @track permissionErrorTitle;
    @track permissionErrorMessage;
    @track formTemplate;
    @track fieldMappings;
    @track ready = false;
    @track name = '';
    @track description = '';
    @track mappingSet = '';
    @track version = '';
    @track formTemplateId;
    _batchDefaults;

    erroredFields = [];
    CUSTOM_LABELS = { ...GeLabelService.CUSTOM_LABELS, messageLoading };

    @track dataImport = {}; // Row being updated when in update mode
    @track widgetData = {}; // data that must be passed down to the allocations widget.
    @track isAccessible = true;

    @track selectedDonorId;
    @track selectedDonorType;
    @track opportunities;
    @track selectedDonation;
    @track selectedDonationDataImportFieldValues = {};
    @track hasPreviouslySelectedDonation = false;

    @track hasPurchaseCallTimedout = false;

    _donationDonor;
    _account1Imported;
    _contact1Imported;

    get hasPendingDonations() {
        return this.opportunities && this.opportunities.length > 0 ? true : false;
    }

    get title() {
        return hasNestedProperty(this.donorRecord, 'fields', 'Name', 'value') ?
            GeLabelService.format(
                this.CUSTOM_LABELS.geHeaderMatchingGiftBy,
                [this.donorRecord.fields.Name.value]) :
            this.CUSTOM_LABELS.commonNewGift;
    }

    get isSingleGiftEntry() {
        return this.batchId ? false : true;
    }

    get cancelButtonText() {
        return this.isSingleGiftEntry ?
            this.CUSTOM_LABELS.commonCancel :
            this.CUSTOM_LABELS.geButtonCancelAndClear;
    }

    @wire(getRecord, {recordId: '$donorRecordId', optionalFields: '$fieldNames'})
    wiredGetRecordMethod({error, data}) {
        if (data) {
            this.donorRecord = data;
            this.initializeForm(this.formTemplate, this.fieldMappings);
        } else if (error) {
            console.error(JSON.stringify(error));
        }
    }

    connectedCallback() {
        registerListener('widgetData', this.handleWidgetData, this);
        registerListener('paymentError', this.handleAsyncWidgetError, this);

        if (this.batchId) {
            // When the form is being used for Batch Gift Entry, the Form Template JSON
            // uses the @wire service below to retrieve the Template using the Template Id
            // stored on the Batch.
            return;
        }

        GeFormService.getFormTemplate().then(response => {
            // check if there is a record id in the url
            this.selectedDonorId = this.donorRecordId = getQueryParameters().c__donorRecordId;
            this.donorApiName = getQueryParameters().c__apiName;
            this.selectedDonorType =
                this.donorApiName === 'Account' ? DONATION_DONOR_TYPE_ENUM.ACCOUNT1 :
                    this.donorApiName === 'Contact' ? DONATION_DONOR_TYPE_ENUM.CONTACT1 : null;

            // read the template header info
            if (response !== null && typeof response !== 'undefined') {
                this.formTemplate = response.formTemplate;
                this.fieldMappings = response.fieldMappingSetWrapper.fieldMappingByDevName;

                let errorObject = checkPermissionErrors(this.formTemplate);
                if (errorObject) {
                    this.setPermissionsError(errorObject);

                    return;
                }

                // get the target field names to be used by getRecord
                let fieldNamesFromTemplate =
                    getRecordFieldNames(this.formTemplate, this.fieldMappings, this.donorApiName);
                this.fieldNames = [ ...this.fieldNames, ...fieldNamesFromTemplate ];
                if (isEmpty(this.donorRecordId)) {
                    // if we don't have a donor record, it's ok to initialize the form now
                    // otherwise the form will be initialized after wiredGetRecordMethod completes
                    this.initializeForm(this.formTemplate);
                }
            }
        });
    }

    initializeForm(formTemplate, fieldMappings) {
        // read the template header info
        this.ready = true;
        this.name = formTemplate.name;
        this.description = formTemplate.description;
        this.version = formTemplate.layout.version;

        if (typeof formTemplate.layout !== 'undefined'
            && Array.isArray(formTemplate.layout.sections)) {
            // add record data to the template fields

            if (isNotEmpty(fieldMappings) && isNotEmpty(this.donorRecord)) {
                this.sections = setRecordValuesOnTemplate(formTemplate.layout.sections,
                    fieldMappings, this.donorRecord);
            } else {
                this.sections = formTemplate.layout.sections;
            }

            if (!this.isSingleGiftEntry) {
                this.sections = this.prepareFormForBatchMode(formTemplate.layout.sections);
                this.dispatchEvent(new CustomEvent('sectionsretrieved'));
            }
        }
    }

    setPermissionsError(errorObject) {
        if (errorObject) {
            this.isPermissionError = true;
            this.permissionErrorTitle = errorObject.errorTitle;
            this.permissionErrorMessage = errorObject.errorMessage;
        }
    }

    @wire(getRecord, {
        recordId: '$batchId',
        fields: [FORM_TEMPLATE_FIELD, BATCH_DEFAULTS_FIELD]
    })
    wiredBatch({data, error}) {
        if (data) {
            this.formTemplateId = data.fields[FORM_TEMPLATE_FIELD.fieldApiName].value;
            this._batchDefaults = data.fields[BATCH_DEFAULTS_FIELD.fieldApiName].value;
            GeFormService.getFormTemplateById(this.formTemplateId)
                .then(formTemplate => {
                    this.formTemplate = formTemplate;

                    let errorObject = checkPermissionErrors(formTemplate);
                    if (errorObject) {
                        this.dispatchEvent(new CustomEvent('permissionerror'));
                        this.setPermissionsError(errorObject)
                    }
                    this.initializeForm(formTemplate, GeFormService.fieldMappings);
                })
                .catch(err => {
                    handleError(err);
                });
        } else if (error) {
            handleError(error);
        }
    }

    handleCancel() {
        this.reset();

        // if not in batch mode, go back to point of origin
        if (isEmpty(this.batchId)) {
            if (isNotEmpty(this.donorRecordId)) {
                // go back to the donor record page
                this.navigateToRecordPage(this.donorRecordId);
            } else {
                // go back to the gift entry landing page;
                this.navigateToLandingPage();
            }
        }
    }

    /*******************************************************************************
    * @description Dispatches a 'submit' event for Single Gift Entry mode.
    *
    * @param {object} inMemoryDataImport: DataImport__c object built from the form
    * fields.
    * @param {object} formControls: An object holding methods that control
    * the form save button enablement and lightning spinner toggler.
    */
    handleSaveSingleGiftEntry = async (inMemoryDataImport, formControls) => {
        if (inMemoryDataImport) {
            const hasUserSelectedDonation = Object.keys(this.selectedDonationDataImportFieldValues).length > 0;
            this.dispatchEvent(new CustomEvent('submit', {
                detail: {
                    inMemoryDataImport,
                    hasUserSelectedDonation,
                    errorCallback: (error) => {
                        formControls.enableSaveButton();
                        formControls.toggleSpinner();
                        this.handleSingleGiftErrors(error);
                    }
                }
            }));
        }
    };

    /*******************************************************************************
    * @description Handles errors for the Single Gift Entry save flow.
    *
    * @param {object} error: Object containing errors
    */
    handleSingleGiftErrors(error) {
        this.loadingText = null;

        const hasHttpRequestError = error instanceof HttpRequestError;
        if (hasHttpRequestError) {
            return this.catchHttpRequestError(error);
        }

        const cardHasBeenChargedErrorButBDIFailed = error instanceof CardChargedBDIError;
        if (cardHasBeenChargedErrorButBDIFailed) {
            return this.catchCardChargedBDIFailedError(error);
        }

        const hasAuraErrors = error.body && error.body.message;
        if (hasAuraErrors) {
            return this.handleCatchOnSave(error);
        }

        // Handle any other error
        handleError(error);
    }

    catchHttpRequestError(error) {
<<<<<<< HEAD
        this.hasPurchaseCallTimedout = error.statusCode === 408;
=======
        this.hasPurchaseCallTimedout = error.statusCode === HTTP_CODES.Request_Timeout;
>>>>>>> e280050d
        if (this.hasPurchaseCallTimedout) {
            this.formatTimeoutCustomLabels(error.dataImportRecord);
        }

        this.displayPageLevelErrorMessages([error]);

        return;
    }

    catchCardChargedBDIFailedError(error) {
        this.dispatchdDisablePaymentServicesWidgetEvent(this.CUSTOM_LABELS.geErrorCardChargedBDIFailed);
        this.toggleModalByComponentName('gePurchaseCallModalError');
        this.addPageLevelErrorMessage(this.CUSTOM_LABELS.geErrorCardChargedBDIFailed, 0);
        this.handleCatchOnSave(error.apexException);

        return;
    }

    /*******************************************************************************
    * @description Dispatches an event to the geFormWidgetTokenizeCard component
    * to disable itself and display the provided message.
    *
    * @param {string} message: Message to display in the UI
    */
    dispatchdDisablePaymentServicesWidgetEvent(message) {
        fireEvent(this, DISABLE_TOKENIZE_WIDGET_EVENT_NAME,
            { detail: { message: message } });
    }

    /*******************************************************************************
    * @description Dispatches an event and notifies the parent component to display
    * an aura overlay library modal with a lightning web component in its body.
    *
    * @param {string} modalBodyComponentName: Name of the LWC to render in the
    * overlay library modal's body.
    */
    toggleModalByComponentName(modalBodyComponentName) {
        const detail = {
            modalProperties: {
                componentName: modalBodyComponentName,
                showCloseButton: false
            }
        };
        this.dispatchEvent(new CustomEvent('togglemodal', { detail }));
    }

    handleSaveBatchGiftEntry(dataImportRecord, formControls) {
        // reset function for callback
        const reset = () => this.reset();
        // handle error on callback from promise
        const handleCatchError = (err) => this.handleCatchOnSave(err);

        this.dispatchEvent(new CustomEvent('submit', {
            detail: {
                dataImportRecord,
                success: () => {
                    formControls.enableSaveButton();
                    formControls.toggleSpinner();
                    reset();
                },
                error: (error) => {
                    formControls.enableSaveButton();
                    formControls.toggleSpinner();
                    handleCatchError(error);
                }
            }
        }));
    }

    @api
    handleCatchOnSave( error ) {
        // var inits
        const sectionsList = this.template.querySelectorAll('c-ge-form-section');
        const exceptionWrapper = new ExceptionDataError(error);
        const allDisplayedFields = this.getDisplayedFieldsMappedByAPIName(sectionsList);
        this.hasPageLevelError = true;

        if (isNotEmpty(exceptionWrapper.exceptionType)) {

            // Check to see if there are any field level errors
            if (Object.entries(exceptionWrapper.DMLErrorFieldNameMapping).length === undefined ||
                Object.entries(exceptionWrapper.DMLErrorFieldNameMapping).length === 0) {

                // validation rules on Target Objects shows up here
                // unfortunately currently it doesnt bring field info yet
                if (isNotEmpty(exceptionWrapper.errorMessage)) {
                    let errorMessage = exceptionWrapper.errorMessage;

                    const errorMessageObject = validateJSONString(exceptionWrapper.errorMessage);
                    if (errorMessageObject) {
                        errorMessage = errorMessageObject.errorMessage;
                    }

                    this.addPageLevelErrorMessage(errorMessage, this.pageLevelErrorMessageList.length);
                }

                // If there are no specific fields the error has to go to,
                // put it on the page level error message.
                for (const dmlIndex in exceptionWrapper.DMLErrorMessageMapping) {
                    const errorMessage = exceptionWrapper.DMLErrorMessageMapping[dmlIndex];
                    const index = dmlIndex + 1;
                    this.addPageLevelErrorMessage(errorMessage, index);
                }

            } else {
                // If there is a specific field that each error is supposed to go to,
                // show it on the field on the page.
                // If it is not on the page to show, display it on the page level.
                for (const key in exceptionWrapper.DMLErrorFieldNameMapping) {

                    // List of fields with this error
                    let fieldList = exceptionWrapper.DMLErrorFieldNameMapping[key];
                    // Error message for the field.
                    let errorMessage = exceptionWrapper.DMLErrorMessageMapping[key];
                    // Errored fields that are not displayed
                    let hiddenFieldList = [];

                    fieldList.forEach(fieldWithError => {

                        // Go to the field and set the error message using setCustomValidity
                        if (fieldWithError in allDisplayedFields) {
                            let fieldInput = allDisplayedFields[fieldWithError];
                            this.erroredFields.push(fieldInput);
                            fieldInput.setCustomValidity(errorMessage);
                        } else {
                            // Keep track of errored fields that are not displayed.
                            hiddenFieldList.push(fieldWithError);
                        }

                    });

                    // If there are hidden fields, display the error message at the page level.
                    // With the fields noted.
                    if (hiddenFieldList.length > 0) {
                        let combinedFields = hiddenFieldList.join(', ');
                        this.addPageLevelErrorMessage(`${errorMessage} [${combinedFields}]`, key);
                    }
                }
            }
        } else {
            this.addPageLevelErrorMessage(exceptionWrapper.errorMessage, 0);
        }

        // focus either the page level or field level error messsage somehow
        window.scrollTo(0, 0);
    }

    /*******************************************************************************
    * @description Add a list of error messages to the page level error message
    * array.
    *
    * @param {array} errors: List of error mesages
    */
    displayPageLevelErrorMessages(errors) {
        errors.forEach((error, index) => {
            this.addPageLevelErrorMessage(error.message, index);
        });
        this.hasPageLevelError = true;
    }

    /*******************************************************************************
    * @description Add an error message to the overall page level error messages
    * array.
    *
    * @param {string} errorMessage: Error message to be displayed
    * @param {integer} index: Position of the corresponding row in a DML exception
    */
    addPageLevelErrorMessage(errorMessage, index = 0) {
        this.pageLevelErrorMessageList = [
            ...this.pageLevelErrorMessageList,
            { index: index, errorMessage: errorMessage }
        ];
    }

    /*******************************************************************************
    * @description Handles the form save action. Builds a data import record and
    * calls handlers for Batch Gift and Single Gift depending on the form's mode.
    *
    * @param {object} event: Onclick event from the form save button
    */
    async handleSave(event) {
        const sectionsList = this.template.querySelectorAll('c-ge-form-section');
        const isFormReadyToSave = this.prepareFormForSave(sectionsList);

        if (isFormReadyToSave) {
            // Disable save button
            event.target.disable = true;
            const formControls = this.getFormControls(event);
            formControls.toggleSpinner();

            let inMemoryDataImport;
            try {
                inMemoryDataImport = await this.buildDataImportFromSections(sectionsList, this.selectedDonationDataImportFieldValues);
            } catch(ex) {
                // exceptions that we expect here are all async widget-related
                this.handleAsyncWidgetError(ex);
                return;
            }

            // handle save depending mode
            if (this.batchId) {
                this.handleSaveBatchGiftEntry(inMemoryDataImport, formControls);
            } else {
                this.handleSaveSingleGiftEntry(inMemoryDataImport, formControls);
            }
        }
    }

    /*******************************************************************************
    * @description Clears existing errors from the form and re-validates all form
    * sections.
    *
    * @param {list} sectionsList: List of all the form sections
    *
    * @return {boolean}: True if the form is ready for a save attempt.
    */
    prepareFormForSave(sectionsList) {
        // clean errors present on form
        this.clearErrors();
        // apply custom and standard field validation
        if (!this.isFormValid(sectionsList)) {
            return false;
        }
        return true;
    }

    /*******************************************************************************
    * @description Collects form controls for toggling the spinner and enabling
    * the form save button in one object.
    *
    * @param {object} event: Onclick event from the form save button
    *
    * @return {object}: An object with methods that toggle the form lightning
    * spinner and enables the form save button.
    */
    getFormControls(event) {
        const toggleSpinner = () => this.toggleSpinner();
        const enableSaveButton = function () {
            this.disabled = false;
        }.bind(event.target);

        return { toggleSpinner, enableSaveButton };
    }

    isFormValid(sectionsList) {

        // custom donor type validation
        if (this.isDonorTypeInvalid(sectionsList)) {
            return false;
        }

        // field validations
        let invalidFields = [];
        sectionsList.forEach(section => {
            const fields = section.getInvalidFields();
            invalidFields.push(...fields);
        });

        if (invalidFields.length > 0) {
            let fieldListAsString = invalidFields.join(', ');
            this.hasPageLevelError = true;
            this.pageLevelErrorMessageList = [ {
                index: 0,
                errorMessage: `The following fields are required: ${fieldListAsString}`
            } ];
        }

        return invalidFields.length === 0;
    }

    /**
     * validates donation donor type on sectionsList
     * @param sectionsList, list of sections
     * @returns {boolean|*} - true if form invalid, false otherwise
     */
    isDonorTypeInvalid(sectionsList) {

        const DONATION_VALUES = [
            DONATION_DONOR_FIELDS.donationDonorField,
            DONATION_DONOR_FIELDS.account1ImportedField, DONATION_DONOR_FIELDS.account1NameField,
            DONATION_DONOR_FIELDS.contact1ImportedField, DONATION_DONOR_FIELDS.contact1LastNameField
        ];
        // get label and value using apiName as key from fields for each section
        let miniFieldWrapper = {};
        sectionsList.forEach(section => {
            miniFieldWrapper = { ...miniFieldWrapper, ...(section.getFieldValueAndLabel(DONATION_VALUES))};
        });

        // if no donation donor selection, nothing to validate here yet
        if ( isEmpty(miniFieldWrapper[DONATION_DONOR_FIELDS.donationDonorField].value) ) {
            return false;
        }

        // returns true when error message was generated
        return this.getDonorTypeValidationError( miniFieldWrapper, sectionsList );
    }

    /**
     * helper class for isDonorTypeInvalid, contains majority of logic
     * @param fieldWrapper - Array, field ui-label and value using field-api-name as key
     * @param sectionsList - Array, all sections
     * @returns {boolean} - true if error message was generated, false if otherwise
     */
    getDonorTypeValidationError(fieldWrapper, sectionsList) {

        // get data import record helper
        const di_record = this.getDataImportHelper(fieldWrapper);

        // donation donor validation depending on selection and field presence
        let isError = (di_record.donationDonorValue === DONATION_DONOR.isAccount1) ?
            di_record.isAccount1ImportedEmpty && di_record.isAccount1NameEmpty :
            di_record.donationDonorValue === DONATION_DONOR.isContact1 &&
            di_record.isContact1ImportedEmpty && di_record.isContact1LastNameEmpty;

        // process error notification when error
        if (isError) {
            // highlight validation fields
            this.highlightValidationErrorFields(di_record, sectionsList, ' ');
            // set page error
            this.hasPageLevelError = true;
            this.pageLevelErrorMessageList = [ {
                index: 0,
                errorMessage: this.getDonationDonorErrorLabel(di_record, fieldWrapper)
            } ];
        }

        return isError;
    }

    /**
     * Set donation donor error message using custom label depending on field presence
     * @param diRecord, Object - helper obj
     * @param fieldWrapper, Array of fields with Values and Labels
     * @returns {String}, formatted error message for donation donor validation
     */
    getDonationDonorErrorLabel(diRecord, fieldWrapper) {

        // init array replacement for custom label
        let validationErrorLabelReplacements = [diRecord.donationDonorValue, diRecord.donationDonorLabel];

        if (diRecord.donationDonorValue === DONATION_DONOR.isAccount1) {
            if (diRecord.isAccount1ImportedPresent)
                validationErrorLabelReplacements.push(fieldWrapper[DONATION_DONOR_FIELDS.account1ImportedField].label);
            if (diRecord.isAccount1NamePresent)
                validationErrorLabelReplacements.push(fieldWrapper[DONATION_DONOR_FIELDS.account1NameField].label);
        } else {
            if (diRecord.isContact1ImportedPresent)
                validationErrorLabelReplacements.push(fieldWrapper[DONATION_DONOR_FIELDS.contact1ImportedField].label);
            if (diRecord.isContact1LastNamePresent)
                validationErrorLabelReplacements.push(fieldWrapper[DONATION_DONOR_FIELDS.contact1LastNameField].label);
        }

        // set label depending fields present on template
        let label;
        switch (validationErrorLabelReplacements.length) {
            case 2:
                label = this.CUSTOM_LABELS.geErrorDonorTypeInvalid;
                break;
            case 3:
                label = this.CUSTOM_LABELS.geErrorDonorTypeValidationSingle;
                break;
            case 4:
                label = this.CUSTOM_LABELS.geErrorDonorTypeValidation;
                break;
            default:
                label = this.CUSTOM_LABELS.geErrorDonorTypeInvalid;
        }

        // set message using replacement array
        return format(label, validationErrorLabelReplacements);
    }

    /**
     * highlight geForm fields on lSections using sError as message
     * @param diRecord, Object - helper obj
     * @param lSections, Array of geFormSection
     * @param sError, String to set on setCustomValidity
     */
    highlightValidationErrorFields(diRecord, lSections, sError) {

        // prepare array to highlight fields that require attention depending on Donation_Donor
        const highlightFields = [DONATION_DONOR_FIELDS.donationDonorField,
            diRecord.donationDonorValue === DONATION_DONOR.isAccount1 ? DONATION_DONOR_FIELDS.account1ImportedField :
                DONATION_DONOR_FIELDS.contact1ImportedField,
            diRecord.donationDonorValue === DONATION_DONOR.isAccount1 ? DONATION_DONOR_FIELDS.account1NameField :
                DONATION_DONOR_FIELDS.contact1LastNameField
        ];
        lSections.forEach(section => {
            section.setCustomValidityOnFields(highlightFields, sError);
        });

    }

    /**
     * helper object to minimize length of if statements and improve code legibility
     * @param fieldWrapper, Array of fields with Values and Labels
     * @returns Object, helper object to minimize length of if statements and improve code legibility
     */
    getDataImportHelper(fieldWrapper) {

        const dataImportRecord = {
            // donation donor
            donationDonorValue: fieldWrapper[DONATION_DONOR_FIELDS.donationDonorField].value,
            donationDonorLabel: fieldWrapper[DONATION_DONOR_FIELDS.donationDonorField].label,
            // empty val checks
            isAccount1ImportedEmpty: isEmpty(fieldWrapper[DONATION_DONOR_FIELDS.account1ImportedField]) ||
                isEmpty(fieldWrapper[DONATION_DONOR_FIELDS.account1ImportedField].value),
            isContact1ImportedEmpty: isEmpty(fieldWrapper[DONATION_DONOR_FIELDS.contact1ImportedField]) ||
                isEmpty(fieldWrapper[DONATION_DONOR_FIELDS.contact1ImportedField].value),
            isContact1LastNameEmpty: isEmpty(fieldWrapper[DONATION_DONOR_FIELDS.contact1LastNameField]) ||
                isEmpty(fieldWrapper[DONATION_DONOR_FIELDS.contact1LastNameField].value),
            isAccount1NameEmpty: isEmpty(fieldWrapper[DONATION_DONOR_FIELDS.account1NameField]) ||
                isEmpty(fieldWrapper[DONATION_DONOR_FIELDS.account1NameField].value),
            // field presence
            isAccount1ImportedPresent: isNotEmpty(fieldWrapper[DONATION_DONOR_FIELDS.account1ImportedField]),
            isAccount1NamePresent: isNotEmpty(fieldWrapper[DONATION_DONOR_FIELDS.account1NameField]),
            isContact1ImportedPresent: isNotEmpty(fieldWrapper[DONATION_DONOR_FIELDS.contact1ImportedField]),
            isContact1LastNamePresent: isNotEmpty(fieldWrapper[DONATION_DONOR_FIELDS.contact1LastNameField])
        };
        return dataImportRecord;
    }

    navigateToRecordPage(recordId) {
        this[NavigationMixin.Navigate]({
            type: 'standard__recordPage',
            attributes: {
                recordId: recordId,
                actionName: 'view'
            }
        });
    }

    // change showSpinner to the opposite of its current value
    toggleSpinner() {
        this.showSpinner = !this.showSpinner;
    }

    getDisplayedFieldsMappedByAPIName(sectionsList) {
        let allFields = {};
        sectionsList.forEach(section => {
            const fields = section.getAllFieldsByAPIName();

            allFields = Object.assign(allFields, fields);
        });

        return allFields;
    }

    clearErrors() {

        // Clear the page level error
        this.hasPageLevelError = false;
        this.pageLevelErrorMessageList = [];

        // Clear the field level errors
        if (this.erroredFields.length > 0) {
            this.erroredFields.forEach(fieldToReset => {
                fieldToReset.setCustomValidity('');
            });
        }

        this.erroredFields = [];
    }

    @api
    load(dataImport, applySelectedDonationFieldValues = true) {
        if (dataImport.Id) {
            // Set this.dataImport when the record Id is present so
            // the form knows it is in update mode
            this.dataImport = dataImport;
        }

        // If the dataImport being loaded has Donation Donor, Contact1Imported,
        // or Account1Imported set, set the Renderer's stored property values
        this.setStoredDonationDonorProperties(dataImport);

        // If there is a currently selected Donation and the caller wants those values
        // applied to the dataImport record, add them (used during save operation)
        if (this.selectedDonation && applySelectedDonationFieldValues) {
            dataImport = {...dataImport, ...this.selectedDonationDataImportFieldValues};
        }

        if (this.selectedDonation && this.selectedDonation.Id &&
            this.selectedDonation.Id.startsWith(this.oppPaymentKeyPrefix)) {
            // If the selected donation is a Payment, set Donation Amount
            // and Donation Date to the values from the selected Payment.
            dataImport[DONATION_AMOUNT.fieldApiName] =
                this.selectedDonation[OPP_PAYMENT_AMOUNT.fieldApiName];
            dataImport[DONATION_DATE.fieldApiName] =
                this.selectedDonation[SCHEDULED_DATE.fieldApiName];
        }

        this.preprocessRecordTypeNameField(dataImport);

        const sectionsList = this.template.querySelectorAll('c-ge-form-section');
        sectionsList.forEach(section => {
            section.load(
                getSubsetObject(
                    dataImport,
                    section.sourceFields));
        });

        this.handleNameOnCardFieldChange();
    }

    /**
     * @description DataImport__c.Donation_Record_Type_Name__c field is mapped from one
     *              data type to another (Text to Lookup).  This method:
     *              1. ensures that when the dataImport object is loaded this field always
     *              holds the RecordType Id value (not the RecordType Name), and
     *              2. passes the RecordType Id to the setRecordTypeOnFields method so that
     *              the recordTypeId property is set on sibling fields.
     * @param dataImport The object being loaded into the form renderer.
     * @returns {boolean} Returns false if called with a non-null falsy parameter value.
     */
    preprocessRecordTypeNameField(dataImport) {
        const recordTypeNameValue = dataImport[DONATION_RECORD_TYPE_NAME.fieldApiName];
        if (!recordTypeNameValue && recordTypeNameValue !== null) {
            return false;
        }

        if (this.opportunityRecordTypeNames.includes(recordTypeNameValue)) {
            // If value is the RecordType Name, change it to the RecordType Id since child
            // fields are expecting the Id and not the Name.
            dataImport[DONATION_RECORD_TYPE_NAME.fieldApiName] = this.getRecordTypeIdByName(
                this.opportunityObjectInfo.data.recordTypeInfos,
                recordTypeNameValue
            );
        } else if (recordTypeNameValue.value) {
            dataImport[DONATION_RECORD_TYPE_NAME.fieldApiName] = recordTypeNameValue.value;
        }

        // Set the recordTypeId property on sibling fields that need it
        this.setRecordTypeIdOnSiblingFieldsForSourceField(
            DONATION_RECORD_TYPE_NAME.fieldApiName,
            dataImport[DONATION_RECORD_TYPE_NAME.fieldApiName]
        );
    }

    setRecordTypeIdOnSiblingFieldsForSourceField(sourceFieldApiName, recordTypeId) {
        const objectMappingDevNames =
            this.getObjectMappingsForSourceField(sourceFieldApiName);

        for (const objectMappingDevName of objectMappingDevNames) {
            this.setRecordTypeOnFields(objectMappingDevName, recordTypeId);
        }
    }

    setStoredDonationDonorProperties(dataImport) {
    if (dataImport[DONATION_DONOR_FIELDS.donationDonorField]) {
            this.handleDonationDonorChange(
                dataImport[DONATION_DONOR_FIELDS.donationDonorField]
            );
        }
        if (dataImport[DATA_IMPORT_ACCOUNT1_IMPORTED_FIELD.fieldApiName]) {
            this.handleDonorAccountChange(
                dataImport[DATA_IMPORT_ACCOUNT1_IMPORTED_FIELD.fieldApiName]
            );
        }
        if (dataImport[DATA_IMPORT_CONTACT1_IMPORTED_FIELD.fieldApiName]) {
            this.handleDonorContactChange(
                dataImport[DATA_IMPORT_CONTACT1_IMPORTED_FIELD.fieldApiName]
            );
        }
    }

    @api
    reset(objectMappingDeveloperName = null) {
        const sectionsList = this.template.querySelectorAll('c-ge-form-section');

        let fieldMappingDevNames = null;
        if (objectMappingDeveloperName === null) {
            this.dataImport = null;
            this.setReviewDonationsDonorProperties(null);
            this.resetStoredDonationDonorProperties();
        } else {
            fieldMappingDevNames =
                Object.values(GeFormService.fieldMappings).filter(
                    ({Target_Object_Mapping_Dev_Name, DeveloperName}) =>
                        Target_Object_Mapping_Dev_Name === objectMappingDeveloperName)
                    .map(({DeveloperName}) => DeveloperName);
        }

        sectionsList.forEach(section => {
            section.reset(fieldMappingDevNames);
        });
        this.widgetData = {};
    }

    resetStoredDonationDonorProperties() {
        this._donationDonor = null;
        this._account1Imported = null;
        this._contact1Imported = null;
    }

    get mode() {
        return this.dataImport && this.dataImport.Id ? mode.UPDATE : mode.CREATE;
    }

    @api
    get saveActionLabel() {
        return this.isSingleGiftEntry ?
            this.CUSTOM_LABELS.commonSave :
            this.mode === mode.UPDATE ?
                this.CUSTOM_LABELS.commonUpdate :
                this.CUSTOM_LABELS.geButtonSaveNewGift;
    }

    @api
    get isUpdateActionDisabled() {
        return this.dataImport && this.dataImport[STATUS_FIELD.fieldApiName] === 'Imported';
    }

    /**
     * Handle payment errors at the form level
     * @param event The paymentError event object
     */
    handleAsyncWidgetError(event) {
        let errorResponse = isNotEmpty(event.error.message[1]) ? event.error.message[1] : null;
        let errorObjects = [];
        if(event.error.isObject) {
            // Represents the error response returned from payment services
            let errorObject = JSON.parse(errorResponse);
            errorObject.forEach((message, index) => {
                errorObjects.push({
                    message: message,
                    index: index
                });
            });
        }

        this.pageLevelErrorMessageList = [{
            index: 0,
            errorMessage: event.error.message[0],
            multilineMessages: isNotEmpty(errorObjects) ? errorObjects : errorResponse
        }];
        this.showSpinner = false;
        this.hasPageLevelError = true;
    }

    /**
     * Track widget data so that our widgets can react to the overall state of the form
     * @param payload   An object to store in widgetData
     */
    handleWidgetData(payload) {
        this.widgetData = {...this.widgetData, ...payload};
    }

    /*******************************************************************************
    * @description Builds a full DataImport__c record from the provided form sections
    * and potential donor data selected from the review donations modal.
    *
    * @param {list} sections: List of all form sections
    * @param {object} dataImportWithDonorData: Object holding data import values from
    * the 'Review Donations' modal.
    */
    async buildDataImportFromSections(sections, dataImportWithDonorData) {
        let dataImportRecord = await this.buildDataImportRecord(sections, dataImportWithDonorData);

        if (!dataImportRecord[NPSP_DATA_IMPORT_BATCH_FIELD.fieldApiName]) {
            dataImportRecord[NPSP_DATA_IMPORT_BATCH_FIELD.fieldApiName] = this.batchId;
        }

        if (this.dataImport && this.dataImport.Id) {
            dataImportRecord.Id = this.dataImport.Id;
        }

        return dataImportRecord;
    }

    /**
     * Grab the data from the form fields and widgets, convert to a data import record.
     * @param sectionList   List of ge-form-sections on the form
     * @param dataImportWithDonorData        Existing account or contact record to attach to the data import record
     * @return {{widgetValues: {}, diRecord: {}}}
     */
    async buildDataImportRecord(sectionList, dataImportWithDonorData) {
        let fieldData = {};
        let widgetValues = [];

        sectionList.forEach(section => {
            fieldData = {...fieldData, ...(section.values)};
            widgetValues = widgetValues.concat(section.widgetValues);
        });

        // Build the DI Record
        let diRecord = {};

        for (let [key, value] of Object.entries(fieldData)) {
            let fieldWrapper = GeFormService.getFieldMappingWrapper(key);
            diRecord[fieldWrapper.Source_Field_API_Name] = value;
        }

        // Include any fields from a user selected donation, if
        // those fields are not already on the diRecord
        if (dataImportWithDonorData) {
            for (const [key, value] of Object.entries(dataImportWithDonorData)) {
                if (!diRecord.hasOwnProperty(key)) {
                    diRecord[key] = value === null || value.value === null ?
                        null : value.value || value;
                }
            }
        }

        // resolve widget data to wherever it needs to go, a field on the di object or elsewhere.
        if (widgetValues) {
            let diFieldPayloads = [];

            widgetValues.forEach(widgetValue => {
                if(widgetValue.type === WIDGET_TYPE_DI_FIELD_VALUE && !isUndefined(widgetValue.payload)) {
                    diFieldPayloads.push(widgetValue.payload);
                }
            });

            // diFieldValues is an array of objects where the key is the field name
            // and the value is the value to be stored
            const diFieldValuesArray = await Promise.all(diFieldPayloads);
            let additionalObjectValues = {};

            diFieldValuesArray.forEach(fieldValues => {
                Object.entries(fieldValues).forEach(([key, value]) => {
                    if(key === ADDITIONAL_OBJECT_JSON__C) {
                        // need to accumulate these values so we can serialize them
                        // before placing them into the data import object
                        Object.assign(additionalObjectValues, value);
                    } else {
                        diRecord[key] = value;
                    }
                })
            });
            diRecord[ADDITIONAL_OBJECT_JSON__C] = JSON.stringify(additionalObjectValues);
        }

        return diRecord;
    }

    /*******************************************************************************
     * @description Navigates to Gift Entry landing page.
     */
    navigateToLandingPage() {
        const giftEntryTabName = TemplateBuilderService.alignSchemaNSWithEnvironment(GIFT_ENTRY_TAB_NAME);
        let url = `/lightning/n/${giftEntryTabName}`;

        this[NavigationMixin.Navigate]({
                type: 'standard__webPage',
                attributes: {
                    url: url
                }
            },
            true
        );
    }

    /*******************************************************************************
     * @description Pass through method that receives an event from geReviewDonations
     * to notify the parent component to construct a modal for reviewing donations.
     *
     * @param {object} event: Event object containing a payload for the modal.
     */
    toggleModal(event) {
        this.dispatchEvent(new CustomEvent('togglemodal', { detail: event.detail }));
    }

    @wire(getOpenDonations, { donorId: '$selectedDonorId', donorType: '$selectedDonorType' })
    wiredOpenDonations({ error, data }) {
        if (data) {
            if (isNotEmpty(data)) {
                let donorOpportunities = JSON.parse(data);

                if (arraysMatch(this.opportunities, donorOpportunities) === false) {
                    this.opportunities = donorOpportunities;

                    if (this.hasPreviouslySelectedDonation) {
                        const reviewDonationsComponent = this.template.querySelector('c-ge-review-donations');
                        reviewDonationsComponent.resetDonationType();
                        this.selectedDonation = undefined;
                        this.resetDonationAndPaymentImportedFields();
                    }
                }
            } else {
                this.opportunities = [];
            }
        }

        if (error) {
            handleError(error);
        }
    }

    getSiblingFieldsForSourceField(sourceFieldApiName) {
        const objectMapping = Object.values(GeFormService.objectMappings)
            .find(({Imported_Record_Field_Name}) =>
                Imported_Record_Field_Name === sourceFieldApiName);
        return this.getSiblingFields(objectMapping.DeveloperName);
    }

    getSiblingFields(objectMappingDeveloperName) {
        // For a given field, get the full list of fields related to its object mapping

        // 1. Get this field's object mapping
        // 2. Get the other field mappings that have the same Target_Object_Mapping_Dev_Name
        // 3. Return the list of fields from those mappings

        const objectMapping =
            GeFormService.getObjectMappingWrapper(objectMappingDeveloperName);

        const relevantFieldMappings =
            Object.values(GeFormService.fieldMappings)
                .filter(({Target_Object_Mapping_Dev_Name}) =>
                    Target_Object_Mapping_Dev_Name === objectMapping.DeveloperName);

        // Return the sibling fields used by Advanced Mapping
        return relevantFieldMappings.map(
            ({Target_Field_API_Name}) =>
                `${objectMapping.Object_API_Name}.${Target_Field_API_Name}`);
    }

    handleLookupRecordSelect(event) {
        const recordId = event.detail.value; // Reset the field if null
        const fieldApiName = event.detail.fieldApiName;

        if(!fieldApiName ||
            fieldApiName !== 'RecordTypeId') {
            if (!GeFormService.importedRecordFieldNames.includes(fieldApiName)) {
                return false;
            }
        }

        if (fieldApiName === 'RecordTypeId') {
            this.setRecordTypeOnFields(event.detail.objectMappingDevName, recordId);
        } else if (event.detail.hasOwnProperty('value') && recordId !== null) {
            this.loadSelectedRecordFieldValues(fieldApiName, recordId);
        } else {
            // Reset all fields related to this lookup field's object mapping
            this.reset(this.getObjectMapping(fieldApiName).DeveloperName);
        }
        const account1Imported = DATA_IMPORT_ACCOUNT1_IMPORTED_FIELD.fieldApiName;
        const contact1Imported = DATA_IMPORT_CONTACT1_IMPORTED_FIELD.fieldApiName;

        if (fieldApiName === account1Imported) {
            this.handleDonorAccountChange(recordId);
        } else if (fieldApiName === contact1Imported) {
            this.handleDonorContactChange(recordId);
        }
    }

    setReviewDonationsDonorProperties(recordId) {
        if (recordId && this._donationDonor) {
            if ((this._donationDonor === DONATION_DONOR_TYPE_ENUM.ACCOUNT1 &&
                recordId.startsWith(this.accountKeyPrefix)) ||
                (this._donationDonor === DONATION_DONOR_TYPE_ENUM.CONTACT1 &&
                    recordId.startsWith(this.contactKeyPrefix))) {
                this.selectedDonorId = recordId;
                this.selectedDonorType = this._donationDonor;
                return;
            }
        }

        // If _donationDonor and recordId don't align or aren't set,
        // reset all selected donation properties and form fields
        this.selectedDonorType = undefined;
        this.selectedDonorId = undefined;
        this.selectedDonation = undefined;
        this.opportunities = undefined;
        if (!!this.selectedDonation) {
            this.resetDonationAndPaymentImportedFields();
        }
    }

    handleChangeSelectedDonation(event) {
        this.hasPreviouslySelectedDonation = true;
        this.selectedDonation = event.detail.selectedDonation;

        const donationImportStatus = DATA_IMPORT_DONATION_IMPORT_STATUS_FIELD.fieldApiName;
        const donationImported = DATA_IMPORT_DONATION_IMPORTED_FIELD.fieldApiName;
        const paymentImported = DATA_IMPORT_PAYMENT_IMPORTED_FIELD.fieldApiName;
        const paymentImportStatus = DATA_IMPORT_PAYMENT_IMPORT_STATUS_FIELD.fieldApiName;

        if (!this.selectedDonation.hasOwnProperty('Id')) {
            this.resetDonationAndPaymentImportedFields();
            if (this.selectedDonation.new === true) {
                this.selectedDonationDataImportFieldValues[donationImportStatus] =
                    userSelectedNewOpp;
            }
        } else {
            if (this.selectedDonation.Id.startsWith(this.oppPaymentKeyPrefix)) {
                this.selectedDonationDataImportFieldValues[paymentImported] =
                    {
                        value: this.selectedDonation.Id,
                        displayValue: this.selectedDonation.Name
                    };
                this.selectedDonationDataImportFieldValues[paymentImportStatus] =
                    userSelectedMatch;
                this.selectedDonationDataImportFieldValues[donationImported] =
                    {
                        value: this.selectedDonation.npe01__Opportunity__c,
                        displayValue: this.selectedDonation.npe01__Opportunity__r.Name
                    };
                this.selectedDonationDataImportFieldValues[donationImportStatus] =
                    userSelectedMatch;
            } else if (this.selectedDonation.Id.startsWith(this.opportunityKeyPrefix)) {
                this.selectedDonationDataImportFieldValues[donationImported] =
                    {
                        value: this.selectedDonation.Id,
                        displayValue: this.selectedDonation.Name
                    };

                if (this.selectedDonation.applyPayment) {
                    this.selectedDonationDataImportFieldValues[donationImportStatus] =
                        applyNewPayment;
                } else {
                    this.selectedDonationDataImportFieldValues[donationImportStatus] =
                        userSelectedMatch;
                }

                this.selectedDonationDataImportFieldValues[paymentImported] = null;
                this.selectedDonationDataImportFieldValues[paymentImportStatus] = null;
            }
        }

        // Load the "imported" and "imported status" fields in case they are on the form
        this.load(this.selectedDonationDataImportFieldValues);

        if (this.selectedDonation.Id) {
            // Load the sibling field values (parented by the same object mapping)
            // for the donation and payment "imported" fields
            this.loadSelectedRecordFieldValues(
                this.selectedDonation.Id.startsWith(this.oppPaymentKeyPrefix) ?
                    paymentImported :
                    donationImported,
                this.selectedDonation.Id
            );

            if (this.selectedDonation.Id.startsWith(this.opportunityKeyPrefix)) {
                // If the selected donation is an Opportunity, reset form fields that have
                // field mappings parented by PaymentImported__c
                this.reset(
                    GeFormService.getObjectMappingWrapperByImportedFieldName(
                        DATA_IMPORT_PAYMENT_IMPORTED_FIELD.fieldApiName
                    ).DeveloperName);
            }
        }
    }

    resetDonationAndPaymentImportedFields() {
        // Reset the stored values for selected donation
        this.selectedDonationDataImportFieldValues
            [DATA_IMPORT_DONATION_IMPORTED_FIELD.fieldApiName] = null;
        this.selectedDonationDataImportFieldValues
            [DATA_IMPORT_DONATION_IMPORT_STATUS_FIELD.fieldApiName] = null;
        this.selectedDonationDataImportFieldValues
            [DATA_IMPORT_PAYMENT_IMPORTED_FIELD.fieldApiName] = null;
        this.selectedDonationDataImportFieldValues
            [DATA_IMPORT_PAYMENT_IMPORT_STATUS_FIELD.fieldApiName] = null;

        // Reset the "imported" and "imported status" donation fields if they are on the
        // form by loading the stored (now null) values for those fields
        this.load(
            this.selectedDonationDataImportFieldValues, false);

        // Reset form fields that have field mappings parented by DonationImported__c
        this.reset(
            GeFormService.getObjectMappingWrapperByImportedFieldName(
                DATA_IMPORT_DONATION_IMPORTED_FIELD.fieldApiName
            ).DeveloperName);

        // Reset form fields that have field mappings parented by PaymentImported__c
        this.reset(
            GeFormService.getObjectMappingWrapperByImportedFieldName(
                DATA_IMPORT_PAYMENT_IMPORTED_FIELD.fieldApiName
            ).DeveloperName);
    }

    /**
     * @description Function that prepares (sets batch defaults, remove credit card widget)
     * the gift entry form in Batch Mode
     * @param templateSections
     * @returns {sections}
     */
    prepareFormForBatchMode (templateSections) {
        let sections = deepClone(templateSections);
        if (isNotEmpty(this._batchDefaults)) {
            let batchDefaultsObject;
            try {
                batchDefaultsObject = JSON.parse(this._batchDefaults);
                sections.forEach(section => {
                    section.elements = section.elements.filter(element =>
                        element.componentName !== CREDIT_CARD_WIDGET_NAME);
                    section.elements.forEach(element => {
                        for (let key in batchDefaultsObject) {
                            if (batchDefaultsObject.hasOwnProperty(key)) {
                                const batchDefault = batchDefaultsObject[key];
                                if (batchDefault.objectApiName === element.objectApiName &&
                                    batchDefault.fieldApiName === element.fieldApiName) {
                                    if (!isUndefined(batchDefault.value)) {
                                        element.defaultValue = batchDefault.value;
                                    }
                                }
                            }
                        }
                    });
                });
            } catch (err) {
                handleError(err);
            }
        }
        return sections;
    }

    /**
     * @description Retrieves a records mapped target field values and
     *              loads them into the appropriate source fields in use
     *              on the Gift Entry form.
     * @param lookupFieldApiName Api name of the lookup field.
     * @param selectedRecordId Id of the selected record.
     */
    loadSelectedRecordFieldValues(lookupFieldApiName, selectedRecordId) {
        let selectedRecordFields =
            this.getSiblingFieldsForSourceField(lookupFieldApiName);

        if (selectedRecordId &&
            selectedRecordId.startsWith(this.oppPaymentKeyPrefix) &&
            this.selectedDonation.Id === selectedRecordId) {
            // This is the selected payment, so add in the parent opp field so
            // it can be used to populate the parent Opportunities' fields.
            selectedRecordFields.push(
                this.getQualifiedFieldName(OPP_PAYMENT_OBJECT, PARENT_OPPORTUNITY_FIELD));
        }

        this.storeSelectedRecordIdByObjectMappingName(
            this.getObjectMapping(lookupFieldApiName).DeveloperName,
            selectedRecordId
        );

        this.queueSelectedRecordForRetrieval(selectedRecordId, selectedRecordFields);
    }

    getQualifiedFieldName(objectInfo, fieldInfo) {
        return `${objectInfo.objectApiName}.${fieldInfo.fieldApiName}`;
    }

    get oppPaymentKeyPrefix() {
        return this.oppPaymentObjectInfo.data.keyPrefix;
    }

    get opportunityKeyPrefix() {
        return this.opportunityObjectInfo.data.keyPrefix;
    }

    get accountKeyPrefix() {
        return this.accountObjectInfo.data.keyPrefix;
    }

    get contactKeyPrefix() {
        return this.contactObjectInfo.data.keyPrefix;
    }

    getObjectMapping(fieldApiName) {
        return Object.values(GeFormService.objectMappings)
            .find(({Imported_Record_Field_Name}) =>
                Imported_Record_Field_Name == fieldApiName);
    }

    // Properties used to manage retrieval of fields for selected records
    selectedRecordIdByObjectMappingDevName = {};
    selectedRecordId;
    selectedRecordFields;
    getSelectedRecordStatus = 'ready';
    selectedRecordsQueue = [];

    @wire(getRecord, {recordId: '$selectedRecordId', optionalFields: '$selectedRecordFields'})
    getSelectedRecord({error, data}) {
        if (error) {
            handleError(error);
        } else if (data) {
            const dataImport = this.mapRecordValuesToDataImportFields(data);
            this.load(dataImport, false);

            // If the record being loaded is an object-mapped lookup, then set the
            // recordTypeId on its sibling fields
            if (data.recordTypeId &&
                Object.values(this.selectedRecordIdByObjectMappingDevName)
                    .includes(data.id)) {
                for (const [key, value] of
                    Object.entries(this.selectedRecordIdByObjectMappingDevName)) {
                    if (value === data.id) {
                        this.setRecordTypeOnFields(key, data.recordTypeId);
                    }
                }
            }

            if (this.oppPaymentObjectInfo.data.keyPrefix === data.id.substring(0, 3) &&
                data.id === this.selectedDonation.Id) {
                const oppId = this.parentOpportunityId(data);
                this.loadSelectedRecordFieldValues(DATA_IMPORT_DONATION_IMPORTED_FIELD.fieldApiName, oppId);
            }
        }

        // Get the next record if there is one in the queue
        if (this.selectedRecordsQueue.length > 0) {
            const nextSelectedRecord = this.selectedRecordsQueue.pop();
            this.selectedRecordId = nextSelectedRecord.selectedRecordId;
            this.selectedRecordFields = nextSelectedRecord.selectedRecordFields;
        } else {
            // If there are no records in the queue, set status back to 'ready'
            this.getSelectedRecordStatus = 'ready';
        }
    }

    parentOpportunityId(oppPaymentRecord) {
        return getFieldValue(oppPaymentRecord, PARENT_OPPORTUNITY_FIELD);
    }

    @wire(getObjectInfo, {objectApiName: OPP_PAYMENT_OBJECT.objectApiName})
    oppPaymentObjectInfo;

    @wire(getObjectInfo, {objectApiName: OPPORTUNITY_OBJECT.objectApiName})
    opportunityObjectInfo;

    @wire(getObjectInfo, {objectApiName: ACCOUNT_OBJECT.objectApiName})
    accountObjectInfo;

    @wire(getObjectInfo, {objectApiName: CONTACT_OBJECT.objectApiName})
    contactObjectInfo;

    mapRecordValuesToDataImportFields(record) {
        //reverse map to create an object with relevant source field api names to values
        let dataImport = {};

        let objectMappingDevNames = [];
        for (let [key, value] of Object.entries(
            this.selectedRecordIdByObjectMappingDevName)) {
            if (value === record.id) {
                objectMappingDevNames.push(key);
            }
        }

        for (const objectMappingName of objectMappingDevNames) {
            //relevant field mappings
            for (const fieldMapping of Object.values(GeFormService.fieldMappings)
                .filter(({Target_Object_Mapping_Dev_Name}) =>
                    Target_Object_Mapping_Dev_Name === objectMappingName)) {

                const value = record.fields[fieldMapping.Target_Field_API_Name];
                dataImport[fieldMapping.Source_Field_API_Name] = value;
            }
        }

        return dataImport;
    }

    storeSelectedRecordIdByObjectMappingName(objectMappingName, recordId) {
        this.selectedRecordIdByObjectMappingDevName[objectMappingName] = recordId;
    }

    handleChangeDonationDonor(event) {
        this.handleDonationDonorChange(event.detail.value);
    }

    get donorId() {
        switch (this._donationDonor) {
            case DONATION_DONOR_TYPE_ENUM.ACCOUNT1:
                return this._account1Imported;
            case DONATION_DONOR_TYPE_ENUM.CONTACT1:
                return this._contact1Imported;
            default:
                return null;
        }
    }

    handleDonorAccountChange(selectedRecordId) {
        this._account1Imported = selectedRecordId;
        if (this._donationDonor === DONATION_DONOR_TYPE_ENUM.ACCOUNT1) {
            this.setReviewDonationsDonorProperties(this._account1Imported);
        } else if (this._donationDonor === null) {
            // TODO: Maybe auto-set to 'Account1'?
        }
    }

    handleDonorContactChange(selectedRecordId) {
        this._contact1Imported = selectedRecordId;
        if (this._donationDonor === DONATION_DONOR_TYPE_ENUM.CONTACT1) {
            this.setReviewDonationsDonorProperties(this._contact1Imported);
        } else if (this._donationDonor === null) {
            // TODO: Maybe auto-set to 'Contact1'?
        }
    }

    handleDonationDonorChange(donationDonorValue) {
        this._donationDonor = donationDonorValue;
        if (!!this.selectedDonation) {
            this.resetDonationAndPaymentImportedFields();
        }
        this.setReviewDonationsDonorProperties(this.donorId);
    }

    setRecordTypeOnFields(objectMappingDevName, recordTypeId) {
        this.template.querySelectorAll('c-ge-form-section')
            .forEach(section => {
                section.setRecordTypeOnFields(objectMappingDevName, recordTypeId);
            });
    }

    getRecordTypeIdByName(recordTypeInfos, d) {
        return Object.values(recordTypeInfos)
            .find(recordTypeInfo => recordTypeInfo.name === d).recordTypeId;
    }

    getObjectMappingsForSourceField(fieldApiName) {
        return Object.values(GeFormService.fieldMappings)
            .filter(({Source_Field_API_Name}) => Source_Field_API_Name === fieldApiName)
            .map(({Target_Object_Mapping_Dev_Name}) => Target_Object_Mapping_Dev_Name);
    }

    get opportunityRecordTypeNames() {
        return Object.values(this.opportunityObjectInfo.data.recordTypeInfos)
            .map(({name}) => name);
    }

    /**
     * @description Queues selected record Ids (and fields) when getRecord is
     *              in the progress of retrieving another record's related fields.
     *              Prevents one lookup from overwriting the reactive selectedRecordId
     *              and selectedRecordFields properties before getRecord has returned
     *              with data.
     * @param selectedRecordId Id of record to be retrieved.
     * @param selectedRecordFields Fields list to be retrieved.
     */
    queueSelectedRecordForRetrieval(selectedRecordId, selectedRecordFields) {
        if (this.getSelectedRecordStatus == 'ready') {
            this.getSelectedRecordStatus = 'pending';
            this.selectedRecordId = selectedRecordId;
            this.selectedRecordFields = selectedRecordFields;
        } else {
            this.selectedRecordsQueue.push({selectedRecordId, selectedRecordFields});
        }
    }

    handleNameOnCardFieldChange() {
        const sectionsList = this.template.querySelectorAll('c-ge-form-section');
        let fieldList = {};
        if (!isUndefined(sectionsList) && this.isSingleGiftEntry) {
            fieldList = this.getDisplayedFieldsMappedByFieldAPIName(sectionsList);
            this.selectedDonorType = fieldList[
                DONATION_DONOR_FIELDS.donationDonorField
                ].value === DONATION_DONOR.isContact1 ?
                DONATION_DONOR_TYPE_ENUM.CONTACT1 : DONATION_DONOR_TYPE_ENUM.ACCOUNT1;

            sectionsList.forEach(section => {
                if (section.isCreditCardWidgetAvailable) {
                    section.setCardHolderName(this.fabricateCardHolderName(fieldList));
                    this.fabricatedCardholderNames = this.fabricateCardHolderName(fieldList);
                }
            });
        }
    }


    /**
     * Function that fabricates the cardholder name for the credit card widget
     * @param fieldList (List of fields displayed on the form)
     * @returns {{firstName: string, lastName: string, accountName: string}} card holder name
     */
    fabricateCardHolderName(fieldList){
        let accountName, firstName, lastName;
        let index = 0;

        for (let field in fieldList) {
            index++;
            if (fieldList.hasOwnProperty(field)) {
                let value = fieldList[field].value ? fieldList[field].value : '';
                let fieldApiName = fieldList[field].apiName;

                switch (fieldApiName) {
                    case CONTACT_FIRST_NAME_INFO.fieldApiName :
                        firstName = value;
                        break;
                    case CONTACT_LAST_NAME_INFO.fieldApiName :
                        lastName = value;
                        break;
                    case ACCOUNT_NAME_FIELD.fieldApiName :
                        accountName = value;
                        break;
                }

                if (index === Object.keys(fieldList).length) {
                    if (this.selectedDonorType === DONATION_DONOR_TYPE_ENUM.CONTACT1) {
                        return {
                            firstName: firstName,
                            lastName: lastName,
                            accountName: ''
                        };
                    } else {
                        return {
                            firstName: '',
                            lastName: '',
                            accountName: accountName
                        };
                    }
                }
            }
        }
    }

    getDisplayedFieldsMappedByFieldAPIName(sectionsList) {
        let allFields = {};
        sectionsList.forEach(section => {
            const fields = section.getAllFieldsByFieldAPIName();
            allFields = Object.assign(allFields, fields);
        });
        return allFields;
    }

    /*******************************************************************************
    * @description Method formats custom labels for the purchase call timeout error
    * scenario.
    *
    * @param {object} dataImportRecord: Data Import record related to the error
    * received from geGiftEntryFormApp.
    */
    formatTimeoutCustomLabels(dataImportRecord) {
        const donorName = this.getDonorName();
<<<<<<< HEAD
        const formattedDonationAmount =
            getNumberAsLocalizedCurrency(dataImportRecord[DONATION_AMOUNT.fieldApiName]);
=======
        const donationAmountFormField = this.getFormFieldBySourceName(DONATION_AMOUNT.fieldApiName);
        const formattedDonationAmount = getNumberAsLocalizedCurrency(donationAmountFormField.value);
>>>>>>> e280050d

        this.CUSTOM_LABELS.geErrorUncertainCardChargePart1 = GeLabelService.format(
            this.CUSTOM_LABELS.geErrorUncertainCardChargePart1,
            [formattedDonationAmount, donorName, this.CUSTOM_LABELS.commonPaymentServices]);

        this.CUSTOM_LABELS.geErrorUncertainCardChargePart3 = GeLabelService.format(
            this.CUSTOM_LABELS.geErrorUncertainCardChargePart3,
            [this.CUSTOM_LABELS.commonPaymentServices]);

        this.CUSTOM_LABELS.geErrorUncertainCardChargePart4 = GeLabelService.format(
            this.CUSTOM_LABELS.geErrorUncertainCardChargePart4,
            [this.CUSTOM_LABELS.commonPaymentServices]);
    }

    getDonorName() {
        const names = this.fabricatedCardholderNames;
        if (names.firstName && names.lastName) {
            return `${names.firstName} ${names.lastName}`;
        } else {
            return names.accountName;
        }
    }
<<<<<<< HEAD
=======

    /*******************************************************************************
    * @description Get a form field's value and label properties by the source
    * field api name.
    *
    * @param {string} sourceFieldApiName: A field api name from the DataImport__c
    * custom object.
    */
    getFormFieldBySourceName(sourceFieldApiName) {
        const sectionsList = this.template.querySelectorAll('c-ge-form-section');
        for (let i = 0; i < sectionsList.length; i++) {
            const matchingFormField = sectionsList[i].getFieldValueAndLabel([sourceFieldApiName]);
            if (isObject(matchingFormField) && matchingFormField.hasOwnProperty(sourceFieldApiName)) {
                return matchingFormField[sourceFieldApiName];
            }
        }
    }
>>>>>>> e280050d
}<|MERGE_RESOLUTION|>--- conflicted
+++ resolved
@@ -51,11 +51,7 @@
 import OPP_PAYMENT_AMOUNT
     from '@salesforce/schema/npe01__OppPayment__c.npe01__Payment_Amount__c';
 import SCHEDULED_DATE from '@salesforce/schema/npe01__OppPayment__c.npe01__Scheduled_Date__c';
-<<<<<<< HEAD
-import { WIDGET_TYPE_DI_FIELD_VALUE, DISABLE_TOKENIZE_WIDGET_EVENT_NAME } from 'c/geConstants';
-=======
 import { WIDGET_TYPE_DI_FIELD_VALUE, DISABLE_TOKENIZE_WIDGET_EVENT_NAME, HTTP_CODES } from 'c/geConstants';
->>>>>>> e280050d
 
 
 import ACCOUNT_OBJECT from '@salesforce/schema/Account';
@@ -336,11 +332,7 @@
     }
 
     catchHttpRequestError(error) {
-<<<<<<< HEAD
-        this.hasPurchaseCallTimedout = error.statusCode === 408;
-=======
         this.hasPurchaseCallTimedout = error.statusCode === HTTP_CODES.Request_Timeout;
->>>>>>> e280050d
         if (this.hasPurchaseCallTimedout) {
             this.formatTimeoutCustomLabels(error.dataImportRecord);
         }
@@ -1663,13 +1655,8 @@
     */
     formatTimeoutCustomLabels(dataImportRecord) {
         const donorName = this.getDonorName();
-<<<<<<< HEAD
-        const formattedDonationAmount =
-            getNumberAsLocalizedCurrency(dataImportRecord[DONATION_AMOUNT.fieldApiName]);
-=======
         const donationAmountFormField = this.getFormFieldBySourceName(DONATION_AMOUNT.fieldApiName);
         const formattedDonationAmount = getNumberAsLocalizedCurrency(donationAmountFormField.value);
->>>>>>> e280050d
 
         this.CUSTOM_LABELS.geErrorUncertainCardChargePart1 = GeLabelService.format(
             this.CUSTOM_LABELS.geErrorUncertainCardChargePart1,
@@ -1692,8 +1679,6 @@
             return names.accountName;
         }
     }
-<<<<<<< HEAD
-=======
 
     /*******************************************************************************
     * @description Get a form field's value and label properties by the source
@@ -1711,5 +1696,4 @@
             }
         }
     }
->>>>>>> e280050d
 }