--- conflicted
+++ resolved
@@ -21,12 +21,8 @@
     isUndefined,
     checkNestedProperty,
     arraysMatch,
-<<<<<<< HEAD
+    deepClone,
     getSubsetObject
-=======
-    getValueFromDotNotationString,
-    deepClone
->>>>>>> eee0c5d9
 } from 'c/utilCommon';
 import TemplateBuilderService from 'c/geTemplateBuilderService';
 import {getRecord, getFieldValue} from 'lightning/uiRecordApi';
@@ -1008,167 +1004,6 @@
             ).DeveloperName);
     }
 
-    /**
-     * @description Retrieves a records mapped target field values and
-     *              loads them into the appropriate source fields in use
-     *              on the Gift Entry form.
-     * @param lookupFieldApiName Api name of the lookup field.
-     * @param selectedRecordId Id of the selected record.
-     */
-    loadSelectedRecordFieldValues(lookupFieldApiName, selectedRecordId) {
-        this.selectedRecordId = selectedRecordId;
-        this.selectedRecordFields =
-            this.getSiblingFieldsForSourceField(lookupFieldApiName);
-
-        if (selectedRecordId &&
-            selectedRecordId.startsWith(this.oppPaymentKeyPrefix) &&
-            this.selectedDonation.Id === selectedRecordId) {
-            // This is the selected payment, so add in the parent opp field so
-            // it can be used to populate the parent Opportunities' fields.
-            this.selectedRecordFields.push(
-                this.getQualifiedFieldName(OPP_PAYMENT_OBJECT, PARENT_OPPORTUNITY_FIELD));
-        }
-
-        this.storeSelectedRecordIdByObjectMappingName(
-            this.getObjectMapping(lookupFieldApiName).DeveloperName,
-            selectedRecordId
-        );
-    }
-
-    getQualifiedFieldName(objectInfo, fieldInfo) {
-        return `${objectInfo.objectApiName}.${fieldInfo.fieldApiName}`;
-    }
-
-    get oppPaymentKeyPrefix() {
-        return this.oppPaymentObjectInfo.data.keyPrefix;
-    }
-
-    get opportunityKeyPrefix() {
-        return this.opportunityObjectInfo.data.keyPrefix;
-    }
-
-    get accountKeyPrefix() {
-        return this.accountObjectInfo.data.keyPrefix;
-    }
-
-    get contactKeyPrefix() {
-        return this.contactObjectInfo.data.keyPrefix;
-    }
-
-    getObjectMapping(fieldApiName) {
-        return Object.values(GeFormService.objectMappings)
-            .find(({Imported_Record_Field_Name}) =>
-                Imported_Record_Field_Name == fieldApiName);
-    }
-
-    selectedRecordIdByObjectMappingDevName = {};
-    selectedRecordId;
-    selectedRecordFields;
-
-    @wire(getRecord, {recordId: '$selectedRecordId', optionalFields: '$selectedRecordFields'})
-    getSelectedRecord({error, data}) {
-        if (error) {
-            handleError(error);
-        } else if (data) {
-            const dataImport = this.mapRecordValuesToDataImportFields(data);
-            this.load(dataImport, false);
-
-            if (this.oppPaymentObjectInfo.data.keyPrefix === data.id.substring(0, 3) &&
-                data.id === this.selectedDonation.Id) {
-                const oppId = this.parentOpportunityId(data);
-                this.loadSelectedRecordFieldValues(DATA_IMPORT_DONATION_IMPORTED_FIELD.fieldApiName, oppId);
-            }
-        }
-    }
-
-    parentOpportunityId(oppPaymentRecord) {
-        return getFieldValue(oppPaymentRecord, PARENT_OPPORTUNITY_FIELD);
-    }
-
-    @wire(getObjectInfo, {objectApiName: OPP_PAYMENT_OBJECT.objectApiName})
-    oppPaymentObjectInfo;
-
-    @wire(getObjectInfo, {objectApiName: OPPORTUNITY_OBJECT.objectApiName})
-    opportunityObjectInfo;
-
-    @wire(getObjectInfo, {objectApiName: ACCOUNT_OBJECT.objectApiName})
-    accountObjectInfo;
-
-    @wire(getObjectInfo, {objectApiName: CONTACT_OBJECT.objectApiName})
-    contactObjectInfo;
-
-    mapRecordValuesToDataImportFields(record) {
-        //reverse map to create an object with relevant source field api names to values
-        let dataImport = {};
-
-        let objectMappingDevNames = [];
-        for (let [key, value] of Object.entries(
-            this.selectedRecordIdByObjectMappingDevName)) {
-            if (value === record.id) {
-                objectMappingDevNames.push(key);
-            }
-        }
-
-        for (const objectMappingName of objectMappingDevNames) {
-            //relevant field mappings
-            for (const fieldMapping of Object.values(GeFormService.fieldMappings)
-                .filter(({Target_Object_Mapping_Dev_Name}) =>
-                    Target_Object_Mapping_Dev_Name === objectMappingName)) {
-
-                const value = record.fields[fieldMapping.Target_Field_API_Name];
-                dataImport[fieldMapping.Source_Field_API_Name] = value;
-            }
-        }
-
-        return dataImport;
-    }
-
-    storeSelectedRecordIdByObjectMappingName(objectMappingName, recordId) {
-        this.selectedRecordIdByObjectMappingDevName[objectMappingName] = recordId;
-    }
-
-    handleChangeDonationDonor(event) {
-        this.handleDonationDonorChange(event.detail.value);
-    }
-
-    get donorId() {
-        switch (this._donationDonor) {
-            case this.donationDonorEnum.account1:
-                return this._account1Imported;
-            case this.donationDonorEnum.contact1:
-                return this._contact1Imported;
-            default:
-                return null;
-        }
-    }
-
-    handleDonorAccountChange(selectedRecordId) {
-        this._account1Imported = selectedRecordId;
-        if (this._donationDonor === this.donationDonorEnum.account1) {
-            this.setReviewDonationsDonorProperties(this._account1Imported);
-        } else if (this._donationDonor === null) {
-            // TODO: Maybe auto-set to 'Account1'?
-        }
-    }
-
-<<<<<<< HEAD
-    handleDonorContactChange(selectedRecordId) {
-        this._contact1Imported = selectedRecordId;
-        if (this._donationDonor === this.donationDonorEnum.contact1) {
-            this.setReviewDonationsDonorProperties(this._contact1Imported);
-        } else if (this._donationDonor === null) {
-            // TODO: Maybe auto-set to 'Contact1'?
-        }
-    }
-
-    handleDonationDonorChange(donationDonorValue) {
-        this._donationDonor = donationDonorValue;
-        if (!isUndefined(this.donorId)) {
-            this.setReviewDonationsDonorProperties(this.donorId);
-        }
-    }
-
-=======
     /**
      * @description Function that sets batch defaults on the BGE Form
      * @param templateSections
@@ -1202,5 +1037,164 @@
         }
         return sections;
     }
->>>>>>> eee0c5d9
+
+    /**
+     * @description Retrieves a records mapped target field values and
+     *              loads them into the appropriate source fields in use
+     *              on the Gift Entry form.
+     * @param lookupFieldApiName Api name of the lookup field.
+     * @param selectedRecordId Id of the selected record.
+     */
+    loadSelectedRecordFieldValues(lookupFieldApiName, selectedRecordId) {
+        this.selectedRecordId = selectedRecordId;
+        this.selectedRecordFields =
+            this.getSiblingFieldsForSourceField(lookupFieldApiName);
+
+        if (selectedRecordId &&
+            selectedRecordId.startsWith(this.oppPaymentKeyPrefix) &&
+            this.selectedDonation.Id === selectedRecordId) {
+            // This is the selected payment, so add in the parent opp field so
+            // it can be used to populate the parent Opportunities' fields.
+            this.selectedRecordFields.push(
+                this.getQualifiedFieldName(OPP_PAYMENT_OBJECT, PARENT_OPPORTUNITY_FIELD));
+        }
+
+        this.storeSelectedRecordIdByObjectMappingName(
+            this.getObjectMapping(lookupFieldApiName).DeveloperName,
+            selectedRecordId
+        );
+    }
+
+    getQualifiedFieldName(objectInfo, fieldInfo) {
+        return `${objectInfo.objectApiName}.${fieldInfo.fieldApiName}`;
+    }
+
+    get oppPaymentKeyPrefix() {
+        return this.oppPaymentObjectInfo.data.keyPrefix;
+    }
+
+    get opportunityKeyPrefix() {
+        return this.opportunityObjectInfo.data.keyPrefix;
+    }
+
+    get accountKeyPrefix() {
+        return this.accountObjectInfo.data.keyPrefix;
+    }
+
+    get contactKeyPrefix() {
+        return this.contactObjectInfo.data.keyPrefix;
+    }
+
+    getObjectMapping(fieldApiName) {
+        return Object.values(GeFormService.objectMappings)
+            .find(({Imported_Record_Field_Name}) =>
+                Imported_Record_Field_Name == fieldApiName);
+    }
+
+    selectedRecordIdByObjectMappingDevName = {};
+    selectedRecordId;
+    selectedRecordFields;
+
+    @wire(getRecord, {recordId: '$selectedRecordId', optionalFields: '$selectedRecordFields'})
+    getSelectedRecord({error, data}) {
+        if (error) {
+            handleError(error);
+        } else if (data) {
+            const dataImport = this.mapRecordValuesToDataImportFields(data);
+            this.load(dataImport, false);
+
+            if (this.oppPaymentObjectInfo.data.keyPrefix === data.id.substring(0, 3) &&
+                data.id === this.selectedDonation.Id) {
+                const oppId = this.parentOpportunityId(data);
+                this.loadSelectedRecordFieldValues(DATA_IMPORT_DONATION_IMPORTED_FIELD.fieldApiName, oppId);
+            }
+        }
+    }
+
+    parentOpportunityId(oppPaymentRecord) {
+        return getFieldValue(oppPaymentRecord, PARENT_OPPORTUNITY_FIELD);
+    }
+
+    @wire(getObjectInfo, {objectApiName: OPP_PAYMENT_OBJECT.objectApiName})
+    oppPaymentObjectInfo;
+
+    @wire(getObjectInfo, {objectApiName: OPPORTUNITY_OBJECT.objectApiName})
+    opportunityObjectInfo;
+
+    @wire(getObjectInfo, {objectApiName: ACCOUNT_OBJECT.objectApiName})
+    accountObjectInfo;
+
+    @wire(getObjectInfo, {objectApiName: CONTACT_OBJECT.objectApiName})
+    contactObjectInfo;
+
+    mapRecordValuesToDataImportFields(record) {
+        //reverse map to create an object with relevant source field api names to values
+        let dataImport = {};
+
+        let objectMappingDevNames = [];
+        for (let [key, value] of Object.entries(
+            this.selectedRecordIdByObjectMappingDevName)) {
+            if (value === record.id) {
+                objectMappingDevNames.push(key);
+            }
+        }
+
+        for (const objectMappingName of objectMappingDevNames) {
+            //relevant field mappings
+            for (const fieldMapping of Object.values(GeFormService.fieldMappings)
+                .filter(({Target_Object_Mapping_Dev_Name}) =>
+                    Target_Object_Mapping_Dev_Name === objectMappingName)) {
+
+                const value = record.fields[fieldMapping.Target_Field_API_Name];
+                dataImport[fieldMapping.Source_Field_API_Name] = value;
+            }
+        }
+
+        return dataImport;
+    }
+
+    storeSelectedRecordIdByObjectMappingName(objectMappingName, recordId) {
+        this.selectedRecordIdByObjectMappingDevName[objectMappingName] = recordId;
+    }
+
+    handleChangeDonationDonor(event) {
+        this.handleDonationDonorChange(event.detail.value);
+    }
+
+    get donorId() {
+        switch (this._donationDonor) {
+            case this.donationDonorEnum.account1:
+                return this._account1Imported;
+            case this.donationDonorEnum.contact1:
+                return this._contact1Imported;
+            default:
+                return null;
+        }
+    }
+
+    handleDonorAccountChange(selectedRecordId) {
+        this._account1Imported = selectedRecordId;
+        if (this._donationDonor === this.donationDonorEnum.account1) {
+            this.setReviewDonationsDonorProperties(this._account1Imported);
+        } else if (this._donationDonor === null) {
+            // TODO: Maybe auto-set to 'Account1'?
+        }
+    }
+
+    handleDonorContactChange(selectedRecordId) {
+        this._contact1Imported = selectedRecordId;
+        if (this._donationDonor === this.donationDonorEnum.contact1) {
+            this.setReviewDonationsDonorProperties(this._contact1Imported);
+        } else if (this._donationDonor === null) {
+            // TODO: Maybe auto-set to 'Contact1'?
+        }
+    }
+
+    handleDonationDonorChange(donationDonorValue) {
+        this._donationDonor = donationDonorValue;
+        if (!isUndefined(this.donorId)) {
+            this.setReviewDonationsDonorProperties(this.donorId);
+        }
+    }
+
 }