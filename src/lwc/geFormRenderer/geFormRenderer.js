import { LightningElement, api, track, wire } from 'lwc';
import GeFormService from 'c/geFormService';
import { NavigationMixin } from 'lightning/navigation';
import GeLabelService from 'c/geLabelService';
import messageLoading from '@salesforce/label/c.labelMessageLoading';
import geSave from '@salesforce/label/c.labelGeSave';
import geCancel from '@salesforce/label/c.labelGeCancel';
import geUpdate from '@salesforce/label/c.commonUpdate';
<<<<<<< HEAD
import { registerListener } from 'c/pubsubNoPageRef';
import geLabelService from 'c/geLabelService';
=======
>>>>>>> 2de87b49
import { DONATION_DONOR_FIELDS, DONATION_DONOR,
    handleError,
    getRecordFieldNames,
    setRecordValuesOnTemplate,
    checkPermissionErrors } from 'c/utilTemplateBuilder';
import { getQueryParameters, isEmpty, isNotEmpty, format, deepClone } from 'c/utilCommon';
import TemplateBuilderService from 'c/geTemplateBuilderService';
import { getRecord } from 'lightning/uiRecordApi';
import FORM_TEMPLATE_FIELD from '@salesforce/schema/DataImportBatch__c.Form_Template__c';
import STATUS_FIELD from '@salesforce/schema/DataImport__c.Status__c';
import NPSP_DATA_IMPORT_BATCH_FIELD from '@salesforce/schema/DataImport__c.NPSP_Data_Import_Batch__c';

import getOpenDonations from '@salesforce/apex/GE_FormRendererService.getOpenDonations';
import DATA_IMPORT_ACCOUNT1_IMPORTED_FIELD from '@salesforce/schema/DataImport__c.Account1Imported__c';
import DATA_IMPORT_CONTACT1_IMPORTED_FIELD from '@salesforce/schema/DataImport__c.Contact1Imported__c';
import DATA_IMPORT_DONATION_IMPORTED_FIELD from '@salesforce/schema/DataImport__c.DonationImported__c';
import DATA_IMPORT_PAYMENT_IMPORTED_FIELD from '@salesforce/schema/DataImport__c.PaymentImported__c';
import DATA_IMPORT_DONATION_IMPORT_STATUS_FIELD from '@salesforce/schema/DataImport__c.DonationImportStatus__c';
import DATA_IMPORT_PAYMENT_IMPORT_STATUS_FIELD from '@salesforce/schema/DataImport__c.PaymentImportStatus__c';

// Labels are used in BDI_MatchDonations class
import userSelectedMatch from '@salesforce/label/c.bdiMatchedByUser';
import userSelectedNewOpp from '@salesforce/label/c.bdiMatchedByUserNewOpp';
import applyNewPayment from '@salesforce/label/c.bdiMatchedApplyNewPayment';

const mode = {
    CREATE: 'create',
    UPDATE: 'update'
};
const GIFT_ENTRY_TAB_NAME = 'GE_Gift_Entry';

export default class GeFormRenderer extends NavigationMixin(LightningElement) {
    @api donorRecordId;
    @api donorApiName;
    @api donorRecord;

    fieldNames = [];
    @api sections = [];
    @api showSpinner = false;
    @api batchId;
    @api submissions = [];
    @api hasPageLevelError = false;
    @api pageLevelErrorMessageList = [];

    @track isPermissionError = false;
    @track permissionErrorTitle;
    @track permissionErrorMessage;
    @track formTemplate;
    @track fieldMappings;
    @track ready = false;
    @track name = '';
    @track description = '';
    @track mappingSet = '';
    @track version = '';
    label = { messageLoading, geSave, geCancel };
    @track formTemplateId;

    erroredFields = [];
    CUSTOM_LABELS = GeLabelService.CUSTOM_LABELS;

    @track _dataRow; // Row being updated when in update mode
    @track widgetData = {}; // data that must be passed down to the allocations widget.
    @track isAccessible = true;
    @track opportunities;
    @track selectedDonation;
    @track blankDataImportRecord;
    @track selectedDonorId;
    @track selectedDonorType;

    get hasPendingDonations() {
        return this.opportunities && this.opportunities.length > 0 ? true : false;
    }

    @wire(getRecord, { recordId: '$donorRecordId', optionalFields: '$fieldNames' })
    wiredGetRecordMethod({ error, data }) {
        if (data) {
            this.donorRecord = data;
            this.initializeForm(this.formTemplate, this.fieldMappings);
        } else if (error) {
            console.error(JSON.stringify(error));
        }
    }

    connectedCallback() {
<<<<<<< HEAD

        this.checkPageAccess();
        if (this.isAccessible) {
            if (this.batchId) {
                // When the form is being used for Batch Gift Entry, the Form Template JSON
                // uses the @wire service below to retrieve the Template using the Template Id
                // stored on the Batch.
                return;
            }
            registerListener('widgetData', this.handleWidgetData, this);
=======
        if (this.batchId) {
            // When the form is being used for Batch Gift Entry, the Form Template JSON
            // uses the @wire service below to retrieve the Template using the Template Id
            // stored on the Batch.
            return;
        }
>>>>>>> 2de87b49

        GeFormService.getFormTemplate().then(response => {
            // check if there is a record id in the url
            this.selectedDonorId = this.donorRecordId = getQueryParameters().c__donorRecordId;
            this.selectedDonorType = this.donorApiName = getQueryParameters().c__apiName;
            // read the template header info
            if (response !== null && typeof response !== 'undefined') {
                this.formTemplate = response.formTemplate;
                this.fieldMappings = response.fieldMappingSetWrapper.fieldMappingByDevName;

                let errorObject = checkPermissionErrors(this.formTemplate);
                if (errorObject) {
                    this.setPermissionsError(errorObject);

                    return;
                }

                // get the target field names to be used by getRecord
                this.fieldNames = getRecordFieldNames(this.formTemplate, this.fieldMappings, this.donorApiName);
                if (isEmpty(this.donorRecordId)) {
                    // if we don't have a donor record, it's ok to initialize the form now
                    // otherwise the form will be initialized after wiredGetRecordMethod completes
                    this.initializeForm(this.formTemplate);
                }
            }
        });
    }

    initializeForm(formTemplate, fieldMappings) {
        // read the template header info
        this.ready = true;
        this.name = formTemplate.name;
        this.description = formTemplate.description;
        this.version = formTemplate.layout.version;
        this.permissionErrorTitle = formTemplate.permissionErrors;

        if (typeof formTemplate.layout !== 'undefined'
            && Array.isArray(formTemplate.layout.sections)) {

            // add record data to the template fields
            if (isNotEmpty(fieldMappings) && isNotEmpty(this.donorRecord)) {
                let sectionsWithValues = setRecordValuesOnTemplate(formTemplate.layout.sections,
                    fieldMappings, this.donorRecord);
                this.sections = sectionsWithValues;
            } else {
                this.sections = formTemplate.layout.sections;
            }

            if (this.batchId) {
                this.dispatchEvent(new CustomEvent('sectionsretrieved'));
            }
        }
    }

    setPermissionsError(errorObject) {
        if (errorObject) {
            this.isPermissionError = true;
            this.permissionErrorTitle = errorObject.errorTitle;
            this.permissionErrorMessage = errorObject.errorMessage;
        }
    }

    @wire(getRecord, {
        recordId: '$batchId',
        fields: FORM_TEMPLATE_FIELD
    })
    wiredBatch({data, error}) {
        if (data) {
            this.formTemplateId = data.fields[FORM_TEMPLATE_FIELD.fieldApiName].value;
            GeFormService.getFormTemplateById(this.formTemplateId)
                .then(template => {
                    let errorObject = checkPermissionErrors(response.formTemplate);
                    if (errorObject) {
                        this.dispatchEvent(new CustomEvent('permissionerror'));
                        this.setPermissionsError(errorObject)
                    }
                    this.initializeForm(template);
                })
                .catch(err => {
                    handleError(err);
                });
        } else if (error) {
            handleError(error);
        }
    }

<<<<<<< HEAD
    @wire(getRecord, {
        recordId: '$formTemplateId',
        fields: TEMPLATE_JSON_FIELD
    })
    wiredTemplate({ data, error }) {
        if (data) {
            GeFormService.getFormTemplate().then(response => {
                let errorObject = checkPermissionErrors(response.formTemplate);
                if (errorObject) {
                    this.dispatchEvent(new CustomEvent('permissionerror'));
                    this.setPermissionsError(errorObject)
                }
                this.initializeForm(response.formTemplate);
            });
        } else if (error) {
            handleError(error);
        }
    }

=======
>>>>>>> 2de87b49
    handleCancel() {
        this.reset();

        // go back to the donor record page
        if (isNotEmpty(this.donorRecordId)) {
            this.navigateToRecordPage(this.donorRecordId);
        } else {
            // go back to the gift entry landing page;
            this.navigateToLandingPage();
        }
    }

    handleSave(event) {

        this.clearErrors();

        const sectionsList = this.template.querySelectorAll('c-ge-form-section');

        // apply custom and standard field validation
        if (!this.isFormValid(sectionsList)) {
            return;
        }

        // disable the Save button
        event.target.disabled = true;
        const enableSaveButton = function () {
            this.disabled = false;
        }.bind(event.target);

        // show the spinner
        this.toggleSpinner();

        // callback used to toggle spinner after save
        const toggleSpinner = () => this.toggleSpinner();

        const reset = () => this.reset();

        if (this.batchId) {
            let data = this.getData(sectionsList);

            // Apply selected donation fields to data import record
            if (this.blankDataImportRecord) {
                data = {...data, ...this.blankDataImportRecord};
            }

            this.dispatchEvent(new CustomEvent('submit', {
                detail: {
                    data: data,
                    success: function () {
                        enableSaveButton();
                        toggleSpinner();
                        reset();
                    },
                    error: function () {
                        enableSaveButton();
                        toggleSpinner();
                    }
                }
            }));
        } else {
            GeFormService.handleSave(sectionsList, this.donorRecord, this.blankDataImportRecord)
                .then(opportunityId => {
                    this.navigateToRecordPage(opportunityId);
                })
                .catch(error => {

                    this.toggleSpinner();

                    // Show on top if it is a page level
                    this.hasPageLevelError = true;
                    const exceptionWrapper = JSON.parse(error.body.message);
                    const allDisplayedFields = this.getDisplayedFieldsMappedByAPIName(sectionsList);

                    if (exceptionWrapper.exceptionType !== null && exceptionWrapper.exceptionType !== '') {

                        // Check to see if there are any field level errors
                        if (Object.entries(exceptionWrapper.DMLErrorFieldNameMapping).length === undefined ||
                            Object.entries(exceptionWrapper.DMLErrorFieldNameMapping).length === 0) {

                            // If there are no specific fields the error has to go to,
                            // put it on the page level error message.
                            for (const dmlIndex in exceptionWrapper.DMLErrorMessageMapping) {
                                this.pageLevelErrorMessageList = [...this.pageLevelErrorMessageList,
                                    {index: dmlIndex, errorMessage: exceptionWrapper.DMLErrorMessageMapping[dmlIndex]}];
                            }
                        } else {
                            // If there is a specific field that each error is supposed to go to,
                            // show it on the field on the page.
                            // If it is not on the page to show, display it on the page level.
                            for (const key in exceptionWrapper.DMLErrorFieldNameMapping) {

                                // List of fields with this error
                                let fieldList = exceptionWrapper.DMLErrorFieldNameMapping[key];

                                // Error message for the field.
                                let errorMessage = exceptionWrapper.DMLErrorMessageMapping[key];

                                // Errored fields that are not displayed
                                let hiddenFieldList = [];

                                fieldList.forEach(fieldWithError => {
                                    // Go to the field and set the error message using setCustomValidity
                                    if (fieldWithError in allDisplayedFields) {
                                        let fieldInput = allDisplayedFields[fieldWithError];
                                        this.erroredFields.push(fieldInput);

                                        fieldInput.setCustomValidity(errorMessage);
                                    } else {

                                        // Keep track of errored fields that are not displayed.
                                        hiddenFieldList.push(fieldWithError);
                                    }
                                });

                                // If there are hidden fields, display the error message at the page level.
                                // With the fields noted.
                                if (hiddenFieldList.length > 0) {
                                    let combinedFields = hiddenFieldList.join(', ');

                                    this.pageLevelErrorMessageList = [...this.pageLevelErrorMessageList, {
                                        index: key,
                                        errorMessage: errorMessage + ' [' + combinedFields + ']'
                                    }];
                                }
                            }
                        }
                    } else {
                        this.pageLevelErrorMessageList = [...pageLevelErrorMessageList, {
                            index: 0,
                            errorMessage: exceptionWrapper.errorMessage
                        }];
                    }

                    // focus either the page level or field level error messsage somehow
                    window.scrollTo(0, 0);
                });
        }
    }

    isFormValid(sectionsList) {

        // custom donor type validation
        if (this.isDonorTypeInvalid(sectionsList)) {
            return false;
        }

        // field validations
        let invalidFields = [];
        sectionsList.forEach(section => {
            const fields = section.getInvalidFields();
            invalidFields.push(...fields);
        });

        if (invalidFields.length > 0) {
            let fieldListAsString = invalidFields.join(', ');
            this.hasPageLevelError = true;
            this.pageLevelErrorMessageList = [ {
                index: 0,
                errorMessage: `The following fields are required: ${fieldListAsString}`
            } ];
        }

        return invalidFields.length === 0;
    }

    /**
     * validates donation donor type on sectionsList
     * @param sectionsList, list of sections
     * @returns {boolean|*} - true if form invalid, false otherwise
     */
    isDonorTypeInvalid(sectionsList) {

        const DONATION_VALUES = [
            DONATION_DONOR_FIELDS.donationDonorField,
            DONATION_DONOR_FIELDS.account1ImportedField, DONATION_DONOR_FIELDS.account1NameField,
            DONATION_DONOR_FIELDS.contact1ImportedField, DONATION_DONOR_FIELDS.contact1LastNameField
        ];
        // get label and value using apiName as key from fields for each section
        let miniFieldWrapper = {};
        sectionsList.forEach(section => {
            miniFieldWrapper = { ...miniFieldWrapper, ...(section.getFieldValueAndLabel(DONATION_VALUES))};
        });

        // if no donation donor selection, nothing to validate here yet
        if ( isEmpty(miniFieldWrapper[DONATION_DONOR_FIELDS.donationDonorField].value) ) {
            return false;
        }

        // returns true when error message was generated
        return this.getDonorTypeValidationError( miniFieldWrapper, sectionsList );
    }

    /**
     * helper class for isDonorTypeInvalid, contains majority of logic
     * @param fieldWrapper - Array, field ui-label and value using field-api-name as key
     * @param sectionsList - Array, all sections
     * @returns {boolean} - true if error message was generated, false if otherwise
     */
    getDonorTypeValidationError(fieldWrapper, sectionsList) {

        // get data import record helper
        const di_record = this.getDataImportHelper(fieldWrapper);

        // donation donor validation depending on selection and field presence
        let isError = (di_record.donationDonorValue === DONATION_DONOR.isAccount1) ?
            di_record.isAccount1ImportedEmpty && di_record.isAccount1NameEmpty :
            di_record.donationDonorValue === DONATION_DONOR.isContact1 &&
            di_record.isContact1ImportedEmpty && di_record.isContact1LastNameEmpty;

        // process error notification when error
        if (isError) {
            // highlight validation fields
            this.highlightValidationErrorFields(di_record, sectionsList, ' ');
            // set page error
            this.hasPageLevelError = true;
            this.pageLevelErrorMessageList = [ {
                index: 0,
                errorMessage: this.getDonationDonorErrorLabel(di_record, fieldWrapper)
            } ];
        }

        return isError;
    }

    /**
     * Set donation donor error message using custom label depending on field presence
     * @param diRecord, Object - helper obj
     * @param fieldWrapper, Array of fields with Values and Labels
     * @returns {String}, formatted error message for donation donor validation
     */
    getDonationDonorErrorLabel(diRecord, fieldWrapper) {

        // init array replacement for custom label
        let validationErrorLabelReplacements = [diRecord.donationDonorValue, diRecord.donationDonorLabel];

        if (diRecord.donationDonorValue === DONATION_DONOR.isAccount1) {
            if (diRecord.isAccount1ImportedPresent)
                validationErrorLabelReplacements.push(fieldWrapper[DONATION_DONOR_FIELDS.account1ImportedField].label);
            if (diRecord.isAccount1NamePresent)
                validationErrorLabelReplacements.push(fieldWrapper[DONATION_DONOR_FIELDS.account1NameField].label);
        } else {
            if (diRecord.isContact1ImportedPresent)
                validationErrorLabelReplacements.push(fieldWrapper[DONATION_DONOR_FIELDS.contact1ImportedField].label);
            if (diRecord.isContact1LastNamePresent)
                validationErrorLabelReplacements.push(fieldWrapper[DONATION_DONOR_FIELDS.contact1LastNameField].label);
        }

        // set label depending fields present on template
        let label;
        switch (validationErrorLabelReplacements.length) {
            case 2:
                label = geLabelService.CUSTOM_LABELS.geErrorDonorTypeInvalid;
                break;
            case 3:
                label = geLabelService.CUSTOM_LABELS.geErrorDonorTypeValidationSingle;
                break;
            case 4:
                label = geLabelService.CUSTOM_LABELS.geErrorDonorTypeValidation;
                break;
            default:
                label = geLabelService.CUSTOM_LABELS.geErrorDonorTypeInvalid;
        }

        // set message using replacement array
        return format(label, validationErrorLabelReplacements);
    }

    /**
     * highlight geForm fields on lSections using sError as message
     * @param diRecord, Object - helper obj
     * @param lSections, Array of geFormSection
     * @param sError, String to set on setCustomValidity
     */
    highlightValidationErrorFields(diRecord, lSections, sError) {

        // prepare array to highlight fields that require attention depending on Donation_Donor
        const highlightFields = [DONATION_DONOR_FIELDS.donationDonorField,
            diRecord.donationDonorValue === DONATION_DONOR.isAccount1 ? DONATION_DONOR_FIELDS.account1ImportedField :
                DONATION_DONOR_FIELDS.contact1ImportedField,
            diRecord.donationDonorValue === DONATION_DONOR.isAccount1 ? DONATION_DONOR_FIELDS.account1NameField :
                DONATION_DONOR_FIELDS.contact1LastNameField
        ];
        lSections.forEach(section => {
            section.setCustomValidityOnFields(highlightFields, sError);
        });

    }

    /**
     * helper object to minimize length of if statements and improve code legibility
     * @param fieldWrapper, Array of fields with Values and Labels
     * @returns Object, helper object to minimize length of if statements and improve code legibility
     */
    getDataImportHelper(fieldWrapper) {

        const dataImportRecord = {
            // donation donor
            donationDonorValue: fieldWrapper[DONATION_DONOR_FIELDS.donationDonorField].value,
            donationDonorLabel: fieldWrapper[DONATION_DONOR_FIELDS.donationDonorField].label,
            // empty val checks
            isAccount1ImportedEmpty: isEmpty(fieldWrapper[DONATION_DONOR_FIELDS.account1ImportedField]) ||
                isEmpty(fieldWrapper[DONATION_DONOR_FIELDS.account1ImportedField].value),
            isContact1ImportedEmpty: isEmpty(fieldWrapper[DONATION_DONOR_FIELDS.contact1ImportedField]) ||
                isEmpty(fieldWrapper[DONATION_DONOR_FIELDS.contact1ImportedField].value),
            isContact1LastNameEmpty: isEmpty(fieldWrapper[DONATION_DONOR_FIELDS.contact1LastNameField]) ||
                isEmpty(fieldWrapper[DONATION_DONOR_FIELDS.contact1LastNameField].value),
            isAccount1NameEmpty: isEmpty(fieldWrapper[DONATION_DONOR_FIELDS.account1NameField]) ||
                isEmpty(fieldWrapper[DONATION_DONOR_FIELDS.account1NameField].value),
            // field presence
            isAccount1ImportedPresent: isNotEmpty(fieldWrapper[DONATION_DONOR_FIELDS.account1ImportedField]),
            isAccount1NamePresent: isNotEmpty(fieldWrapper[DONATION_DONOR_FIELDS.account1NameField]),
            isContact1ImportedPresent: isNotEmpty(fieldWrapper[DONATION_DONOR_FIELDS.contact1ImportedField]),
            isContact1LastNamePresent: isNotEmpty(fieldWrapper[DONATION_DONOR_FIELDS.contact1LastNameField])
        };
        return dataImportRecord;
    }

    navigateToRecordPage(recordId) {
        this[NavigationMixin.Navigate]({
            type: 'standard__recordPage',
            attributes: {
                recordId: recordId,
                actionName: 'view'
            }
        });
    }

    // change showSpinner to the opposite of its current value
    toggleSpinner() {
        this.showSpinner = !this.showSpinner;
    }

    getDisplayedFieldsMappedByAPIName(sectionsList) {
        let allFields = {};
        sectionsList.forEach(section => {
            const fields = section.getAllFieldsByAPIName();

            allFields = Object.assign(allFields, fields);
        });

        return allFields;
    }

    clearErrors() {

        // Clear the page level error
        this.hasPageLevelError = false;
        this.pageLevelErrorMessageList = [];

        // Clear the field level errors
        if (this.erroredFields.length > 0) {
            this.erroredFields.forEach(fieldToReset => {
                fieldToReset.setCustomValidity('');
            });
        }

        this.erroredFields = [];
    }

    @api
    load(dataRow) {
        this._dataRow = dataRow;
        const sectionsList = this.template.querySelectorAll('c-ge-form-section');

        sectionsList.forEach(section => {
            section.load(dataRow);
        });
    }

    @api
    reset() {
        this._dataRow = undefined;
        const sectionsList = this.template.querySelectorAll('c-ge-form-section');
        const widgetList = this.template.querySelectorAll('c-ge-form-widget');

        sectionsList.forEach(section => {
            section.reset();
        });

        widgetList.forEach( widget => {
            widget.reset();
        });
    }

    get mode() {
        return this._dataRow ? mode.UPDATE : mode.CREATE;
    }

    @api
    get saveActionLabel() {
        switch (this.mode) {
            case mode.UPDATE:
                return geUpdate;
                break;
            default:
                return geSave;
        }
    }

    @api
    get isUpdateActionDisabled() {
        return this._dataRow && this._dataRow[STATUS_FIELD.fieldApiName] === 'Imported';
    }

    /**
     * Track widget data so that our widgets can react to the overall state of the form
     * @param payload   An object to store in widgetData
     */
    handleWidgetData(payload) {
        this.widgetData = {...this.widgetData, ...payload};
    }

    getData(sections) {
        let { diRecord } =
            GeFormService.getDataImportRecord(sections);

        if (!diRecord[NPSP_DATA_IMPORT_BATCH_FIELD.fieldApiName]) {
            diRecord[NPSP_DATA_IMPORT_BATCH_FIELD.fieldApiName] = this.batchId;
        }

        if (this._dataRow) {
            diRecord.Id = this._dataRow.Id;
        }

        return diRecord;
    }

    /*******************************************************************************
     * @description Navigates to Gift Entry landing page.
     */
    navigateToLandingPage() {
        const giftEntryTabName = TemplateBuilderService.alignSchemaNSWithEnvironment(GIFT_ENTRY_TAB_NAME);
        let url = `/lightning/n/${giftEntryTabName}`;

        this[NavigationMixin.Navigate]({
                type: 'standard__webPage',
                attributes: {
                    url: url
                }
            },
            true
        );
    }

    /*******************************************************************************
     * @description Pass through method that receives an event from geReviewDonations
     * to notify the parent component to construct a modal for reviewing donations.
     *
     * @param {object} event: Event object containing a payload for the modal.
     */
    toggleModal(event) {
        this.dispatchEvent(new CustomEvent('togglemodal', { detail: event.detail }));
    }

    @wire(getOpenDonations, { donorId: '$selectedDonorId', donorType: '$selectedDonorType' })
    wiredOpenDonations({ error, data }) {
        if (data) {
            this.opportunities = isNotEmpty(data) ? JSON.parse(data) : undefined;
        }
    }

    // TODO: Need to handle displaying of review donations onload when coming from an Account/Contact page
    handleChangeLookup(event) {
        const detail = event.detail;
        const account = DATA_IMPORT_ACCOUNT1_IMPORTED_FIELD.fieldApiName;
        const contact = DATA_IMPORT_CONTACT1_IMPORTED_FIELD.fieldApiName;

        if (detail.recordId && (detail.fieldApiName === account || detail.fieldApiName === contact)) {
            // TODO: Future handle Account/Contact priority depending on value of Data Import: Donation Donor.
            const donorType = detail.fieldApiName === account ? 'Account' : 'Contact';
            this.selectedDonorId = detail.recordId;
            this.selectedDonorType = donorType;
        } else if (detail.fieldApiName === account || detail.fieldApiName === contact) {
            this.selectedDonation = undefined;
            this.opportunities = undefined;
            this.selectedDonorId = undefined;
            this.selectedDonorType = undefined;
        } else {
            this.selectedDonorId = undefined;
            this.selectedDonorType = undefined;
        }
    }

    handleChangeSelectedDonation(event) {
        const selectedDonation = event.detail.selectedDonation;
        const donationType = event.detail.donationType;

        let blankDataImportRecord = {};

        const donationImported = DATA_IMPORT_DONATION_IMPORTED_FIELD.fieldApiName;
        const donationImportStatus = DATA_IMPORT_DONATION_IMPORT_STATUS_FIELD.fieldApiName;
        const paymentImported = DATA_IMPORT_PAYMENT_IMPORTED_FIELD.fieldApiName;
        const paymentImportStatus = DATA_IMPORT_PAYMENT_IMPORT_STATUS_FIELD.fieldApiName;

        if (selectedDonation) {
            if (donationType === 'opportunity') {
                blankDataImportRecord[donationImported] = selectedDonation.Id;

                if (selectedDonation.applyPayment) {
                    blankDataImportRecord[donationImportStatus] = applyNewPayment;
                } else {
                    blankDataImportRecord[donationImportStatus] = userSelectedMatch;
                }
                blankDataImportRecord[paymentImported] = undefined;
                blankDataImportRecord[paymentImportStatus] = undefined;
            } else if (donationType === 'payment') {
                blankDataImportRecord[paymentImported] = selectedDonation.Id;
                blankDataImportRecord[paymentImportStatus] = userSelectedMatch;
                blankDataImportRecord[donationImported] = selectedDonation.npe01__Opportunity__c;
                blankDataImportRecord[donationImportStatus] = userSelectedMatch;
            }

        } else {
            blankDataImportRecord[donationImportStatus] = userSelectedNewOpp;
        }

        this.blankDataImportRecord = blankDataImportRecord;

        this.applyFieldValuesFromSelectedDonation(blankDataImportRecord);
    }

    applyFieldValuesFromSelectedDonation(blankDataImportRecord) {
        let previousFieldValues = {};
        const sectionsList = this.template.querySelectorAll('c-ge-form-section');
        sectionsList.forEach(section => {
            previousFieldValues = {...previousFieldValues, ...section.values};
        });

        let newFieldValues = {...previousFieldValues, ...blankDataImportRecord};

        let sections = deepClone(this.sections);
        sections.forEach(
            section => {
                section.elements.forEach(
                    element => {
                        const fieldMappingDevName = element.dataImportFieldMappingDevNames[0];
                        const fieldApiName = element.fieldApiName;

                        if (newFieldValues.hasOwnProperty(fieldApiName)) {
                            element.defaultValue = newFieldValues[fieldApiName];
                        } else if (newFieldValues.hasOwnProperty(fieldMappingDevName)) {
                            element.defaultValue = newFieldValues[fieldMappingDevName];
                        }
                    }
                );
            }
        );

        // Workaround to force rerendering of the form.
        let that = this;
        this.sections = [];
        // eslint-disable-next-line @lwc/lwc/no-async-operation
        setTimeout(() => {
            that.sections = sections;
        }, 1, that, sections);
    }
}<|MERGE_RESOLUTION|>--- conflicted
+++ resolved
@@ -6,11 +6,8 @@
 import geSave from '@salesforce/label/c.labelGeSave';
 import geCancel from '@salesforce/label/c.labelGeCancel';
 import geUpdate from '@salesforce/label/c.commonUpdate';
-<<<<<<< HEAD
 import { registerListener } from 'c/pubsubNoPageRef';
 import geLabelService from 'c/geLabelService';
-=======
->>>>>>> 2de87b49
 import { DONATION_DONOR_FIELDS, DONATION_DONOR,
     handleError,
     getRecordFieldNames,
@@ -95,25 +92,13 @@
     }
 
     connectedCallback() {
-<<<<<<< HEAD
-
-        this.checkPageAccess();
-        if (this.isAccessible) {
-            if (this.batchId) {
-                // When the form is being used for Batch Gift Entry, the Form Template JSON
-                // uses the @wire service below to retrieve the Template using the Template Id
-                // stored on the Batch.
-                return;
-            }
-            registerListener('widgetData', this.handleWidgetData, this);
-=======
         if (this.batchId) {
             // When the form is being used for Batch Gift Entry, the Form Template JSON
             // uses the @wire service below to retrieve the Template using the Template Id
             // stored on the Batch.
             return;
         }
->>>>>>> 2de87b49
+        registerListener('widgetData', this.handleWidgetData, this);
 
         GeFormService.getFormTemplate().then(response => {
             // check if there is a record id in the url
@@ -200,28 +185,6 @@
         }
     }
 
-<<<<<<< HEAD
-    @wire(getRecord, {
-        recordId: '$formTemplateId',
-        fields: TEMPLATE_JSON_FIELD
-    })
-    wiredTemplate({ data, error }) {
-        if (data) {
-            GeFormService.getFormTemplate().then(response => {
-                let errorObject = checkPermissionErrors(response.formTemplate);
-                if (errorObject) {
-                    this.dispatchEvent(new CustomEvent('permissionerror'));
-                    this.setPermissionsError(errorObject)
-                }
-                this.initializeForm(response.formTemplate);
-            });
-        } else if (error) {
-            handleError(error);
-        }
-    }
-
-=======
->>>>>>> 2de87b49
     handleCancel() {
         this.reset();
 
