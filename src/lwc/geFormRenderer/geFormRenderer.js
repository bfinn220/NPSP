--- conflicted
+++ resolved
@@ -6,19 +6,12 @@
 import geSave from '@salesforce/label/c.labelGeSave';
 import geCancel from '@salesforce/label/c.labelGeCancel';
 import geUpdate from '@salesforce/label/c.commonUpdate';
-import geLabelService from 'c/geLabelService';
 import { DONATION_DONOR_FIELDS, DONATION_DONOR,
-         handleError,
-         getRecordFieldNames,
-<<<<<<< HEAD
-         setRecordValuesOnTemplate } from 'c/utilTemplateBuilder';
-import { getQueryParameters, isEmpty, isNotEmpty, format } from 'c/utilCommon';
-=======
-         setRecordValuesOnTemplate,
-         checkPermissionErrors,
-         getPageAccess } from 'c/utilTemplateBuilder';
+    handleError,
+    getRecordFieldNames,
+    setRecordValuesOnTemplate,
+    checkPermissionErrors } from 'c/utilTemplateBuilder';
 import { getQueryParameters, isEmpty, isNotEmpty, format, deepClone } from 'c/utilCommon';
->>>>>>> 8d5bde73
 import TemplateBuilderService from 'c/geTemplateBuilderService';
 import { getRecord } from 'lightning/uiRecordApi';
 import FORM_TEMPLATE_FIELD from '@salesforce/schema/DataImportBatch__c.Form_Template__c';
@@ -42,11 +35,10 @@
 const mode = {
     CREATE: 'create',
     UPDATE: 'update'
-}
+};
 const GIFT_ENTRY_TAB_NAME = 'GE_Gift_Entry';
 
 export default class GeFormRenderer extends NavigationMixin(LightningElement) {
-    CUSTOM_LABELS = geLabelService.CUSTOM_LABELS;
     @api donorRecordId;
     @api donorApiName;
     @api donorRecord;
@@ -58,7 +50,7 @@
     @api submissions = [];
     @api hasPageLevelError = false;
     @api pageLevelErrorMessageList = [];
-    
+
     @track isPermissionError = false;
     @track permissionErrorTitle;
     @track permissionErrorMessage;
@@ -72,10 +64,9 @@
     label = { messageLoading, geSave, geCancel };
     @track formTemplateId;
 
-    label = { messageLoading, geSave, geCancel };
     erroredFields = [];
     CUSTOM_LABELS = GeLabelService.CUSTOM_LABELS;
-    
+
     @track _dataRow; // Row being updated when in update mode
     @track isAccessible = true;
     @track opportunities;
@@ -98,7 +89,7 @@
         }
     }
 
-   connectedCallback() {
+    connectedCallback() {
         if (this.batchId) {
             // When the form is being used for Batch Gift Entry, the Form Template JSON
             // uses the @wire service below to retrieve the Template using the Template Id
@@ -106,49 +97,28 @@
             return;
         }
 
-<<<<<<< HEAD
         GeFormService.getFormTemplate().then(response => {
             // check if there is a record id in the url
-            this.donorRecordId = getQueryParameters().c__donorRecordId;
-            this.donorApiName = getQueryParameters().c__apiName;
-
+            this.selectedDonorId = this.donorRecordId = getQueryParameters().c__donorRecordId;
+            this.selectedDonorType = this.donorApiName = getQueryParameters().c__apiName;
             // read the template header info
             if (response !== null && typeof response !== 'undefined') {
                 this.formTemplate = response.formTemplate;
                 this.fieldMappings = response.fieldMappingSetWrapper.fieldMappingByDevName;
 
+                let errorObject = checkPermissionErrors(this.formTemplate);
+                if (errorObject) {
+                    this.setPermissionsError(errorObject);
+
+                    return;
+                }
+
                 // get the target field names to be used by getRecord
                 this.fieldNames = getRecordFieldNames(this.formTemplate, this.fieldMappings, this.donorApiName);
-
                 if (isEmpty(this.donorRecordId)) {
                     // if we don't have a donor record, it's ok to initialize the form now
                     // otherwise the form will be initialized after wiredGetRecordMethod completes
                     this.initializeForm(this.formTemplate);
-=======
-            GeFormService.getFormTemplate().then(response => {
-                // check if there is a record id in the url
-                this.selectedDonorId = this.donorRecordId = getQueryParameters().c__donorRecordId;
-                this.selectedDonorType = this.donorApiName = getQueryParameters().c__apiName;
-                // read the template header info
-                if (response !== null && typeof response !== 'undefined') {
-                    this.formTemplate = response.formTemplate;
-                    this.fieldMappings = response.fieldMappingSetWrapper.fieldMappingByDevName;
-
-                    let errorObject = checkPermissionErrors(this.formTemplate);
-                    if (errorObject) {
-                        this.setPermissionsError(errorObject);
-
-                        return;
-                    }
-
-                    // get the target field names to be used by getRecord
-                    this.fieldNames = getRecordFieldNames(this.formTemplate, this.fieldMappings,                    this.donorApiName);
-                    if (isEmpty(this.donorRecordId)) {
-                        // if we don't have a donor record, it's ok to initialize the form now
-                        // otherwise the form will be initialized after wiredGetRecordMethod completes
-                        this.initializeForm(this.formTemplate);
-                    }
->>>>>>> 8d5bde73
                 }
             }
         });
@@ -167,7 +137,8 @@
 
             // add record data to the template fields
             if (isNotEmpty(fieldMappings) && isNotEmpty(this.donorRecord)) {
-                let sectionsWithValues = setRecordValuesOnTemplate(formTemplate.layout.sections, fieldMappings, this.donorRecord);
+                let sectionsWithValues = setRecordValuesOnTemplate(formTemplate.layout.sections,
+                    fieldMappings, this.donorRecord);
                 this.sections = sectionsWithValues;
             } else {
                 this.sections = formTemplate.layout.sections;
@@ -217,7 +188,7 @@
             handleError(error);
         }
     }
-    
+
     handleCancel() {
         this.reset();
 
@@ -260,7 +231,7 @@
 
             // Apply selected donation fields to data import record
             if (this.blankDataImportRecord) {
-                data = { ...data, ...this.blankDataImportRecord };
+                data = {...data, ...this.blankDataImportRecord};
             }
 
             this.dispatchEvent(new CustomEvent('submit', {
@@ -337,12 +308,18 @@
                                 if (hiddenFieldList.length > 0) {
                                     let combinedFields = hiddenFieldList.join(', ');
 
-                                    this.pageLevelErrorMessageList = [...this.pageLevelErrorMessageList, { index: key, errorMessage: errorMessage + ' [' + combinedFields + ']' }];
+                                    this.pageLevelErrorMessageList = [...this.pageLevelErrorMessageList, {
+                                        index: key,
+                                        errorMessage: errorMessage + ' [' + combinedFields + ']'
+                                    }];
                                 }
                             }
                         }
                     } else {
-                        pageLevelErrorMessageList = [...pageLevelErrorMessageList, { index: 0, errorMessage: exceptionWrapper.errorMessage }];
+                        this.pageLevelErrorMessageList = [...pageLevelErrorMessageList, {
+                            index: 0,
+                            errorMessage: exceptionWrapper.errorMessage
+                        }];
                     }
 
                     // focus either the page level or field level error messsage somehow
@@ -351,7 +328,7 @@
         }
     }
 
-    isFormValid(sectionsList){
+    isFormValid(sectionsList) {
 
         // custom donor type validation
         if (this.isDonorTypeInvalid(sectionsList)) {
@@ -368,7 +345,10 @@
         if (invalidFields.length > 0) {
             let fieldListAsString = invalidFields.join(', ');
             this.hasPageLevelError = true;
-            this.pageLevelErrorMessageList = [ {index: 0, errorMessage: `The following fields are required: ${fieldListAsString}`} ];
+            this.pageLevelErrorMessageList = [ {
+                index: 0,
+                errorMessage: `The following fields are required: ${fieldListAsString}`
+            } ];
         }
 
         return invalidFields.length === 0;
@@ -379,7 +359,7 @@
      * @param sectionsList, list of sections
      * @returns {boolean|*} - true if form invalid, false otherwise
      */
-    isDonorTypeInvalid( sectionsList ){
+    isDonorTypeInvalid(sectionsList) {
 
         const DONATION_VALUES = [
             DONATION_DONOR_FIELDS.donationDonorField,
@@ -388,8 +368,8 @@
         ];
         // get label and value using apiName as key from fields for each section
         let miniFieldWrapper = {};
-        sectionsList.forEach( section => {
-            miniFieldWrapper = { ...miniFieldWrapper, ...(section.getFieldValueAndLabel(DONATION_VALUES)) };
+        sectionsList.forEach(section => {
+            miniFieldWrapper = { ...miniFieldWrapper, ...(section.getFieldValueAndLabel(DONATION_VALUES))};
         });
 
         // if no donation donor selection, nothing to validate here yet
@@ -407,24 +387,27 @@
      * @param sectionsList - Array, all sections
      * @returns {boolean} - true if error message was generated, false if otherwise
      */
-    getDonorTypeValidationError( fieldWrapper, sectionsList ){
+    getDonorTypeValidationError(fieldWrapper, sectionsList) {
 
         // get data import record helper
-        const di_record = this.getDataImportHelper( fieldWrapper );
+        const di_record = this.getDataImportHelper(fieldWrapper);
 
         // donation donor validation depending on selection and field presence
-        let isError = (di_record.donationDonorValue===DONATION_DONOR.isAccount1) ?
-                        di_record.isAccount1ImportedEmpty && di_record.isAccount1NameEmpty :
-                            di_record.donationDonorValue===DONATION_DONOR.isContact1 &&
-                                di_record.isContact1ImportedEmpty && di_record.isContact1LastNameEmpty;
+        let isError = (di_record.donationDonorValue === DONATION_DONOR.isAccount1) ?
+            di_record.isAccount1ImportedEmpty && di_record.isAccount1NameEmpty :
+            di_record.donationDonorValue === DONATION_DONOR.isContact1 &&
+            di_record.isContact1ImportedEmpty && di_record.isContact1LastNameEmpty;
 
         // process error notification when error
         if (isError) {
             // highlight validation fields
-            this.highlightValidationErrorFields( di_record, sectionsList, ' ' );
+            this.highlightValidationErrorFields(di_record, sectionsList, ' ');
             // set page error
             this.hasPageLevelError = true;
-            this.pageLevelErrorMessageList = [ {index: 0, errorMessage: this.getDonationDonorErrorLabel( di_record, fieldWrapper )} ];
+            this.pageLevelErrorMessageList = [ {
+                index: 0,
+                errorMessage: this.getDonationDonorErrorLabel(di_record, fieldWrapper)
+            } ];
         }
 
         return isError;
@@ -436,10 +419,10 @@
      * @param fieldWrapper, Array of fields with Values and Labels
      * @returns {String}, formatted error message for donation donor validation
      */
-    getDonationDonorErrorLabel( diRecord, fieldWrapper ){
+    getDonationDonorErrorLabel(diRecord, fieldWrapper) {
 
         // init array replacement for custom label
-        let validationErrorLabelReplacements = [ diRecord.donationDonorValue, diRecord.donationDonorLabel ];
+        let validationErrorLabelReplacements = [diRecord.donationDonorValue, diRecord.donationDonorLabel];
 
         if (diRecord.donationDonorValue === DONATION_DONOR.isAccount1) {
             if (diRecord.isAccount1ImportedPresent)
@@ -456,14 +439,21 @@
         // set label depending fields present on template
         let label;
         switch (validationErrorLabelReplacements.length) {
-            case 2: label = geLabelService.CUSTOM_LABELS.geErrorDonorTypeInvalid; break;
-            case 3: label = geLabelService.CUSTOM_LABELS.geErrorDonorTypeValidationSingle; break;
-            case 4: label = geLabelService.CUSTOM_LABELS.geErrorDonorTypeValidation; break;
-            default: label = geLabelService.CUSTOM_LABELS.geErrorDonorTypeInvalid;
+            case 2:
+                label = geLabelService.CUSTOM_LABELS.geErrorDonorTypeInvalid;
+                break;
+            case 3:
+                label = geLabelService.CUSTOM_LABELS.geErrorDonorTypeValidationSingle;
+                break;
+            case 4:
+                label = geLabelService.CUSTOM_LABELS.geErrorDonorTypeValidation;
+                break;
+            default:
+                label = geLabelService.CUSTOM_LABELS.geErrorDonorTypeInvalid;
         }
 
         // set message using replacement array
-        return  format( label, validationErrorLabelReplacements);
+        return format(label, validationErrorLabelReplacements);
     }
 
     /**
@@ -472,15 +462,17 @@
      * @param lSections, Array of geFormSection
      * @param sError, String to set on setCustomValidity
      */
-    highlightValidationErrorFields( diRecord, lSections, sError ) {
+    highlightValidationErrorFields(diRecord, lSections, sError) {
 
         // prepare array to highlight fields that require attention depending on Donation_Donor
-        const highlightFields = [ DONATION_DONOR_FIELDS.donationDonorField,
-            diRecord.donationDonorValue === DONATION_DONOR.isAccount1 ? DONATION_DONOR_FIELDS.account1ImportedField : DONATION_DONOR_FIELDS.contact1ImportedField,
-            diRecord.donationDonorValue === DONATION_DONOR.isAccount1 ? DONATION_DONOR_FIELDS.account1NameField : DONATION_DONOR_FIELDS.contact1LastNameField
+        const highlightFields = [DONATION_DONOR_FIELDS.donationDonorField,
+            diRecord.donationDonorValue === DONATION_DONOR.isAccount1 ? DONATION_DONOR_FIELDS.account1ImportedField :
+                DONATION_DONOR_FIELDS.contact1ImportedField,
+            diRecord.donationDonorValue === DONATION_DONOR.isAccount1 ? DONATION_DONOR_FIELDS.account1NameField :
+                DONATION_DONOR_FIELDS.contact1LastNameField
         ];
         lSections.forEach(section => {
-            section.setCustomValidityOnFields( highlightFields, sError );
+            section.setCustomValidityOnFields(highlightFields, sError);
         });
 
     }
@@ -490,17 +482,21 @@
      * @param fieldWrapper, Array of fields with Values and Labels
      * @returns Object, helper object to minimize length of if statements and improve code legibility
      */
-    getDataImportHelper( fieldWrapper ) {
+    getDataImportHelper(fieldWrapper) {
 
         const dataImportRecord = {
             // donation donor
             donationDonorValue: fieldWrapper[DONATION_DONOR_FIELDS.donationDonorField].value,
             donationDonorLabel: fieldWrapper[DONATION_DONOR_FIELDS.donationDonorField].label,
             // empty val checks
-            isAccount1ImportedEmpty: isEmpty(fieldWrapper[DONATION_DONOR_FIELDS.account1ImportedField]) || isEmpty(fieldWrapper[DONATION_DONOR_FIELDS.account1ImportedField].value),
-            isContact1ImportedEmpty: isEmpty(fieldWrapper[DONATION_DONOR_FIELDS.contact1ImportedField]) || isEmpty(fieldWrapper[DONATION_DONOR_FIELDS.contact1ImportedField].value),
-            isContact1LastNameEmpty: isEmpty(fieldWrapper[DONATION_DONOR_FIELDS.contact1LastNameField]) || isEmpty(fieldWrapper[DONATION_DONOR_FIELDS.contact1LastNameField].value),
-            isAccount1NameEmpty: isEmpty(fieldWrapper[DONATION_DONOR_FIELDS.account1NameField]) || isEmpty(fieldWrapper[DONATION_DONOR_FIELDS.account1NameField].value),
+            isAccount1ImportedEmpty: isEmpty(fieldWrapper[DONATION_DONOR_FIELDS.account1ImportedField]) ||
+                isEmpty(fieldWrapper[DONATION_DONOR_FIELDS.account1ImportedField].value),
+            isContact1ImportedEmpty: isEmpty(fieldWrapper[DONATION_DONOR_FIELDS.contact1ImportedField]) ||
+                isEmpty(fieldWrapper[DONATION_DONOR_FIELDS.contact1ImportedField].value),
+            isContact1LastNameEmpty: isEmpty(fieldWrapper[DONATION_DONOR_FIELDS.contact1LastNameField]) ||
+                isEmpty(fieldWrapper[DONATION_DONOR_FIELDS.contact1LastNameField].value),
+            isAccount1NameEmpty: isEmpty(fieldWrapper[DONATION_DONOR_FIELDS.account1NameField]) ||
+                isEmpty(fieldWrapper[DONATION_DONOR_FIELDS.account1NameField].value),
             // field presence
             isAccount1ImportedPresent: isNotEmpty(fieldWrapper[DONATION_DONOR_FIELDS.account1ImportedField]),
             isAccount1NamePresent: isNotEmpty(fieldWrapper[DONATION_DONOR_FIELDS.account1NameField]),
@@ -608,8 +604,8 @@
     }
 
     /*******************************************************************************
-    * @description Navigates to Gift Entry landing page.
-    */
+     * @description Navigates to Gift Entry landing page.
+     */
     navigateToLandingPage() {
         const giftEntryTabName = TemplateBuilderService.alignSchemaNSWithEnvironment(GIFT_ENTRY_TAB_NAME);
         let url = `/lightning/n/${giftEntryTabName}`;
@@ -623,20 +619,18 @@
             true
         );
     }
-<<<<<<< HEAD
-=======
 
     /*******************************************************************************
-    * @description Pass through method that receives an event from geReviewDonations
-    * to notify the parent component to construct a modal for reviewing donations.
-    *
-    * @param {object} event: Event object containing a payload for the modal.
-    */
+     * @description Pass through method that receives an event from geReviewDonations
+     * to notify the parent component to construct a modal for reviewing donations.
+     *
+     * @param {object} event: Event object containing a payload for the modal.
+     */
     toggleModal(event) {
         this.dispatchEvent(new CustomEvent('togglemodal', { detail: event.detail }));
     }
 
-    @wire(getOpenDonations, { donorId: '$selectedDonorId', donorType: '$selectedDonorType'})
+    @wire(getOpenDonations, { donorId: '$selectedDonorId', donorType: '$selectedDonorType' })
     wiredOpenDonations({ error, data }) {
         if (data) {
             this.opportunities = isNotEmpty(data) ? JSON.parse(data) : undefined;
@@ -707,10 +701,10 @@
         let previousFieldValues = {};
         const sectionsList = this.template.querySelectorAll('c-ge-form-section');
         sectionsList.forEach(section => {
-            previousFieldValues = { ...previousFieldValues, ...section.values };
-        });
-
-        let newFieldValues = { ...previousFieldValues, ...blankDataImportRecord };
+            previousFieldValues = {...previousFieldValues, ...section.values};
+        });
+
+        let newFieldValues = {...previousFieldValues, ...blankDataImportRecord};
 
         let sections = deepClone(this.sections);
         sections.forEach(
@@ -738,5 +732,4 @@
             that.sections = sections;
         }, 1, that, sections);
     }
->>>>>>> 8d5bde73
 }