// Import utility method
import { format } from 'c/utilTemplateBuilder';

// Import custom labels
import commonAssistiveError from '@salesforce/label/c.commonAssistiveError';
import commonAssistiveInfo from '@salesforce/label/c.commonAssistiveInfo';
import commonAssistiveSuccess from '@salesforce/label/c.commonAssistiveSuccess';
import commonAssistiveWarning from '@salesforce/label/c.commonAssistiveWarning';
<<<<<<< HEAD
import commonBack from '@salesforce/label/c.commonBack';
=======
import commonBatches from '@salesforce/label/c.commonBatches';
>>>>>>> f9777dbb
import commonCancel from '@salesforce/label/c.commonCancel';
import commonClone from '@salesforce/label/c.commonClone';
import commonDefaultValue from '@salesforce/label/c.commonDefaultValue';
import commonDelete from '@salesforce/label/c.commonDelete';
import commonEdit from '@salesforce/label/c.commonEdit';
import commonError from '@salesforce/label/c.commonError';
import commonFieldLabel from '@salesforce/label/c.commonFieldLabel';
import commonNext from '@salesforce/label/c.commonNext';
import commonNoItems from '@salesforce/label/c.commonNoItems';
import commonReadMore from '@salesforce/label/c.commonReadMore';
import commonRequired from '@salesforce/label/c.commonRequired';
import commonSave from '@salesforce/label/c.commonSave';
import commonSaveAndClose from '@salesforce/label/c.commonSaveAndClose';
import commonTemplates from '@salesforce/label/c.commonTemplates';
import commonUnknownError from '@salesforce/label/c.commonUnknownError';
import commonViewAll from '@salesforce/label/c.commonViewAll';
import commonViewMore from '@salesforce/label/c.commonViewMore';
import commonWarning from '@salesforce/label/c.commonWarning';
import geAssistiveActiveSection from '@salesforce/label/c.geAssistiveActiveSection';
import geAssistiveBatchHeaderRemoveField from '@salesforce/label/c.geAssistiveBatchHeaderRemoveField';
import geAssistiveFieldDown from '@salesforce/label/c.geAssistiveFieldDown';
import geAssistiveFieldUp from '@salesforce/label/c.geAssistiveFieldUp';
import geAssistiveFormFieldsCollapseAll from '@salesforce/label/c.geAssistiveFormFieldsCollapseAll';
import geAssistiveFormFieldsExpandAll from '@salesforce/label/c.geAssistiveFormFieldsExpandAll';
import geAssistiveFormFieldsRemoveField from '@salesforce/label/c.geAssistiveFormFieldsRemoveField';
import geAssistiveFormFieldsSectionEdit from '@salesforce/label/c.geAssistiveFormFieldsSectionEdit';
import geAssistiveModalCancelAndDiscard from '@salesforce/label/c.geAssistiveModalCancelAndDiscard';
import geAssistiveSectionDown from '@salesforce/label/c.geAssistiveSectionDown';
import geAssistiveSectionUp from '@salesforce/label/c.geAssistiveSectionUp';
import geAssistiveShowMenu from '@salesforce/label/c.geAssistiveShowMenu';
import geAssistiveSpinner from '@salesforce/label/c.geAssistiveSpinner';
import geBodyBatchFieldBundleInfo from '@salesforce/label/c.geBodyBatchFieldBundleInfo';
import geBodyBatchHeaderLeftCol from '@salesforce/label/c.geBodyBatchHeaderLeftCol';
import geBodyBatchHeaderRightCol from '@salesforce/label/c.geBodyBatchHeaderRightCol';
import geBodyBatchHeaderWarning from '@salesforce/label/c.geBodyBatchHeaderWarning';
import geBodyBatchScreen3 from '@salesforce/label/c.geBodyBatchScreen3';
import geBodyEmptyFormSection from '@salesforce/label/c.geBodyEmptyFormSection';
import geBodyFormFieldsLeftCol from '@salesforce/label/c.geBodyFormFieldsLeftCol';
import geBodyFormFieldsLeftColAdditional from '@salesforce/label/c.geBodyFormFieldsLeftColAdditional';
import geBodyFormFieldsModalDeleteSection from '@salesforce/label/c.geBodyFormFieldsModalDeleteSection';
import geBodyFormFieldsRightCol from '@salesforce/label/c.geBodyFormFieldsRightCol';
import geBodyTemplateInfoLeftCol from '@salesforce/label/c.geBodyTemplateInfoLeftCol';
import geBodyTemplatesTabDescription from '@salesforce/label/c.geBodyTemplatesTabDescription';
import geButtonBuilderNavBackFormFields from '@salesforce/label/c.geButtonBuilderNavBackFormFields';
import geButtonBuilderNavBackTemplateInfo from '@salesforce/label/c.geButtonBuilderNavBackTemplateInfo';
import geButtonBuilderNavBatchHeader from '@salesforce/label/c.geButtonBuilderNavBatchHeader';
import geButtonBuilderNavFormFields from '@salesforce/label/c.geButtonBuilderNavFormFields';
import geButtonEnterGifts from '@salesforce/label/c.geButtonEnterGifts';
import geButtonFormFieldsAddSection from '@salesforce/label/c.geButtonFormFieldsAddSection';
import geButtonFormFieldsCollapseAll from '@salesforce/label/c.geButtonFormFieldsCollapseAll';
import geButtonFormFieldsExpandAll from '@salesforce/label/c.geButtonFormFieldsExpandAll';
import geButtonFormFieldsModalDeleteSectionAndFields from '@salesforce/label/c.geButtonFormFieldsModalDeleteSectionAndFields';
import geButtonTemplatesTabCreateTemplate from '@salesforce/label/c.geButtonTemplatesTabCreateTemplate';
import geErrorExistingTemplateName from '@salesforce/label/c.geErrorExistingTemplateName';
import geErrorFieldPermission from '@salesforce/label/c.geErrorFieldPermission';
import geErrorPageLevelAdvancedMappingBody from '@salesforce/label/c.geErrorPageLevelAdvancedMappingBody';
import geErrorPageLevelAdvancedMappingHeader from '@salesforce/label/c.geErrorPageLevelAdvancedMappingHeader';
import geErrorPageLevelFieldPermission1 from '@salesforce/label/c.geErrorPageLevelFieldPermission1';
import geErrorPageLevelFieldPermission2 from '@salesforce/label/c.geErrorPageLevelFieldPermission2';
import geErrorPageLevelMissingRequiredFields from '@salesforce/label/c.geErrorPageLevelMissingRequiredFields';
import geErrorRequiredField from '@salesforce/label/c.geErrorRequiredField';
import geHeaderBatchEnterInfo from '@salesforce/label/c.geHeaderBatchEnterInfo';
import geHeaderBatchHeaderLeftCol from '@salesforce/label/c.geHeaderBatchHeaderLeftCol';
import geHeaderBatchHeaderRightCol from '@salesforce/label/c.geHeaderBatchHeaderRightCol';
import geHeaderBatchSelectTemplate from '@salesforce/label/c.geHeaderBatchSelectTemplate';
import geHeaderBatchSetDefaultValues from '@salesforce/label/c.geHeaderBatchSetDefaultValues';
import geHeaderCustomTableHeaders from '@salesforce/label/c.geHeaderCustomTableHeaders';
import geHeaderEmptyFormSection from '@salesforce/label/c.geHeaderEmptyFormSection';
import geHeaderFormFieldsDefaultSectionName from '@salesforce/label/c.geHeaderFormFieldsDefaultSectionName';
import geHeaderFormFieldsLeftCol from '@salesforce/label/c.geHeaderFormFieldsLeftCol';
import geHeaderFormFieldsModalDeleteSection from '@salesforce/label/c.geHeaderFormFieldsModalDeleteSection';
import geHeaderFormFieldsModalRenameSection from '@salesforce/label/c.geHeaderFormFieldsModalRenameSection';
import geHeaderFormFieldsModalSectionSettings from '@salesforce/label/c.geHeaderFormFieldsModalSectionSettings';
import geHeaderFormFieldsRightCol from '@salesforce/label/c.geHeaderFormFieldsRightCol';
import geHeaderGiftEntry from '@salesforce/label/c.geHeaderGiftEntry';
import geHeaderNewSection from '@salesforce/label/c.geHeaderNewSection';
import geHeaderNewTemplate from '@salesforce/label/c.geHeaderNewTemplate';
import geHeaderPageLevelError from '@salesforce/label/c.geHeaderPageLevelError';
import geHeaderTemplateInfoLeftCol from '@salesforce/label/c.geHeaderTemplateInfoLeftCol';
import geHelpTextBatchHeaderFieldLabelLabel from '@salesforce/label/c.geHelpTextBatchHeaderFieldLabelLabel';
import geHelpTextFormFieldsFieldCustomLabel from '@salesforce/label/c.geHelpTextFormFieldsFieldCustomLabel';
import geHelpTextFormFieldsFieldLabelLabel from '@salesforce/label/c.geHelpTextFormFieldsFieldLabelLabel';
import geLabelCustomTableSelectedFields from '@salesforce/label/c.geLabelCustomTableSelectedFields';
import geLabelCustomTableSourceFields from '@salesforce/label/c.geLabelCustomTableSourceFields';
import geLabelSectionName from '@salesforce/label/c.geLabelSectionName';
import geLabelTemplateInfoDescriptionField from '@salesforce/label/c.geLabelTemplateInfoDescriptionField';
import geLabelTemplateInfoNameField from '@salesforce/label/c.geLabelTemplateInfoNameField';
import geTabBatchHeader from '@salesforce/label/c.geTabBatchHeader';
import geTabFormFields from '@salesforce/label/c.geTabFormFields';
import geTabTemplateInfo from '@salesforce/label/c.geTabTemplateInfo';
import geTextListViewItemCount from '@salesforce/label/c.geTextListViewItemCount';
import geTextListViewItemsCount from '@salesforce/label/c.geTextListViewItemsCount';
import geTextListViewSortedBy from '@salesforce/label/c.geTextListViewSortedBy';
import geTextListViewUpdatedAgo from '@salesforce/label/c.geTextListViewUpdatedAgo';
import geToastListViewUpdated from '@salesforce/label/c.geToastListViewUpdated';
import geToastSaveFailed from '@salesforce/label/c.geToastSaveFailed';
import geToastSelectActiveSection from '@salesforce/label/c.geToastSelectActiveSection';
import geToastTemplateCreateSuccess from '@salesforce/label/c.geToastTemplateCreateSuccess';
import geToastTemplateDeleteSuccess from '@salesforce/label/c.geToastTemplateDeleteSuccess';
import geToastTemplateTabError from '@salesforce/label/c.geToastTemplateTabError';
import geToastTemplateTabsError from '@salesforce/label/c.geToastTemplateTabsError';
import geToastTemplateUpdateSuccess from '@salesforce/label/c.geToastTemplateUpdateSuccess';
import geWarningFormFieldsModalDeleteSection from '@salesforce/label/c.geWarningFormFieldsModalDeleteSection';

class GeLabelService {

    /*******************************************************************************
    * @description Expose imported custom labels. We freeze this object because any
    * import of this service component within the same session is shared across
    * components. We disallow mutations of labels at this level. Components importing
    * the provided labels must clone in order to mutate/format the labels. A 'format'
    * utility method is provided.
    */
    CUSTOM_LABELS = Object.freeze({
        commonAssistiveError,
        commonAssistiveInfo,
        commonAssistiveSuccess,
        commonAssistiveWarning,
<<<<<<< HEAD
        commonBack,
=======
        commonBatches,
>>>>>>> f9777dbb
        commonCancel,
        commonClone,
        commonDefaultValue,
        commonDelete,
        commonEdit,
        commonError,
        commonFieldLabel,
        commonNext,
        commonNoItems,
        commonReadMore,
        commonRequired,
        commonSave,
        commonSaveAndClose,
        commonTemplates,
        commonUnknownError,
        commonViewAll,
        commonViewMore,
        commonWarning,
        geAssistiveActiveSection,
        geAssistiveBatchHeaderRemoveField,
        geAssistiveFieldDown,
        geAssistiveFieldUp,
        geAssistiveFormFieldsCollapseAll,
        geAssistiveFormFieldsExpandAll,
        geAssistiveFormFieldsRemoveField,
        geAssistiveFormFieldsSectionEdit,
        geAssistiveModalCancelAndDiscard,
        geAssistiveSectionDown,
        geAssistiveSectionUp,
        geAssistiveShowMenu,
        geAssistiveSpinner,
        geBodyBatchFieldBundleInfo,
        geBodyBatchHeaderLeftCol,
        geBodyBatchHeaderRightCol,
        geBodyBatchHeaderWarning,
        geBodyBatchScreen3,
        geBodyEmptyFormSection,
        geBodyFormFieldsLeftCol,
        geBodyFormFieldsLeftColAdditional,
        geBodyFormFieldsModalDeleteSection,
        geBodyFormFieldsRightCol,
        geBodyTemplateInfoLeftCol,
        geBodyTemplatesTabDescription,
        geButtonBuilderNavBackFormFields,
        geButtonBuilderNavBackTemplateInfo,
        geButtonBuilderNavBatchHeader,
        geButtonBuilderNavFormFields,
        geButtonEnterGifts,
        geButtonFormFieldsAddSection,
        geButtonFormFieldsCollapseAll,
        geButtonFormFieldsExpandAll,
        geButtonFormFieldsModalDeleteSectionAndFields,
        geButtonTemplatesTabCreateTemplate,
        geErrorExistingTemplateName,
        geErrorFieldPermission,
        geErrorPageLevelAdvancedMappingBody,
        geErrorPageLevelAdvancedMappingHeader,
        geErrorPageLevelFieldPermission1,
        geErrorPageLevelFieldPermission2,
        geErrorPageLevelMissingRequiredFields,
        geErrorRequiredField,
        geHeaderBatchEnterInfo,
        geHeaderBatchHeaderLeftCol,
        geHeaderBatchHeaderRightCol,
        geHeaderBatchSelectTemplate,
        geHeaderBatchSetDefaultValues,
        geHeaderCustomTableHeaders,
        geHeaderEmptyFormSection,
        geHeaderFormFieldsDefaultSectionName,
        geHeaderFormFieldsLeftCol,
        geHeaderFormFieldsModalDeleteSection,
        geHeaderFormFieldsModalRenameSection,
        geHeaderFormFieldsModalSectionSettings,
        geHeaderFormFieldsRightCol,
        geHeaderGiftEntry,
        geHeaderNewSection,
        geHeaderNewTemplate,
        geHeaderPageLevelError,
        geHeaderTemplateInfoLeftCol,
        geHelpTextBatchHeaderFieldLabelLabel,
        geHelpTextFormFieldsFieldCustomLabel,
        geHelpTextFormFieldsFieldLabelLabel,
        geLabelCustomTableSelectedFields,
        geLabelCustomTableSourceFields,
        geLabelSectionName,
        geLabelTemplateInfoDescriptionField,
        geLabelTemplateInfoNameField,
        geTabBatchHeader,
        geTabFormFields,
        geTabTemplateInfo,
        geTextListViewItemCount,
        geTextListViewItemsCount,
        geTextListViewSortedBy,
        geTextListViewUpdatedAgo,
        geToastListViewUpdated,
        geToastSaveFailed,
        geToastSelectActiveSection,
        geToastTemplateCreateSuccess,
        geToastTemplateDeleteSuccess,
        geToastTemplateTabError,
        geToastTemplateTabsError,
        geToastTemplateUpdateSuccess,
        geWarningFormFieldsModalDeleteSection,
    });

    /*******************************************************************************
    * @description Pass through method for imported 'format' utility method.
    * Javascript method comparable to Apex's String.format(...).
    * Replaces placeholders in Custom Labels ({0}, {1}, etc) with provided values.
    *
    * @param {string} string: Custom Label to be formatted.
    * @param {list} replacements: List of string to use as replacements.
    * @return {string} formattedString: Formatted custom label
    */
    format = (string, replacements) => format(string, replacements);
}

export default new GeLabelService();<|MERGE_RESOLUTION|>--- conflicted
+++ resolved
@@ -6,11 +6,8 @@
 import commonAssistiveInfo from '@salesforce/label/c.commonAssistiveInfo';
 import commonAssistiveSuccess from '@salesforce/label/c.commonAssistiveSuccess';
 import commonAssistiveWarning from '@salesforce/label/c.commonAssistiveWarning';
-<<<<<<< HEAD
 import commonBack from '@salesforce/label/c.commonBack';
-=======
 import commonBatches from '@salesforce/label/c.commonBatches';
->>>>>>> f9777dbb
 import commonCancel from '@salesforce/label/c.commonCancel';
 import commonClone from '@salesforce/label/c.commonClone';
 import commonDefaultValue from '@salesforce/label/c.commonDefaultValue';
@@ -129,11 +126,8 @@
         commonAssistiveInfo,
         commonAssistiveSuccess,
         commonAssistiveWarning,
-<<<<<<< HEAD
         commonBack,
-=======
         commonBatches,
->>>>>>> f9777dbb
         commonCancel,
         commonClone,
         commonDefaultValue,
