--- conflicted
+++ resolved
@@ -52,71 +52,7 @@
                         </div>
                     </div>
 
-<<<<<<< HEAD
-                    <c-rd2-entry-form-schedule-section record-id={recordId}
-                        is-multi-currency-enabled={isMultiCurrencyEnabled}>
-                    </c-rd2-entry-form-schedule-section>
-=======
-                    <div class="slds-section slds-is-open">
-                        <h3 class="slds-section__title slds-theme_shade">
-                            <span class="slds-truncate slds-p-horizontal_small" title="Section Title">{customLabels.donationSectionHeader}</span>
-                        </h3>
-                        <div aria-hidden="false" class="slds-section__content">
-
-                            <lightning-layout horizontal-align="spread" multiple-rows="true">
-                                <lightning-layout-item padding="horizontal-small" size="12"  small-device-size="6">
-                                    <lightning-input-field field-name={fields.recurringType.apiName}>
-                                    </lightning-input-field>
-                                </lightning-layout-item>
-
-                                <lightning-layout-item padding="horizontal-small" class="slds-m-bottom_x-small" size="12"  small-device-size="6">
-                                    <lightning-input-field field-name={fields.plannedInstallments.apiName}>
-                                    </lightning-input-field>
-                                </lightning-layout-item>
-
-                                <lightning-layout-item padding="horizontal-small" size="12"  small-device-size="6">
-                                    <lightning-input-field field-name={fields.amount.apiName} required>
-                                    </lightning-input-field>
-                                </lightning-layout-item>
-
-                                <lightning-layout-item padding="horizontal-small" size="12"  small-device-size="6">
-                                    <template if:true={isMultiCurrencyEnabled}>
-                                        <div class="slds-p-horizontal_xx-small slds-m-bottom_x-small">
-                                            <label for="currencyField" class="slds-form-element__label slds-no-flex">{fields.currency.label}</label>
-                                            <lightning-input-field id="currencyField" field-name={fields.currency.apiName} variant="label-hidden" requried>
-                                            </lightning-input-field>
-                                        </div>
-                                    </template>
-                                </lightning-layout-item>
-
-                                <lightning-layout-item padding="horizontal-small" size="12"  large-device-size="3" small-device-size="6">
-                                    <lightning-input-field field-name={fields.installmentFrequency.apiName} required value={defaultInstallmentFrequency}>
-                                </lightning-input-field>
-
-                                </lightning-layout-item>
-                                <lightning-layout-item padding="horizontal-small" size="12"  large-device-size="3" small-device-size="6">
-                                    <lightning-input-field field-name={fields.period.apiName} required>
-                                    </lightning-input-field>
-                                </lightning-layout-item>
-
-                                <lightning-layout-item padding="horizontal-small" size="12"  large-device-size="3" small-device-size="6">
-                                    <lightning-input-field field-name={fields.dayOfMonth.apiName} value={defaultDayOfMonth}>
-                                    </lightning-input-field>
-                                </lightning-layout-item>
-
-                                <lightning-layout-item padding="horizontal-small" size="12"  large-device-size="3" small-device-size="6">
-                                    <lightning-input-field field-name={fields.startDate.apiName} required>
-                                    </lightning-input-field>
-                                </lightning-layout-item>
-
-                                <lightning-layout-item padding="horizontal-small" size="12"  small-device-size="6">
-                                    <lightning-input-field field-name={fields.paymentMethod.apiName}>
-                                    </lightning-input-field>
-                                </lightning-layout-item>
-                            </lightning-layout>
-                        </div>
-                    </div>
->>>>>>> c9724e80
+                    <c-rd2-entry-form-schedule-section record-id={recordId}></c-rd2-entry-form-schedule-section>
 
                     <div class="slds-section slds-is-open">
                         <h3 class="slds-section__title slds-theme_shade">
