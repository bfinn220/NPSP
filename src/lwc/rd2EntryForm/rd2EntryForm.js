import { LightningElement, api, track, wire } from 'lwc';
import { registerListener, fireEvent } from 'c/pubsubNoPageRef';
import { isNull, showToast, constructErrorMessage, format } from 'c/utilCommon';
import { HTTP_CODES } from 'c/geConstants';

import { getObjectInfo } from 'lightning/uiObjectInfoApi';
import { getRecord, getFieldValue } from 'lightning/uiRecordApi';

import RECURRING_DONATION_OBJECT from '@salesforce/schema/npe03__Recurring_Donation__c';

import FIELD_NAME from '@salesforce/schema/npe03__Recurring_Donation__c.Name';
import FIELD_CAMPAIGN from '@salesforce/schema/npe03__Recurring_Donation__c.npe03__Recurring_Donation_Campaign__c';
import FIELD_AMOUNT from '@salesforce/schema/npe03__Recurring_Donation__c.npe03__Amount__c';
import FIELD_PAYMENT_METHOD from '@salesforce/schema/npe03__Recurring_Donation__c.PaymentMethod__c';
import FIELD_STATUS from '@salesforce/schema/npe03__Recurring_Donation__c.Status__c';
import FIELD_STATUS_REASON from '@salesforce/schema/npe03__Recurring_Donation__c.ClosedReason__c';

import currencyFieldLabel from '@salesforce/label/c.lblCurrency';
import cancelButtonLabel from '@salesforce/label/c.stgBtnCancel';
import saveButtonLabel from '@salesforce/label/c.stgBtnSave';
import newHeaderLabel from '@salesforce/label/c.RD2_EntryFormHeader';
import editHeaderLabel from '@salesforce/label/c.commonEdit';
import donorSectionHeader from '@salesforce/label/c.RD2_EntryFormDonorSectionHeader';
import scheduleSectionHeader from '@salesforce/label/c.RD2_EntryFormDonationSectionHeader';
import otherSectionHeader from '@salesforce/label/c.RD2_EntryFormOtherSectionHeader';
import statusSectionHeader from '@salesforce/label/c.RD2_EntryFormStatusSectionHeader';
import customFieldsSectionHeader from '@salesforce/label/c.RD2_EntryFormCustomFieldsSectionHeader';
import insertSuccessMessage from '@salesforce/label/c.RD2_EntryFormInsertSuccessMessage';
import updateSuccessMessage from '@salesforce/label/c.RD2_EntryFormUpdateSuccessMessage';
import flsErrorDetail from '@salesforce/label/c.RD2_EntryFormMissingPermissions';
import flsErrorHeader from '@salesforce/label/c.geErrorFLSHeader';
import elevateWidgetLabel from '@salesforce/label/c.commonPaymentServices';
import spinnerAltText from '@salesforce/label/c.geAssistiveSpinner';
import loadingMessage from '@salesforce/label/c.labelMessageLoading';
import waitMessage from '@salesforce/label/c.commonWaitMessage';
import savingRDMessage from '@salesforce/label/c.RD2_EntryFormSaveRecurringDonationMessage';
import validatingCardMessage from '@salesforce/label/c.RD2_EntryFormSaveCreditCardValidationMessage';
import creatingCommitmentMessage from '@salesforce/label/c.RD2_EntryFormSaveCommitmentMessage';
import commitmentFailedMessage from '@salesforce/label/c.RD2_EntryFormSaveCommitmentFailedMessage';
import contactAdminMessage from '@salesforce/label/c.commonContactSystemAdminMessage';
import unknownError from '@salesforce/label/c.commonUnknownError';


import getSetting from '@salesforce/apex/RD2_entryFormController.getRecurringSettings';
import checkRequiredFieldPermissions from '@salesforce/apex/RD2_entryFormController.checkRequiredFieldPermissions';
<<<<<<< HEAD
// import getCardholderNamesForElevate from '@salesforce/apex/RD2_entryFormController.getCardholderNamesForElevate';
=======
import getCommitmentRequestBody from '@salesforce/apex/RD2_entryFormController.getCommitmentRequestBody';
import createCommitment from '@salesforce/apex/RD2_entryFormController.createCommitment';

/***
* @description Event name fired when the Elevate credit card widget 
* is displayed or hidden on the RD2 entry form
*/
const ELEVATE_WIDGET_EVENT_NAME = 'rd2ElevateCreditCardForm';
>>>>>>> 00cb0d16

export default class rd2EntryForm extends LightningElement {

    listenerEvent = 'rd2EntryFormEvent';

    customLabels = Object.freeze({
        cancelButtonLabel,
        saveButtonLabel,
        donorSectionHeader,
        otherSectionHeader,
        scheduleSectionHeader,
        statusSectionHeader,
        customFieldsSectionHeader,
        currencyFieldLabel,
        flsErrorHeader,
        flsErrorDetail,
        elevateWidgetLabel,
        spinnerAltText,
        loadingMessage,
        waitMessage,
        savingRDMessage,
        validatingCardMessage,
        creatingCommitmentMessage,
        commitmentFailedMessage,
        contactAdminMessage,
        unknownError
    });

    @api parentId;
    @api recordId;

    @track isEdit = false;
    @track record;
    recordName;
    @track isMultiCurrencyEnabled = false;
    @track fields = {};
    @track rdSettings = {};
    @track customFields = {};
    fieldInfos;

    @track header = newHeaderLabel;

    @track isAutoNamingEnabled;
    @track isLoading = true;
    @track loadingText = this.customLabels.loadingMessage;
    @track hasCustomFields = false;
    isRecordReady = false;
    isSettingReady = false;

    @track isElevateWidgetEnabled = false;
    isElevateCustomer = false;
<<<<<<< HEAD
    paymentMethodToken;
    cardholderName;
=======
    hasUserDisabledElevateWidget = false;
    paymentMethodToken;
>>>>>>> 00cb0d16

    @track error = {};

    /***
    * @description Dynamically render the new/edit form via CSS to show/hide based on the status of
    * callouts to retrieve RD settings and other required data.
    */
    get cssEditForm() {
        return (!this.isLoading && this.isSettingReady && this.isRecordReady)
            ? ''
            : 'slds-hide';
    }

    /***
    * @description Get settings required to enable or disable fields and populate their values
    */
    connectedCallback() {
        getSetting({ parentId: this.parentId })
            .then(response => {
                this.isAutoNamingEnabled = response.isAutoNamingEnabled;
                this.isMultiCurrencyEnabled = response.isMultiCurrencyEnabled;
                this.isSettingReady = true;
                this.rdSettings = response;
                this.customFields = response.customFieldSets;
                this.hasCustomFields = Object.keys(this.customFields).length !== 0;
                this.isElevateCustomer = response.isElevateCustomer;
            })
            .catch((error) => {
                this.handleError(error);
            })
            .finally(() => {
                this.isLoading = false;
            });

        /*
        * Validate that the User has permissions to all required fields. If not, render a message at the top of the page
        */
        checkRequiredFieldPermissions()
            .then(response => {
                if (response === false) {
                    this.error = {
                        header: this.customLabels.flsErrorHeader,
                        detail: this.customLabels.flsErrorDetail
                    };
                }
            });

        registerListener(ELEVATE_WIDGET_EVENT_NAME, this.handleElevateWidgetDisplayState, this);
    }

    /***
    * @description Retrieve Recurring Donation Object info
    */
    @wire(getObjectInfo, { objectApiName: RECURRING_DONATION_OBJECT.objectApiName })
    wiredRecurringDonationObjectInfo(response) {
        if (response.data) {
            let rdObjectInfo = response.data;
            this.setFields(rdObjectInfo.fields);
            this.fieldInfos = this.buildFieldDescribes(
                rdObjectInfo.fields,
                rdObjectInfo.apiName
            );

            this.isRecordReady = true;
        }

        if (response.error) {
            this.handleError(response.error);
        }
    }

    /***
    * @description Method converts field describe info into objects that the
    * getRecord method can accept into its 'fields' parameter.
    */
    buildFieldDescribes(fields, objectApiName) {
        return Object.keys(fields).map((fieldApiName) => {
            return {
                fieldApiName: fieldApiName,
                objectApiName: objectApiName
            }
        });
    }

    /***
    * @description Construct field describe info from the Recurring Donation SObject info
    */
    setFields(fieldInfos) {
        this.fields.campaign = this.extractFieldInfo(fieldInfos, FIELD_CAMPAIGN.fieldApiName);
        this.fields.name = this.extractFieldInfo(fieldInfos, FIELD_NAME.fieldApiName);
        this.fields.amount = this.extractFieldInfo(fieldInfos, FIELD_AMOUNT.fieldApiName);
        this.fields.paymentMethod = this.extractFieldInfo(fieldInfos, FIELD_PAYMENT_METHOD.fieldApiName);
        this.fields.status = this.extractFieldInfo(fieldInfos, FIELD_STATUS.fieldApiName);
        this.fields.statusReason = this.extractFieldInfo(fieldInfos, FIELD_STATUS_REASON.fieldApiName);
        this.fields.currency = { label: currencyFieldLabel, apiName: 'CurrencyIsoCode' };
    }

    /***
    * @description Method converts field describe info into a object that is easily accessible from the front end.
    * Ignore errors to allow the UI to simply not render the layout-item if the field info doesn't exist
    * (i.e, the field isn't accessible).
    */
    extractFieldInfo(fieldInfos, fldApiName) {
        try {
            const field = fieldInfos[fldApiName];
            return {
                apiName: field.apiName,
                label: field.label,
                inlineHelpText: field.inlineHelpText,
                dataType: field.dataType
            };
        } catch (error) { }
    }

    /***
    * @description Retrieve Recurring Donation record value
    */
    @wire(getRecord, { recordId: '$recordId', fields: '$fieldInfos' })
    wiredRecurringDonationRecord(response) {
        if (response.data) {
            this.record = response.data;
            this.header = editHeaderLabel + ' ' + this.record.fields.Name.value;
            this.isRecordReady = true;
            this.isEdit = true;

            this.evaluateElevateWidget(getFieldValue(this.record, FIELD_PAYMENT_METHOD));

        } else if (response.error) {
            this.handleError(response.error);
        }
    }

    /***
    * @description Checks if form re-rendering is required due to payment method change
    * @param event Contains new payment method value
    */
    handlePaymentChange(event) {
        //reset the widget and the form related to the payment method
        this.clearError();
        this.hasUserDisabledElevateWidget = false;
        this.evaluateElevateWidget(event.detail.value);
    }

    /***
    * @description Checks if credit card widget should be displayed
    * @param paymentMethod Payment method
    */
    evaluateElevateWidget(paymentMethod) {
        this.isElevateWidgetEnabled = this.isElevateCustomer === true
            && !this.hasUserDisabledElevateWidget
            && !this.isEdit // The Elevate widget is applicable to new RDs only
            && paymentMethod === 'Credit Card';// Verify the payment method value

        if (this.isElevateWidgetDisplayed === true) {
            // TO-DO: Prepopulate the Cardholder Name with the currently selected Contact or Organization Name
            // when the component first registers, and ideally if the Contact or Org is changed.

            // const creditCardForm = this.creditCardComponent;
            // creditCardForm.setCardholderName('Test Name');

            // const contactId = event.detail.fields.npe03__Contact__c.value;
            // const accountId = event.detail.fields.npe03__Organization__c.value;
            // getCardholderNamesForElevate({ contactId: contactId, accountId: accountId })
            //     .then(response => {
            //         this.cardholderName = response;
            //     });
        }
    }

    /**
     * @description Set variable that informs the RD form when the
     *  credit card widget is displayed or hidden by a user
     * @param event
     */
    handleElevateWidgetDisplayState(event) {
        this.hasUserDisabledElevateWidget = event.isDisabled;
    }

    /***
    * @description Overrides the standard submit.
    * Collects and validates fields displayed on the form and any integrated LWC
    * and submits them for the record insert or update.
    */
    handleSubmit(event) {
        this.clearError();
        this.isLoading = true;
        this.loadingText = this.customLabels.waitMessage;
        this.saveButton.disabled = true;

        const allFields = this.getAllSectionsInputValues();

        if (this.isSectionInputsValid()) {
            this.processSubmit(allFields);

        } else {
            this.isLoading = false;
            this.saveButton.disabled = false;
        }
    }

    /***
    * @description Overrides the standard submit.
    * Collects and validates fields displayed on the form and any integrated LWC
    * and submits them for the record insert or update.
    */
    processSubmit = async (allFields) => {
        if (this.isElevateWidgetEnabled) {
            try {
<<<<<<< HEAD
                const elevateWidget = this.creditCardComponent;
                this.paymentMethodToken = await elevateWidget.returnToken().payload;
=======
                this.loadingText = this.customLabels.validatingCardMessage;
                const elevateWidget = this.template.querySelector('[data-id="elevateWidget"]');
                this.paymentMethodToken = await elevateWidget.returnValues().payload;
>>>>>>> 00cb0d16
            } catch (error) {
                this.handleTokenizeCardError(error);
                return;
            }
        }

        try {
            this.loadingText = this.customLabels.savingRDMessage;
            this.template.querySelector('[data-id="outerRecordEditForm"]').submit(allFields);
        } catch (error) {
            this.handleSaveError(error);
        }
    }

    /***
    * @description Collects fields displayed on the form and any integrated LWC
    */
    getAllSectionsInputValues() {
        const donorFields = (isNull(this.donorComponent))
            ? {}
            : this.donorComponent.returnValues();

        const scheduleFields = (isNull(this.scheduleComponent))
            ? {}
            : this.scheduleComponent.returnValues();

        const extrafields = (isNull(this.customFieldsComponent))
            ? {}
            : this.customFieldsComponent.returnValues();

        return { ...scheduleFields, ...donorFields, ...extrafields, ...this.returnValues() };
    }

    /***
    * @description Validate all fields on the integrated LWC sections
    */
    isSectionInputsValid() {
        const isDonorSectionValid = (isNull(this.donorComponent))
            ? true
            : this.donorComponent.isValid();

        const isScheduleSectionValid = (isNull(this.scheduleComponent))
            ? true
            : this.scheduleComponent.isValid();

        const isCustomFieldSectionValid = (isNull(this.customFieldsComponent))
            ? true
            : this.customFieldsComponent.isValid();

        const isEntryFormValid = this.isValid();

        return isDonorSectionValid && isScheduleSectionValid && isCustomFieldSectionValid && isEntryFormValid;
    }

    /**
    * @description Clears the error notification
    */
    clearError() {
        this.error = {};
    }

    /***
     * @description Handle component display when an error on the save action occurs.
     * Keep Save button enabled so user can correct a value and save again.
     */
    handleSaveError(error) {
        this.handleError(error, false);
    }

    /***
     * @description Handle error and disable the Save button
     */
    handleError(error) {
        this.handleError(error, true);
    }

    /***
    * @description Handle component display when an error occurs
    * @param error: Error Event
    * @param disableSaveButton: Indicates if the Save button should be disabled
    */
    handleError(error, disableSaveButton) {
        this.error = constructErrorMessage(error);

        this.handlePageOnError(disableSaveButton);
    }

    /***
    * @description Handle component display when an error occurs
    * @param disableSaveButton: Indicates if the Save button should be disabled
    */
    handlePageOnError(disableSaveButton) {
        const disableBtn = !!(disableSaveButton && disableSaveButton === true);
        this.isLoading = disableBtn;

        this.saveButton.disabled = disableBtn;
        this.template.querySelector(".slds-modal__header").scrollIntoView();
    }

    /**
     * @description Handle a child-to-parent component error event
     * @param event (error construct)
     */
    handleChildComponentError(event) {
        let error = event.detail && event.detail.value ? event.detail.value : event.detail;
        this.handleError(error);
    }

    /**
    * Handle component display when an error on the tokenize credit card event
    */
    handleTokenizeCardError(event) {
        //Do not display an error from the tokenize card since
        //it will be displayed in the credit card widget,
        //but stop loading and enable the Save button

        const disableSaveButton = false;
        this.handlePageOnError(disableSaveButton);
    }

    /***
    * @description Fires an event to utilDedicatedListener with the cancel action
    */
    handleCancel() {
        fireEvent(this.pageRef, this.listenerEvent, { action: 'cancel', recordId: this.recordId });
    }

    /***
    * @description Fires an event to utilDedicatedListener with the success action
    */
    handleSuccess(event) {
        this.recordName = event.detail.fields.Name.value;
        const recordId = event.detail.id;

        if (this.isElevateWidgetEnabled && this.paymentMethodToken) {
            this.handleElevateCommitment(recordId);

        } else {
            this.showToastSuccess();
            this.closeModal(recordId);
        }
    }

    /**
     * @description Sends Commitment request to the Elevate API and
     * updates the Recurring Donation Commitment Id on the successfull creation
     * If an error occurs when the Commitment is created,
     * it should be displayed, and the modal closed since
     * the another creation of the same Recurring Donation should be prevented.
     */
    handleElevateCommitment(recordId) {
        this.loadingText = this.customLabels.creatingCommitmentMessage;
        
        getCommitmentRequestBody({
            recordId: recordId,
            paymentMethodToken: this.paymentMethodToken
        })
            .then(jsonRequestBody => {
                createCommitment({ record: recordId, jsonRequestBody: jsonRequestBody })
                    .then(jsonResponse => {
                        this.processCommitmentResponse(jsonResponse);
                    })
                    .catch((error) => {
                        this.displayCommitmentError(error);
                    })
                    .finally(() => {
                        this.closeModal(recordId);
                    });
            })
            .catch(error => {
                this.displayCommitmentError(error);
                this.closeModal(recordId);
            });        
    }

    /**
     * @description Verifies if the Commitment was successfully created,
     * and displays the error if the error response has been returned.
     */
    processCommitmentResponse(jsonResponse) {
        let response = JSON.parse(jsonResponse);

        if (response.statusCode === HTTP_CODES.Created) {
            this.showToastSuccess();

        } else {
            this.displayCommitmentErrorResponse(response);
        } 
    }

    /**
     * @description Displayes errors extracted from the error response
     * returned from the Elevate API when the Commitment cannot be created
     */
    displayCommitmentErrorResponse(response) {
        if (response.body) {
            // Errors returned in the response body can contain a single quote, for example:
            // "body": "{'errors':[{'message':'\"Unauthorized\"'}]}".
            // However, the JSON parser does not work with a single quote, 
            // so need to replace it with the double quote but after
            // replacing \" with an empty string, otherwise the message content
            // will be misformatted.
            if (JSON.stringify(response.body).includes("'errors'")) {
                response.body = response.body.replace(/\"/g, '').replace(/\'/g, '"');
            }

            //parse the error response
            try {
                response.body = JSON.parse(response.body);
            } catch (error) { }
        }

        let errors = this.getErrors(response);
        this.showToastCommitmentError(errors);
    }

    /***
    * @description Get the message or errors from a failed API call.
    * @param {object} response: Http response object
    * @return {string}: Message from a failed API call response
    */
    getErrors(response) {
        if (response.body && response.body.errors) {
            return response.body.errors.map(error => error.message).join('\n ');
        }

        // For some reason the key in the body object for 'Message'
        // in the response we receive from Elevate is capitalized.
        // Also checking for lowercase M in message in case they fix it.        
        return response.body.Message
            || response.body.message
            || response.errorMessage
            || JSON.stringify(response.body);
    }

    /**
     * @description Processes unexpected error from the commitment response
     */
    displayCommitmentError(errorException) {
        let error = constructErrorMessage(errorException);

        let message;
        if (error) {
            if (error.body && error.body.message) {
                message = error.body.message;
            } else if (error.message) {
                message = error.message;
            } else if (error.detail) {
                message = error.detail;
            }
        }
        if (isNull(message)) {
            message = JSON.stringify(error);
        }

        this.showToastCommitmentError(message);
    }

    /**
     * @description Displays errors generated during commitment callout
     */
    showToastCommitmentError(errors) {
        const title = this.customLabels.elevateWidgetLabel;

        // The space is required before the param {0}, 
        // otherwise the errors are duplicated when the message is formatted.
        // Moreover, the '\n {0}' cannot be part of the commitment failed message
        // since the new line is not replaced with a return.
        const message = this.getRecurringDonationSuccessMessage()
            + '\n' + this.customLabels.commitmentFailedMessage
            + '\n {0}'
            + '\n' + this.customLabels.contactAdminMessage;

        let replacements = [errors];
        let formattedMessage = format(message, replacements);

        showToast(title, formattedMessage, 'error', 'sticky');
    }

    /**
     * @description Displays toast message on successful save
     */
    showToastSuccess() {
        showToast(this.getRecurringDonationSuccessMessage(), '', 'success');
    }

    /**
     * @description Message displayed when the Recurring Donation is created or updated successfully
     */
    getRecurringDonationSuccessMessage() {
        return (this.isEdit)
            ? updateSuccessMessage.replace("{0}", this.recordName)
            : insertSuccessMessage.replace("{0}", this.recordName);
    }

    /**
     * @description Dispatches an event to close the Recurring Donation entry form modal
     */
    closeModal(recordId) {
        fireEvent(this.pageRef, this.listenerEvent, { action: 'success', recordId: recordId });
    }

    /**
     * @description Returns the Schedule Child Component instance
     * @return rd2EntryFormScheduleSection component dom
     */
    get scheduleComponent() {
        return this.template.querySelectorAll('[data-id="scheduleComponent"]')[0];
    }

    /**
     * @description Returns the Donor Child Component instance
     * @return rd2EntryFormDonorSection component dom
     */
    get donorComponent() {
        return this.template.querySelectorAll('[data-id="donorComponent"]')[0];
    }

    /**
     * @description Returns the Custom Field Child Component instance
     * @return rd2EntryFormCustomFieldsSection component dom
     */
    get customFieldsComponent() {
        return this.template.querySelectorAll('[data-id="customFieldsComponent"]')[0];
    }

    /**
     * @description Returns the Credit Card Child Component instance
     * @returns rd2ElevateCreditCardForm component dom
     */
    get creditCardComponent() {
        return this.template.querySelector('[data-id="elevateWidget"]');
    }

    /**
     * @description Returns the save button element
     */
    get saveButton() {
        return this.template.querySelector("[data-id='submitButton']");
    }

    /**
     * @description Checks if values specified on fields are valid
     * @return Boolean
     */
    isValid() {
        let isValid = true;
        this.template.querySelectorAll('lightning-input-field')
            .forEach(field => {
                if (!field.reportValidity()) {
                    isValid = false;
                }
            });
        return isValid;
    }

    /**
     * @description Returns fields displayed on the parent form
     * @return Object containing field API names and their values
     */
    returnValues() {
        let data = {};

        this.template.querySelectorAll('lightning-input-field')
            .forEach(field => {
                data[field.fieldName] = field.value;
            });

        return data;
    }

}<|MERGE_RESOLUTION|>--- conflicted
+++ resolved
@@ -43,9 +43,6 @@
 
 import getSetting from '@salesforce/apex/RD2_entryFormController.getRecurringSettings';
 import checkRequiredFieldPermissions from '@salesforce/apex/RD2_entryFormController.checkRequiredFieldPermissions';
-<<<<<<< HEAD
-// import getCardholderNamesForElevate from '@salesforce/apex/RD2_entryFormController.getCardholderNamesForElevate';
-=======
 import getCommitmentRequestBody from '@salesforce/apex/RD2_entryFormController.getCommitmentRequestBody';
 import createCommitment from '@salesforce/apex/RD2_entryFormController.createCommitment';
 
@@ -54,7 +51,6 @@
 * is displayed or hidden on the RD2 entry form
 */
 const ELEVATE_WIDGET_EVENT_NAME = 'rd2ElevateCreditCardForm';
->>>>>>> 00cb0d16
 
 export default class rd2EntryForm extends LightningElement {
 
@@ -106,13 +102,9 @@
 
     @track isElevateWidgetEnabled = false;
     isElevateCustomer = false;
-<<<<<<< HEAD
+    hasUserDisabledElevateWidget = false;
     paymentMethodToken;
     cardholderName;
-=======
-    hasUserDisabledElevateWidget = false;
-    paymentMethodToken;
->>>>>>> 00cb0d16
 
     @track error = {};
 
@@ -321,14 +313,9 @@
     processSubmit = async (allFields) => {
         if (this.isElevateWidgetEnabled) {
             try {
-<<<<<<< HEAD
-                const elevateWidget = this.creditCardComponent;
-                this.paymentMethodToken = await elevateWidget.returnToken().payload;
-=======
                 this.loadingText = this.customLabels.validatingCardMessage;
                 const elevateWidget = this.template.querySelector('[data-id="elevateWidget"]');
-                this.paymentMethodToken = await elevateWidget.returnValues().payload;
->>>>>>> 00cb0d16
+                this.paymentMethodToken = await elevateWidget.returnToken().payload;
             } catch (error) {
                 this.handleTokenizeCardError(error);
                 return;
