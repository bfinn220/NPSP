--- conflicted
+++ resolved
@@ -43,12 +43,8 @@
 import unknownError from '@salesforce/label/c.commonUnknownError';
 
 import getSetting from '@salesforce/apex/RD2_EntryFormController.getRecurringSettings';
-<<<<<<< HEAD
 import hasRequiredFieldPermissions from '@salesforce/apex/RD2_EntryFormController.hasRequiredFieldPermissions';
-=======
-import checkRequiredFieldPermissions from '@salesforce/apex/RD2_EntryFormController.checkRequiredFieldPermissions';
 import getTempCommitmentId from '@salesforce/apex/RD2_EntryFormController.getTempCommitmentId';
->>>>>>> 7ea74f25
 import getCommitmentRequestBody from '@salesforce/apex/RD2_EntryFormController.getCommitmentRequestBody';
 import createCommitment from '@salesforce/apex/RD2_EntryFormController.createCommitment';
 
@@ -439,14 +435,11 @@
                 const elevateWidget = this.template.querySelector('[data-id="elevateWidget"]');
                 this.paymentMethodToken = await elevateWidget.returnToken().payload;
 
-<<<<<<< HEAD
-=======
                 if (!this.isEdit) {
                     const tempId = await getTempCommitmentId();
                     allFields[FIELD_COMMITMENT_ID.fieldApiName] = tempId;
                 }
 
->>>>>>> 7ea74f25
             } catch (error) {
                 this.setSaveButtonDisabled(false);
                 return;
