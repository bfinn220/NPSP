--- conflicted
+++ resolved
@@ -22,11 +22,8 @@
 import donorSectionHeader from '@salesforce/label/c.RD2_EntryFormDonorSectionHeader';
 import scheduleSectionHeader from '@salesforce/label/c.RD2_EntryFormDonationSectionHeader';
 import otherSectionHeader from '@salesforce/label/c.RD2_EntryFormOtherSectionHeader';
-<<<<<<< HEAD
 import statusSectionHeader from '@salesforce/label/c.RD2_EntryFormStatusSectionHeader';
-=======
 import customFieldsSectionHeader from '@salesforce/label/c.RD2_EntryFormCustomFieldsSectionHeader';
->>>>>>> 370d2c23
 import insertSuccessMessage from '@salesforce/label/c.RD2_EntryFormInsertSuccessMessage';
 import updateSuccessMessage from '@salesforce/label/c.RD2_EntryFormUpdateSuccessMessage';
 import flsErrorDetail from '@salesforce/label/c.RD2_EntryFormMissingPermissions';
@@ -45,15 +42,11 @@
         donorSectionHeader,
         otherSectionHeader,
         scheduleSectionHeader,
-<<<<<<< HEAD
         statusSectionHeader,
+        customFieldsSectionHeader,
         currencyFieldLabel,
         flsErrorHeader,
         flsErrorDetail
-=======
-        customFieldsSectionHeader,
-        currencyFieldLabel
->>>>>>> 370d2c23
     });
 
     @api parentId;
@@ -63,24 +56,17 @@
     @track record;
     @track isMultiCurrencyEnabled = false;
     @track fields = {};
-<<<<<<< HEAD
     @track rdSettings = {};
-=======
     @track customFields = {};
->>>>>>> 370d2c23
     fieldInfos;
 
     @track header = newHeaderLabel;
 
     @track isAutoNamingEnabled;
     @track isLoading = true;
-<<<<<<< HEAD
+    @track hasCustomFields = false;
 
     isRecordReady = false;
-=======
-    @track isRecordReady = false;
-    @track hasCustomFields = false;
->>>>>>> 370d2c23
     isSettingReady = false;
 
     @track hasError = false;
@@ -104,13 +90,10 @@
             .then(response => {
                 this.isAutoNamingEnabled = response.isAutoNamingEnabled;
                 this.isMultiCurrencyEnabled = response.isMultiCurrencyEnabled;
-<<<<<<< HEAD
                 this.isSettingReady = true;
                 this.rdSettings = response;
-=======
                 this.customFields = response.customFieldSets;
                 this.hasCustomFields = Object.keys(this.customFields).length !== 0;
->>>>>>> 370d2c23
             })
             .catch((error) => {
                 this.handleError(error, true);
