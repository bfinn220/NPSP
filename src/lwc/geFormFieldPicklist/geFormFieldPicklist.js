--- conflicted
+++ resolved
@@ -5,14 +5,11 @@
     @api objectName;
     @api fieldName;
     @api label;
-<<<<<<< HEAD
     @api variant;
-=======
     @api required;
->>>>>>> 6a18f3fb
+    @api value;
 
     @track picklistValues;
-    @api value;
 
     @wire(getObjectInfo, { objectApiName: '$objectName' } ) objectInfo;
 
