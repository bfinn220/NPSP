--- conflicted
+++ resolved
@@ -3,17 +3,10 @@
 import {NavigationMixin} from 'lightning/navigation';
 
 import NAME_FIELD from '@salesforce/schema/DataImportBatch__c.Name';
-import FORM_TEMPLATE_FIELD from '@salesforce/schema/DataImportBatch__c.Form_Template__c';
 import BATCH_DRY_RUN_LABEL from '@salesforce/label/c.bgeBatchDryRun';
 import PROCESS_BATCH_LABEL from '@salesforce/label/c.bgeProcessBatch';
 import EDIT_BATCH_INFO_LABEL from '@salesforce/label/c.geEditBatchInfo';
 import TAB_HEADER_LABEL from '@salesforce/label/c.bgeTabHeader';
-<<<<<<< HEAD
-import TemplateBuilderService from 'c/geTemplateBuilderService';
-import {handleError} from 'c/utilTemplateBuilder';
-import {getNamespace} from 'c/utilCommon';
-=======
->>>>>>> af6a27a4
 
 export default class GeBatchGiftEntryHeader extends LightningElement {
 
@@ -35,22 +28,6 @@
         return getFieldValue(this.batch.data, NAME_FIELD);
     }
 
-<<<<<<< HEAD
-    async connectedCallback() {
-        try {
-            await TemplateBuilderService.init(DEFAULT_FIELD_MAPPING_SET);
-            this.bdiDataImportPageName =
-                TemplateBuilderService.alignSchemaNSWithEnvironment(
-                    'BDI_DataImport',
-                    this.namespace
-                );
-        } catch (error) {
-            handleError(error);
-        }
-    }
-
-=======
->>>>>>> af6a27a4
     handleClick(event) {
         switch (event.target.label) {
             case BATCH_DRY_RUN_LABEL:
@@ -65,23 +42,6 @@
         }
     }
 
-<<<<<<< HEAD
-    navigateToDataImportProcessingPage() {
-        let url = '/apex/' + this.bdiDataImportPageName +
-            '?batchId=' + this.batchId + '&retURL=' + this.batchId;
-
-        this[NavigationMixin.Navigate]({
-                type: 'standard__webPage',
-                attributes: {
-                    url: url
-                }
-            },
-            true
-        );
-    }
-
-=======
->>>>>>> af6a27a4
     editBatch() {
         this.dispatchEvent(new CustomEvent(
             'edit', {detail: this.batchId}
@@ -105,9 +65,4 @@
     /*******************************************************************************
      * End getters for data-qa-locator attributes
      */
-
-    get namespace() {
-        getNamespace(FORM_TEMPLATE_FIELD.fieldApiName);
-    }
-
 }