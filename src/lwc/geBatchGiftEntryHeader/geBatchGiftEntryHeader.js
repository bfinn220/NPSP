import {LightningElement, api, wire} from 'lwc';
import {getRecord, getFieldValue} from 'lightning/uiRecordApi';
import {NavigationMixin} from 'lightning/navigation';

import NAME_FIELD from '@salesforce/schema/DataImportBatch__c.Name';
import FORM_TEMPLATE_FIELD from '@salesforce/schema/DataImportBatch__c.Form_Template__c';
import BATCH_DRY_RUN_LABEL from '@salesforce/label/c.bgeBatchDryRun';
import PROCESS_BATCH_LABEL from '@salesforce/label/c.bgeProcessBatch';
import EDIT_BATCH_INFO_LABEL from '@salesforce/label/c.geEditBatchInfo';
import TAB_HEADER_LABEL from '@salesforce/label/c.bgeTabHeader';
import TemplateBuilderService from 'c/geTemplateBuilderService';
import {handleError} from 'c/utilTemplateBuilder';
import {getNamespace} from 'c/utilCommon';

const DEFAULT_FIELD_MAPPING_SET = 'Migrated_Custom_Field_Mapping_Set';

export default class GeBatchGiftEntryHeader extends NavigationMixin(LightningElement) {

    batchDryRunLabel = BATCH_DRY_RUN_LABEL;
    processBatchLabel = PROCESS_BATCH_LABEL;
    editButtonLabel = EDIT_BATCH_INFO_LABEL;
    tabHeaderLabel = TAB_HEADER_LABEL;
    bdiDataImportPageName;

    @api batchId;
    @api isPermissionError;

    @wire(getRecord, {
        recordId: '$batchId',
        fields: NAME_FIELD
    })
    batch;

    get batchName() {
        return getFieldValue(this.batch.data, NAME_FIELD);
    }

    async connectedCallback() {
        try {
            await TemplateBuilderService.init(DEFAULT_FIELD_MAPPING_SET);
            this.bdiDataImportPageName =
                TemplateBuilderService.alignSchemaNSWithEnvironment(
                    'BDI_DataImport',
                    this.namespace
                );
        } catch (error) {
            handleError(error);
        }
    }

    handleClick(event) {
        switch (event.target.label) {
            case BATCH_DRY_RUN_LABEL:
                this.dispatchEvent(new CustomEvent('batchdryrun'));
                break;
            case PROCESS_BATCH_LABEL:
                this.navigateToDataImportProcessingPage();
                break;
            case EDIT_BATCH_INFO_LABEL:
                this.editBatch();
                break;
        }
    }

    navigateToDataImportProcessingPage() {
        let url = '/apex/' + this.bdiDataImportPageName +
            '?batchId=' + this.batchId + '&retURL=' + this.batchId;

        this[NavigationMixin.Navigate]({
                type: 'standard__webPage',
                attributes: {
                    url: url
                }
            },
            true
        );
    }

    editBatch() {
        this.dispatchEvent(new CustomEvent(
            'edit', {detail: this.batchId}
        ));
    }

<<<<<<< HEAD
    get namespace() {
        getNamespace(FORM_TEMPLATE_FIELD.fieldApiName);
    }

=======
    /*******************************************************************************
     * Start getters for data-qa-locator attributes
     */

    get qaLocatorBatchDryRun() {
        return `button ${this.batchDryRunLabel}`;
    }
    get qaLocatorProcessBatch() {
        return `button ${this.processBatchLabel}`;
    }
    get qaLocatorEditBatchInfo() {
        return `button ${this.editButtonLabel}`;
    }

    /*******************************************************************************
     * End getters for data-qa-locator attributes
     */
>>>>>>> 81e1d0a5
}<|MERGE_RESOLUTION|>--- conflicted
+++ resolved
@@ -82,12 +82,6 @@
         ));
     }
 
-<<<<<<< HEAD
-    get namespace() {
-        getNamespace(FORM_TEMPLATE_FIELD.fieldApiName);
-    }
-
-=======
     /*******************************************************************************
      * Start getters for data-qa-locator attributes
      */
@@ -105,5 +99,9 @@
     /*******************************************************************************
      * End getters for data-qa-locator attributes
      */
->>>>>>> 81e1d0a5
+
+    get namespace() {
+        getNamespace(FORM_TEMPLATE_FIELD.fieldApiName);
+    }
+
 }