--- conflicted
+++ resolved
@@ -30,11 +30,7 @@
             ></lightning-input-field>
         </lightning-record-edit-form>
     </template>
-<<<<<<< HEAD
-    <template if:true={isRecordType}>
-=======
     <template if:true={isLookupRecordType}>
->>>>>>> d5b3ebdc
         <c-ge-form-field-lookup data-id='inputComponent'
                                 field-api-name={fieldApiName}
                                 object-api-name={objectApiName}
