import {LightningElement, api, track, wire} from 'lwc';
import GeFormService from 'c/geFormService';
import {getObjectInfo} from "lightning/uiObjectInfoApi";

const RICH_TEXT_TYPE = 'RICHTEXT';
const LOOKUP_TYPE = 'REFERENCE';
const PICKLIST_TYPE = 'PICKLIST';
const TEXT_AREA_TYPE = 'TEXTAREA';
const BOOLEAN_TYPE = 'BOOLEAN';
const DELAY = 300;

export default class GeFormField extends LightningElement {
    @track value;
    @track picklistValues = [];
    @track objectDescribeInfo;
    @api element;
    @api targetFieldName;

    changeTimeout;

<<<<<<< HEAD
    connectedCallback(){
        if(this.targetFieldName !== undefined){
            // Construct an element object using the field name and mapping info
            this.element = {
                label: this.fieldInfo.Target_Field_Label,
                required: this.fieldInfo.Is_Required,
                dataImportFieldMappingDevNames: [this.targetFieldName]
            };
=======

    /**
     * Retrieve field metadata. Used to configure how fields are displayed on the form.
     */
    @wire(getObjectInfo, { objectApiName: '$objectApiName' })
    wiredObjectInfo(response) {
        if(response.data) {
            this.objectDescribeInfo = response.data;
>>>>>>> 9b6a4690
        }
    }

    handleValueChange(event) {
        this.value = this.getValueFromChangeEvent(event);
        window.clearTimeout(this.changeTimeout);
        this.changeTimeout = setTimeout(() => {
            // parent component (formSection) should bind to onchange event
            const evt = new CustomEvent('change', {field: this.element, value: this.value});
            this.dispatchEvent(evt);
        }, DELAY);
    }

    getValueFromChangeEvent(event) {
        if(this.isLookup) {
            return event.detail.value;
        } else if(this.fieldType === BOOLEAN_TYPE) {
            return event.target.checked.toString();
        }

        return event.target.value;
    }

    /**
     * TRUE when a field is required and filled in correctly, or not required at all.
     * @returns {boolean}
     */
    @api
    isValid() {
        // We need to check for invalid values, regardless if the field is required
        let fieldIsValid = this.checkFieldValidity();

        if(this.element !== null && this.element.required) {
            return this.value !== null 
                && typeof this.value !== 'undefined' 
                && this.value !== ''
                && fieldIsValid;
        }

        return fieldIsValid;
    }

    /**
     * TRUE when a field is filled in, and is the correct format.
     * @returns {boolean}
     */
    checkFieldValidity() {
        // TODO: Handle other input types, if needed
        const inputField = this.template.querySelector('[data-id="inputComponent"]');
        if(inputField !== null && typeof inputField !== 'undefined'
            && typeof inputField.reportValidity === 'function'
            && typeof inputField.checkValidity === 'function') {
                inputField.reportValidity();
                return inputField.checkValidity();
        }
        return true;
    }

    @api
    get fieldAndValue() {
        let fieldAndValue = {};

        // KIET TBD: This is where we are keeping the field mapping
        // CMT record name at, element.value. 
        // However, it may change to the array dataImportFieldMappingDevNames
        // If so, we need to update this to reflect that.
        // In the Execute Anonymous code, both fields are populated.

        // TODO: Update for widget fields
        fieldAndValue[this.formElementName] = this.value;
        
        return fieldAndValue;
    }

    get formElementName() {
        return this.element.componentName ? this.element.componentName : this.element.dataImportFieldMappingDevNames[0];
    }

    get inputType() {
        return GeFormService.getInputTypeFromDataType(this.fieldType);
    }

    get formatter() {
        return GeFormService.getNumberFormatterByDescribeType(this.fieldType);
    }

    get fieldInfo() {
        return this.targetFieldName !== undefined ? 
            GeFormService.getFieldMappingWrapperFromTarget(this.targetFieldName) :
            GeFormService.getFieldMappingWrapper(this.formElementName);
    }

    get fieldDescribeInfo() {
        if(this.objectDescribeInfo) {
            return this.objectDescribeInfo.fields[this.fieldApiName];
        }
    }

    get objectInfo() {
        return GeFormService.getObjectMappingWrapper(this.objectDevName);
    }

    get fieldType() {
        return this.fieldInfo.Target_Field_Data_Type;
    }

    get isLightningInput() {
        return typeof GeFormService.getInputTypeFromDataType(this.fieldType) !== 'undefined';
    }

    get isRichText() {
        if(typeof this.fieldDescribeInfo !== 'undefined' && this.fieldType === TEXT_AREA_TYPE) {
            return this.fieldDescribeInfo.htmlFormatted;
        }
    }

    get isLookup() {
        return this.fieldType === LOOKUP_TYPE;
    }

    get isPicklist() {
        return this.fieldType === PICKLIST_TYPE;
    }

    get isTextArea() {
        if(typeof this.fieldDescribeInfo !== 'undefined' && this.fieldType === TEXT_AREA_TYPE) {
            return !this.fieldDescribeInfo.htmlFormatted;
        }
    }

    get objectDevName() {
        return this.fieldInfo.Target_Object_Mapping_Dev_Name;
    }

    get objectApiName() {
        if(typeof this.objectInfo !== 'undefined') {
            return this.objectInfo.Object_API_Name;
        }
    }

    get fieldApiName() {
        return this.fieldInfo.Target_Field_API_Name;
    }

    @api
    get fieldLabel() {
        return this.element.label;
    }
}<|MERGE_RESOLUTION|>--- conflicted
+++ resolved
@@ -18,7 +18,6 @@
 
     changeTimeout;
 
-<<<<<<< HEAD
     connectedCallback(){
         if(this.targetFieldName !== undefined){
             // Construct an element object using the field name and mapping info
@@ -27,7 +26,9 @@
                 required: this.fieldInfo.Is_Required,
                 dataImportFieldMappingDevNames: [this.targetFieldName]
             };
-=======
+        }
+    }
+
 
     /**
      * Retrieve field metadata. Used to configure how fields are displayed on the form.
@@ -36,7 +37,6 @@
     wiredObjectInfo(response) {
         if(response.data) {
             this.objectDescribeInfo = response.data;
->>>>>>> 9b6a4690
         }
     }
 
@@ -70,8 +70,8 @@
         let fieldIsValid = this.checkFieldValidity();
 
         if(this.element !== null && this.element.required) {
-            return this.value !== null 
-                && typeof this.value !== 'undefined' 
+            return this.value !== null
+                && typeof this.value !== 'undefined'
                 && this.value !== ''
                 && fieldIsValid;
         }
@@ -124,7 +124,7 @@
     }
 
     get fieldInfo() {
-        return this.targetFieldName !== undefined ? 
+        return this.targetFieldName !== undefined ?
             GeFormService.getFieldMappingWrapperFromTarget(this.targetFieldName) :
             GeFormService.getFieldMappingWrapper(this.formElementName);
     }
