import {LightningElement, api, track, wire} from 'lwc';
import {isNotEmpty, debouncify} from 'c/utilCommon';
import GeFormService from 'c/geFormService';
import GeLabelService from 'c/geLabelService';
import {getObjectInfo} from "lightning/uiObjectInfoApi";

const LOOKUP_TYPE = 'REFERENCE';
const PICKLIST_TYPE = 'PICKLIST';
const TEXT_AREA_TYPE = 'TEXTAREA';
const BOOLEAN_TYPE = 'BOOLEAN';
const DELAY = 300;
const RICH_TEXT_FORMATS = [
    'font', 'size', 'bold', 'italic', 'underline', 'strike', 'list', 'indent', 'align', 'link', 'clean', 'table', 'header'
];

export default class GeFormField extends LightningElement {
    @track value;
    @track picklistValues = [];
    @track objectDescribeInfo;
    @track richTextValid = true;
    @api element;

    richTextFormats = RICH_TEXT_FORMATS;
    CUSTOM_LABELS = GeLabelService.CUSTOM_LABELS;

    handleValueChangeSync = (event) => {
        this.value = this.getValueFromChangeEvent(event);
        const evt = new CustomEvent('change', {field: this.element, value: this.value});
        this.dispatchEvent(evt);
        if(this.isRichText) {
            this.checkRichTextValidity();
        }
    };

    handleValueChange = debouncify(this.handleValueChangeSync.bind(this), DELAY);


    /**
     * Retrieve field metadata. Used to configure how fields are displayed on the form.
     */
    @wire(getObjectInfo, { objectApiName: '$objectApiName' })
    wiredObjectInfo(response) {
        if(response.data) {
            this.objectDescribeInfo = response.data;
        }
    }

    connectedCallback() {
<<<<<<< HEAD
        // set the record value to the element value
        this.value = this.element.recordValue;
    }

    handleValueChange(event) {
        this.value = this.getValueFromChangeEvent(event);
        window.clearTimeout(this.changeTimeout);
        this.changeTimeout = setTimeout(() => {
            // parent component (formSection) should bind to onchange event
            const evt = new CustomEvent('change', {field: this.element, value: this.value});
            this.dispatchEvent(evt);
        }, DELAY);
=======
        const { defaultValue } = this.element;
        if(defaultValue) {
            this.value = defaultValue;
        }
>>>>>>> c6eed533
    }

    getValueFromChangeEvent(event) {
        if(this.fieldType === BOOLEAN_TYPE) {
            return event.detail.checked.toString();
        } else if(this.isRichText) {
            return event.target.value;
        }

        return event.detail.value;
    }

    /**
     * TRUE when a field is required and filled in correctly, or not required at all.
     * @returns {boolean}
     */
    @api
    isValid() {
        // We need to check for invalid values, regardless if the field is required
        let fieldIsValid = this.checkFieldValidity();

        if(this.element.required) {
            return isNotEmpty(this.value) && fieldIsValid;
        }

        return fieldIsValid;
    }

    /**
     * TRUE when a field is filled in, and is the correct format.
     * @returns {boolean}
     */
    checkFieldValidity() {
        // TODO: Handle other input types, if needed
        const inputField = this.template.querySelector('[data-id="inputComponent"]');
        if(typeof inputField !== 'undefined'
            && inputField !== null
            && typeof inputField.reportValidity === 'function'
            && typeof inputField.checkValidity === 'function') {
                inputField.reportValidity();
                return inputField.checkValidity();
        } else if(this.isRichText) {
            this.checkRichTextValidity();
            if(!this.richTextValid) {
                // workaround, field will not display as invalid if it is untouched
                inputField.focus();
                inputField.blur();
            }
            return this.richTextValid;
        }
        return true;
    }

    checkRichTextValidity() {
        if(this.element.required) {
            const isValid = isNotEmpty(this.value) && this.value.length > 0;
            this.richTextValid = isValid;
            return isValid;
        }
        return true;
    }

    @api
    get fieldAndValue() {
        let fieldAndValue = {};

        // KIET TBD: This is where we are keeping the field mapping
        // CMT record name at, element.value. 
        // However, it may change to the array dataImportFieldMappingDevNames
        // If so, we need to update this to reflect that.
        // In the Execute Anonymous code, both fields are populated.
        // PRINCE: Temporary change below. Please review and update
        // as needed.
        // Changed 'this.element.value' references to getter 'formElementName'.
        fieldAndValue[this.formElementName] = this.value;
        
        return fieldAndValue;
    }

    get formElementName() {
        return this.element.componentName ? this.element.componentName : this.element.dataImportFieldMappingDevNames[0];
    }

    get inputType() {
        return GeFormService.getInputTypeFromDataType(this.fieldType);
    }

    get formatter() {
        return GeFormService.getNumberFormatterByDescribeType(this.fieldType);
    }

    get fieldInfo() {
        return GeFormService.getFieldMappingWrapper(this.formElementName);
    }

    get fieldDescribeInfo() {
        if(this.objectDescribeInfo) {
            return this.objectDescribeInfo.fields[this.fieldApiName];
        }
    }

    get objectInfo() {
        return GeFormService.getObjectMappingWrapper(this.objectDevName);
    }

    get fieldType() {
        return this.fieldInfo.Target_Field_Data_Type;
    }

    get isLightningInput() {
        return typeof GeFormService.getInputTypeFromDataType(this.fieldType) !== 'undefined';
    }

    get isRichText() {
        if(typeof this.fieldDescribeInfo !== 'undefined' && this.fieldType === TEXT_AREA_TYPE) {
            return this.fieldDescribeInfo.htmlFormatted;
        }
    }

    @api
    get isLookup() {
        return this.fieldType === LOOKUP_TYPE;
    }

    @api
    get isPicklist() {
        return this.fieldType === PICKLIST_TYPE;
    }

    get isTextArea() {
        if(typeof this.fieldDescribeInfo !== 'undefined' && this.fieldType === TEXT_AREA_TYPE) {
            return !this.fieldDescribeInfo.htmlFormatted;
        }
    }

    get objectDevName() {
        return this.fieldInfo.Target_Object_Mapping_Dev_Name;
    }

    get objectApiName() {
        if(typeof this.objectInfo !== 'undefined') {
            return this.objectInfo.Object_API_Name;
        }
    }

    get fieldApiName() {
        return this.fieldInfo.Target_Field_API_Name;
    }

    @api
    get sourceFieldAPIName() {
        return this.fieldInfo.Source_Field_API_Name;
    }

    @api
    get fieldLabel() {
        return this.element.label;
    }

    @api
    setCustomValidity(errorMessage) {
        let inputField = this.template.querySelector('[data-id="inputComponent"]');
        
        if (this.isLookup) {
            // This is where we will set the lookup's error when it is available. 
        } else {
            inputField.setCustomValidity(errorMessage);
            inputField.reportValidity();
        }
    }
}<|MERGE_RESOLUTION|>--- conflicted
+++ resolved
@@ -46,9 +46,18 @@
     }
 
     connectedCallback() {
-<<<<<<< HEAD
-        // set the record value to the element value
-        this.value = this.element.recordValue;
+        const { defaultValue, recordValue } = this.element;
+
+        if(recordValue) {
+
+            // set the record value to the element value
+            this.value = recordValue;
+        } else if(defaultValue) {
+           
+            // Set the default value if there is one
+            // and no record value. 
+            this.value = defaultValue;
+        }
     }
 
     handleValueChange(event) {
@@ -59,12 +68,6 @@
             const evt = new CustomEvent('change', {field: this.element, value: this.value});
             this.dispatchEvent(evt);
         }, DELAY);
-=======
-        const { defaultValue } = this.element;
-        if(defaultValue) {
-            this.value = defaultValue;
-        }
->>>>>>> c6eed533
     }
 
     getValueFromChangeEvent(event) {
