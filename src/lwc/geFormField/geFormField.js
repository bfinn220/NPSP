import {LightningElement, api, track, wire} from 'lwc';
import {isNotEmpty, debouncify} from 'c/utilCommon';
import GeFormService from 'c/geFormService';
import GeLabelService from 'c/geLabelService';
import {getObjectInfo} from "lightning/uiObjectInfoApi";
import { fireEvent } from 'c/pubsubNoPageRef';
import DI_DONATION_AMOUNT from '@salesforce/schema/DataImport__c.Donation_Amount__c';

const LOOKUP_TYPE = 'REFERENCE';
const PICKLIST_TYPE = 'PICKLIST';
const TEXT_AREA_TYPE = 'TEXTAREA';
const BOOLEAN_TYPE = 'BOOLEAN';
const DELAY = 300;
const RICH_TEXT_FORMATS = [
    'font', 'size', 'bold', 'italic', 'underline', 'strike', 'list', 'indent', 'align', 'link', 'clean', 'table', 'header'
];
const CURRENCY = 'currency';
const PERCENT = 'percent';
const DECIMAL = 'decimal';

export default class GeFormField extends LightningElement {
    @track value;
    @track picklistValues = [];
    @track objectDescribeInfo;
    @track richTextValid = true;
    @api element;
    @api targetFieldName;
    _defaultValue = null;

    richTextFormats = RICH_TEXT_FORMATS;
    CUSTOM_LABELS = GeLabelService.CUSTOM_LABELS;

    handleValueChangeSync = (event) => {
        this.value = this.getValueFromChangeEvent(event);
        const detail = {
            element: this.element,
            value: this.value,
            targetFieldName: this.targetFieldName
        };
        const evt = new CustomEvent('valuechange', {detail, bubbles: true});
        this.dispatchEvent(evt);

        if (this.isLookup) {
            const changeLookupEvent = new CustomEvent(
                'changelookup',
                { detail: event.detail });
            this.dispatchEvent(changeLookupEvent);
        }

        if (this.isPicklist) {
            const detail = {
                value: this.value,
                fieldApiName: this.element.fieldApiName
            }

            const changePicklistEvent = new CustomEvent(
                'changepicklist',
                { detail: detail });
            this.dispatchEvent(changePicklistEvent);
        }

        if(this.isRichText) {
            this.checkRichTextValidity();
        }

        if(this.sourceFieldAPIName === DI_DONATION_AMOUNT.fieldApiName) {
            // fire event for reactive widget component containing the Data Import field API name and Value
            // currently only used for the Donation Amount.
            fireEvent(null, 'widgetData', { donationAmount: this.value });
        }
    };

    handleValueChange = debouncify(this.handleValueChangeSync.bind(this), DELAY);

    /**
     * Retrieve field metadata. Used to configure how fields are displayed on the form.
     */
    @wire(getObjectInfo, { objectApiName: '$objectApiName' })
    wiredObjectInfo(response) {
        if(response.data) {
            this.objectDescribeInfo = response.data;
        }
    }

    connectedCallback() {
        if(isNotEmpty(this.targetFieldName)) {
            // Construct an element object using the field name and mapping info
            const required = this.fieldInfo.Is_Required || (this.element && this.element.required);
            this.element = {
                ...this.element,
                label: this.fieldInfo.Target_Field_Label,
                required,
                dataImportFieldMappingDevNames: [this.targetFieldName]
            };
        }

        const { defaultValue, recordValue } = this.element;

        if(recordValue) {

            // set the record value to the element value
            this.value = recordValue;
        } else if(defaultValue) {

            // Set the default value if there is one
            // and no record value.
            this._defaultValue = defaultValue;
            this.value = defaultValue;
        }
    }

    getValueFromChangeEvent(event) {
        if(this.fieldType === BOOLEAN_TYPE) {
            return event.detail.checked.toString();
        } else if(this.isRichText) {
            return event.target.value;
        }

        return event.detail.value;
    }

    /**
     * TRUE when a field is required and filled in correctly, or not required at all.
     * @returns {boolean}
     */
    @api
    isValid() {
        // We need to check for invalid values, regardless if the field is required
        let fieldIsValid = this.checkFieldValidity();

        if(this.element !== null && this.element.required) {
            return isNotEmpty(this.value) && fieldIsValid;
        }

        return fieldIsValid;
    }

    /**
     * TRUE when a field is filled in, and is the correct format.
     * @returns {boolean}
     */
    checkFieldValidity() {
        // TODO: Handle other input types, if needed
        const inputField = this.template.querySelector('[data-id="inputComponent"]');
        if(typeof inputField !== 'undefined'
            && inputField !== null
            && typeof inputField.reportValidity === 'function'
            && typeof inputField.checkValidity === 'function') {
                inputField.reportValidity();
                return inputField.checkValidity();
        } else if(this.isRichText) {
            this.checkRichTextValidity();
            if(!this.richTextValid) {
                // workaround, field will not display as invalid if it is untouched
                inputField.focus();
                inputField.blur();
            }
            return this.richTextValid;
        }
        return true;
    }

    checkRichTextValidity() {
        if(this.element.required) {
            const isValid = isNotEmpty(this.value) && this.value.length > 0;
            this.richTextValid = isValid;
            return isValid;
        }
        return true;
    }

    @api
    get fieldAndValue() {
        let fieldAndValue = {};

        // KIET TBD: This is where we are keeping the field mapping
        // CMT record name at, element.value. 
        // However, it may change to the array dataImportFieldMappingDevNames
        // If so, we need to update this to reflect that.
        // In the Execute Anonymous code, both fields are populated.

        // TODO: Update for widget fields
        fieldAndValue[this.formElementName] = this.value;
        return fieldAndValue;
    }

    get formElementName() {
        return this.element.componentName ? this.element.componentName : this.element.dataImportFieldMappingDevNames[0];
    }

    get inputType() {
        return GeFormService.getInputTypeFromDataType(this.fieldType);
    }

    get formatter() {
        return GeFormService.getNumberFormatterByDescribeType(this.fieldType);
    }

    get granularity() {
        if (this.formatter) {
            switch (this.fieldType.toLowerCase()) {
                case CURRENCY: return '0.01';
                case PERCENT: return '0.01';
                case DECIMAL: return '0.001';
                default: return 'any';
            }
        }
        return undefined;
    }

    get fieldInfo() {
        return isNotEmpty(this.targetFieldName) ?
            GeFormService.getFieldMappingWrapperFromTarget(this.targetFieldName) :
            GeFormService.getFieldMappingWrapper(this.formElementName);
    }

    get fieldDescribeInfo() {
        if(this.objectDescribeInfo) {
            return this.objectDescribeInfo.fields[this.fieldApiName];
        }
    }

    get objectInfo() {
        return GeFormService.getObjectMappingWrapper(this.objectMappingDevName);
    }

    get fieldType() {
        return this.fieldInfo.Target_Field_Data_Type;
    }

    get isLightningInput() {
        return typeof GeFormService.getInputTypeFromDataType(this.fieldType) !== 'undefined';
    }

    get isRichText() {
        if(typeof this.fieldDescribeInfo !== 'undefined' && this.fieldType === TEXT_AREA_TYPE) {
            return this.fieldDescribeInfo.htmlFormatted;
        }
    }

    @api
    get isLookup() {
        return this.fieldType === LOOKUP_TYPE;
    }

    @api
    get isPicklist() {
        return this.fieldType === PICKLIST_TYPE;
    }

    get isTextArea() {
        if(typeof this.fieldDescribeInfo !== 'undefined' && this.fieldType === TEXT_AREA_TYPE) {
            return !this.fieldDescribeInfo.htmlFormatted;
        }
    }

    get objectMappingDevName() {
        return this.fieldInfo.Target_Object_Mapping_Dev_Name;
    }

    get objectApiName() {
        if(typeof this.objectInfo !== 'undefined') {
            return this.objectInfo.Object_API_Name;
        }
    }

    get fieldApiName() {
        return this.fieldInfo.Target_Field_API_Name;
    }

    @api
    get sourceFieldAPIName() {
        return this.fieldInfo.Source_Field_API_Name;
    }

    @api
    get fieldLabel() {
        return this.element.customLabel;
    }

    @api
    get fieldValueAndLabel() {

        let fieldWrapper = { value: this.value, label: this.fieldLabel };
        let returnMap = {};
        returnMap[ this.sourceFieldAPIName ] = fieldWrapper;

        return returnMap;

    }

    @api
    setCustomValidity(errorMessage) {

        let inputField = this.template.querySelector('[data-id="inputComponent"]');
        inputField.setCustomValidity(errorMessage);
        inputField.reportValidity();

    }

    @api
    clearCustomValidity() {

        if (this.isLookup) {
            let inputField = this.template.querySelector('[data-id="inputComponent"]');
            inputField.clearCustomValidity();
        } else {
            this.setCustomValidity('');
        }

    }

    /**
     * Set the value of the field.
     * @param value Value to set on the field.
     */
    @api
<<<<<<< HEAD
    load(data) {
        let value;
        if (data.hasOwnProperty(this.sourceFieldAPIName)) {
            if (data[this.sourceFieldAPIName].hasOwnProperty('value')) {
                value = data[this.sourceFieldAPIName].value;
=======
    setValue(value, displayValue) {
        if (this.isLookup) {
            const lookup = this.template.querySelector('c-ge-form-field-lookup');
            if (value) {
                // TODO: Where does data below come from?
                displayValue =
                    displayValue || data[this.sourceFieldAPIName.replace('__c', '__r')].Name;
                lookup.setSelected({value, displayValue});
>>>>>>> 48875a1e
            } else {
                value = data[this.sourceFieldAPIName];
            }
        } else {
            return;
        }

        if (value === null) {
            this.reset();
            return;
        }

        this.value = value;

        if (this.isLookup) {
            const lookup = this.template.querySelector('c-ge-form-field-lookup');

            let displayValue;
            const relationshipFieldName = this.sourceFieldAPIName.replace('__c', '__r');
            if (data[relationshipFieldName] &&
                data[relationshipFieldName]['Name']) {
                displayValue = data[relationshipFieldName].Name;
            } else if (data[this.sourceFieldAPIName]['displayValue']) {
                displayValue = data[this.sourceFieldAPIName].displayValue;
            }

            lookup.setSelected({value, displayValue});
        }
    }

    @api
    reset() {
        this.value = this._defaultValue;

        if (this.isLookup) {
            const lookup = this.template.querySelector('c-ge-form-field-lookup');
            lookup.reset();
        }
    }

}<|MERGE_RESOLUTION|>--- conflicted
+++ resolved
@@ -314,28 +314,19 @@
      * Set the value of the field.
      * @param value Value to set on the field.
      */
-    @api
-<<<<<<< HEAD
+    // TODO This is a bit awkward, as we are essentially supporting two different shapes for data
+    // could use  refactor
+    @api
     load(data) {
         let value;
         if (data.hasOwnProperty(this.sourceFieldAPIName)) {
             if (data[this.sourceFieldAPIName].hasOwnProperty('value')) {
                 value = data[this.sourceFieldAPIName].value;
-=======
-    setValue(value, displayValue) {
-        if (this.isLookup) {
-            const lookup = this.template.querySelector('c-ge-form-field-lookup');
-            if (value) {
-                // TODO: Where does data below come from?
-                displayValue =
-                    displayValue || data[this.sourceFieldAPIName.replace('__c', '__r')].Name;
-                lookup.setSelected({value, displayValue});
->>>>>>> 48875a1e
             } else {
                 value = data[this.sourceFieldAPIName];
             }
-        } else {
-            return;
+        } else if (data.value) {
+            value = data.value;
         }
 
         if (value === null) {
@@ -355,6 +346,8 @@
                 displayValue = data[relationshipFieldName].Name;
             } else if (data[this.sourceFieldAPIName]['displayValue']) {
                 displayValue = data[this.sourceFieldAPIName].displayValue;
+            } else if (data.displayValue) {
+                displayValue = data.displayValue;
             }
 
             lookup.setSelected({value, displayValue});
