import {LightningElement, api, track, wire} from 'lwc';
import {isNotEmpty, debouncify, isUndefined} from 'c/utilCommon';
import GeFormService from 'c/geFormService';
import GeLabelService from 'c/geLabelService';
import {getObjectInfo} from "lightning/uiObjectInfoApi";
import { fireEvent } from 'c/pubsubNoPageRef';
import DI_DONATION_AMOUNT from '@salesforce/schema/DataImport__c.Donation_Amount__c';
import DONATION_DONOR_FIELD from '@salesforce/schema/DataImport__c.Donation_Donor__c';
import DONATION_RECORD_TYPE_NAME from '@salesforce/schema/DataImport__c.Donation_Record_Type_Name__c';
import ACCOUNT1_IMPORTED from '@salesforce/schema/DataImport__c.Account1Imported__c';
import CONTACT1_IMPORTED from '@salesforce/schema/DataImport__c.Contact1Imported__c';
import ACCOUNT_ID from '@salesforce/schema/Opportunity.AccountId';
import PRIMARY_CONTACT from '@salesforce/schema/Opportunity.Primary_Contact__c';
import DATA_IMPORT from '@salesforce/schema/DataImport__c';
import RECORD_TYPE_FIELD from '@salesforce/schema/Opportunity.RecordTypeId';
import OPPORTUNITY from '@salesforce/schema/Opportunity';

import {
    DI_DONATION_DONOR_INFO,
    CONTACT_FIRST_NAME_INFO,
    CONTACT_LAST_NAME_INFO,
    ACCOUNT_NAME_INFO,
    DI_ACCOUNT1_IMPORTED_INFO,
    DI_CONTACT1_IMPORTED_INFO
} from "c/utilTemplateBuilder";

const LOOKUP_TYPE = 'REFERENCE';
const PICKLIST_TYPE = 'PICKLIST';
const TEXT_AREA_TYPE = 'TEXTAREA';
const BOOLEAN_TYPE = 'BOOLEAN';
const DELAY = 300;
const RICH_TEXT_FORMATS = [
    'font', 'size', 'bold', 'italic', 'underline', 'strike', 'list', 'indent', 'align', 'link', 'clean', 'table', 'header'
];
const CURRENCY = 'currency';
const PERCENT = 'percent';
const DECIMAL = 'decimal';
const DATE = 'date';
const DATETIME = 'datetime-local';
const CHECKBOX = 'checkbox';

export default class GeFormField extends LightningElement {
    @track value;
    @track picklistValues = [];
    @track objectDescribeInfo;
    @track richTextValid = true;
    @track _disabled = false;
    @api element;
    @api targetFieldName;
    _defaultValue = null;
    _recordTypeId;

    richTextFormats = RICH_TEXT_FORMATS;
    CUSTOM_LABELS = GeLabelService.CUSTOM_LABELS;

    handleValueChangeSync = (event) => {
        this.value = this.getValueFromChangeEvent(event);
        const detail = {
            element: this.element,
            value: this.value,
            targetFieldName: this.targetFieldName
        };
        const evt = new CustomEvent('valuechange', {detail, bubbles: true});
        this.dispatchEvent(evt);

        if (this.isLookup) {
            const objMappingDevName =
                GeFormService.importedRecordFieldNames.includes(this.fieldApiName) ?
                    GeFormService.getObjectMappingWrapperByImportedFieldName(this.fieldApiName)
                        .DeveloperName :
                    this.objectMappingDevName;
            const lookupDetail = {
                ...event.detail,
                fieldApiName: this.element.fieldApiName,
                value: this.value,
                objectMappingDevName: objMappingDevName
            };
            const selectRecordEvent = new CustomEvent('lookuprecordselect', { detail: lookupDetail });
            this.dispatchEvent(selectRecordEvent);
        }

        if (this.isPicklist) {
            this.handlePicklistChange();
        }

        if(this.isRichText) {
            this.checkRichTextValidity();
        }

        if(this.sourceFieldAPIName === DI_DONATION_AMOUNT.fieldApiName) {
            // fire event for reactive widget component containing the Data Import field API name and Value
            // currently only used for the Donation Amount.
            fireEvent(null, 'widgetData', { donationAmount: this.value });
        }

        if (this.isValidNameOnCardField) {
            const evt = new CustomEvent('creditcardvaluechange');
            this.dispatchEvent(evt);
        }
    };

    handleValueChange = debouncify(this.handleValueChangeSync.bind(this), DELAY);

    handlePicklistChange() {
        if (this.fieldApiName === DONATION_DONOR_FIELD.fieldApiName) {
            const changeDonationDonorEvent = new CustomEvent(
                'changedonationdonor',
                {detail: {value: this.value}});
            this.dispatchEvent(changeDonationDonorEvent);
        }
    }

    /**
     * Retrieve object metadata. Used to configure how fields are displayed on the form.
     */
    @wire(getObjectInfo, { objectApiName: '$objectApiName' })
    wiredObjectInfo(response) {
        if(response.data) {
            this.objectDescribeInfo = response.data;
        }
    }

    connectedCallback() {
        const { defaultValue, recordValue } = this.element;

        if(recordValue) {

            // set the record value to the element value
            this.value = recordValue;
        } else if(defaultValue) {

            // Set the default value if there is one
            // and no record value.
            this._defaultValue = defaultValue;
            this.value = defaultValue;
            this.handlePicklistChange();
        }
    }

    getValueFromChangeEvent(event) {
        if(this.fieldType === BOOLEAN_TYPE) {
            return event.detail.checked.toString();
        } else if(this.isRichText) {
            return event.target.value;
        } else if(this.isLookup && event.detail.value) {
            const val = event.detail.value;
            if(typeof val === 'string') {
                return val;
            } else if(Array.isArray(val)) {
                return val[0] ? val[0] : null;
            }
        }

        return event.detail.value;
    }

    /**
     * TRUE when a field is required and filled in correctly, or not required at all.
     * @returns {boolean}
     */
    @api
    isValid() {
        // We need to check for invalid values, regardless if the field is required
        let fieldIsValid = this.checkFieldValidity();

        if(this.element !== null && this.element.required) {
            return isNotEmpty(this.value)
                && this.value !== this.CUSTOM_LABELS.commonLabelNone
                && fieldIsValid;
        }

        return fieldIsValid;
    }

    /**
     * TRUE when a field is filled in, and is the correct format.
     * @returns {boolean}
     */
    checkFieldValidity() {
        // TODO: Handle other input types, if needed
        const inputField = this.template.querySelector('[data-id="inputComponent"]');
        if(typeof inputField !== 'undefined'
            && inputField !== null
            && typeof inputField.reportValidity === 'function'
            && typeof inputField.checkValidity === 'function') {
                inputField.reportValidity();
                return inputField.checkValidity();
        } else if(this.isRichText) {
            this.checkRichTextValidity();
            if(!this.richTextValid) {
                // workaround, field will not display as invalid if it is untouched
                inputField.focus();
                inputField.blur();
            }
            return this.richTextValid;
        }
        return true;
    }

    checkRichTextValidity() {
        if(this.element.required) {
            const isValid = isNotEmpty(this.value) && this.value.length > 0;
            this.richTextValid = isValid;
            return isValid;
        }
        return true;
    }

    @api
    disable() {
        this._disabled = true;
    }

    @api
    enable() {
        this._disabled = false;
    }

    @api
    get fieldAndValue() {
        let fieldAndValue = {};

        // KIET TBD: This is where we are keeping the field mapping
        // CMT record name at, element.value. 
        // However, it may change to the array dataImportFieldMappingDevNames
        // If so, we need to update this to reflect that.
        // In the Execute Anonymous code, both fields are populated.

        if (this.value &&
            this.sourceFieldAPIName === DONATION_RECORD_TYPE_NAME.fieldApiName &&
            Object.keys(this.objectDescribeInfo.recordTypeInfos).includes(this.value)) {
            // value is the RecordType Id, but the DataImport's source field expects
            // the RecordType Name
            fieldAndValue[this.formElementName] =
                this.objectDescribeInfo.recordTypeInfos[this.value].name;
        } else if (this.isPicklist){
            // If the displayed value of the picklist is '--None--' treat the value as blank.
            fieldAndValue[this.formElementName] =
                (this.value === this.CUSTOM_LABELS.commonLabelNone) ? '' : this.value;
        } else {
            fieldAndValue[this.formElementName] = this.value;
        }

        return fieldAndValue;
    }

    get formElementName() {
        return this.element.componentName ? this.element.componentName : this.element.dataImportFieldMappingDevNames[0];
    }

    get inputType() {
        return GeFormService.getInputTypeFromDataType(this.fieldType);
    }

    get formatter() {
        return GeFormService.getNumberFormatterByDescribeType(this.fieldType);
    }

    get required() {
        return (this.fieldInfo && this.fieldInfo.Is_Required && this.fieldType !== BOOLEAN_TYPE) || 
            (this.element && this.element.required);
    }

    get disabled() {
        return this._disabled || (this.element && this.element.disabled);
    }

    get granularity() {
        if (this.formatter) {
            switch (this.fieldType.toLowerCase()) {
                case CURRENCY: return '0.01';
                case PERCENT: return '0.01';
                case DECIMAL: return '0.001';
                default: return 'any';
            }
        }
        return undefined;
    }

    get fieldInfo() {
        return isNotEmpty(this.targetFieldName) ?
            GeFormService.getFieldMappingWrapperFromTarget(this.targetFieldName) :
            GeFormService.getFieldMappingWrapper(this.formElementName);
    }

    get fieldDescribeInfo() {
        if(this.objectDescribeInfo) {
            return this.objectDescribeInfo.fields[this.fieldApiName];
        }
    }

    get objectInfo() {
        return GeFormService.getObjectMappingWrapper(this.objectMappingDevName);
    }

    get fieldType() {
        if(isNotEmpty(this.fieldInfo)) {
            return this.fieldInfo.Target_Field_Data_Type;
        }
    }

    get isLightningInput() {
        return typeof GeFormService.getInputTypeFromDataType(this.fieldType) !== 'undefined';
    }

    get isRichText() {
        if(typeof this.fieldDescribeInfo !== 'undefined' && this.fieldType === TEXT_AREA_TYPE) {
            return this.fieldDescribeInfo.htmlFormatted;
        }
    }

<<<<<<< HEAD
    get isRecordType() {
=======
    get isLookupRecordType() {
>>>>>>> d5b3ebdc
        return this.fieldType === LOOKUP_TYPE && this.fieldApiName === RECORD_TYPE_FIELD.fieldApiName;
    }

    @api
    get isLookup() {
        return this.fieldType === LOOKUP_TYPE && this.fieldApiName !== RECORD_TYPE_FIELD.fieldApiName;
    }

    @api
    get isPicklist() {
        return this.fieldType === PICKLIST_TYPE;
    }

    get isTextArea() {
        if(typeof this.fieldDescribeInfo !== 'undefined' && this.fieldType === TEXT_AREA_TYPE) {
            return !this.fieldDescribeInfo.htmlFormatted;
        }
    }

    @api
    get objectMappingDevName() {
        if(isNotEmpty(this.fieldInfo)) {
            return this.fieldInfo.Target_Object_Mapping_Dev_Name;
        }
    }

    get objectApiName() {
        if(typeof this.objectInfo !== 'undefined') {
            return this.objectInfo.Object_API_Name;
        }
    }

    @api
    get fieldApiName() {
        if(isNotEmpty(this.fieldInfo)) {
            return this.fieldInfo.Target_Field_API_Name;
        }
    }

    @api
    get sourceFieldAPIName() {
        if(isNotEmpty(this.fieldInfo)) {
            return this.fieldInfo.Source_Field_API_Name;
        }
    }

    // when using lightning-lookup-field, instead of binding to the Data Import fields or donor information
    // we bind to Opportunity.AccountId / Opportunity.Primary_Contact__c
    get lookupFieldApiName() {
        if (this.objectApiName === DATA_IMPORT.objectApiName) {
            if (this.fieldApiName === ACCOUNT1_IMPORTED.fieldApiName) {
                return ACCOUNT_ID.fieldApiName;
            } else if (this.fieldApiName === CONTACT1_IMPORTED.fieldApiName) {
                return PRIMARY_CONTACT.fieldApiName;
            }
        }
        return this.fieldApiName;
    }

    get lookupObjectApiName() {
        if(this.objectApiName === DATA_IMPORT.objectApiName) {
            if(this.fieldApiName === ACCOUNT1_IMPORTED.fieldApiName
                || this.fieldApiName === CONTACT1_IMPORTED.fieldApiName) {
                return OPPORTUNITY.objectApiName;
            }
        }

        return this.objectApiName;
    }

    @api
    get fieldLabel() {
        return this.element.customLabel;
    }

    @api
    get fieldValueAndLabel() {

        let fieldWrapper = { value: this.value, label: this.fieldLabel };
        let returnMap = {};
        returnMap[ this.sourceFieldAPIName ] = fieldWrapper;

        return returnMap;

    }

    get isValidNameOnCardField() {
        return (
            this.element.fieldApiName === DI_DONATION_DONOR_INFO.fieldApiName ||
            this.element.fieldApiName === CONTACT_FIRST_NAME_INFO.fieldApiName ||
            this.element.fieldApiName === CONTACT_LAST_NAME_INFO.fieldApiName ||
            this.element.fieldApiName === ACCOUNT_NAME_INFO.fieldApiName ||
            this.element.fieldApiName === DI_CONTACT1_IMPORTED_INFO.fieldApiName ||
            this.element.fieldApiName === DI_ACCOUNT1_IMPORTED_INFO.fieldApiName
        );
    }

    @api
    get fieldValueAndFieldApiName() {
        let fieldWrapper = { value: this.value, apiName: this.fieldApiName };
        let returnMap = {};
        returnMap[ this.fieldApiName ] = fieldWrapper;

        return returnMap;
    }

    @api
    setCustomValidity(errorMessage) {

        let inputField = this.template.querySelector('[data-id="inputComponent"]');
        inputField.setCustomValidity(errorMessage);
        inputField.reportValidity();

    }

    @api
    clearCustomValidity() {

        if (!this.isLookup) {
            this.setCustomValidity('');
        }

    }

    /**
     * Load a value into the form field.
     * @param data  An sObject potentially containing a value to load.
     * */
    @api
    load(data) {
        let value;
        if (data.hasOwnProperty(this.sourceFieldAPIName)) {
            value = data[this.sourceFieldAPIName];
            if (value === null || value.value === null) {
                this.reset();
            } else {
                this.value = value.value || value;

<<<<<<< HEAD
                if (this.isRecordType) {
=======
                if (this.isLookupRecordType || this.isLookup) {
>>>>>>> d5b3ebdc
                    if (value && !value.displayName) {
                        // If the RecordTypeId field for a target record is being
                        // loaded with only the Id (like when a Lookup field is
                        // selected/populated on the form), get the RecordType Name
                        // and pass it with the Id to loadLookup
                        data[this.sourceFieldAPIName] = {
                            value: value,
                            displayValue: this.getRecordTypeNameById(value)
                        };
                    }
                    this.loadLookUp(data, this.value);
                }
            }

            if (this.sourceFieldAPIName === DI_DONATION_AMOUNT.fieldApiName) {
                // fire event for reactive widget component containing the Data Import field API name and Value
                // currently only used for the Donation Amount.
                fireEvent(null, 'widgetData', {donationAmount: this.value});
            }

        } else if (!isUndefined(data.value)) {
            // When the geFormField cmp is used inside of geFormWidgetAllocation,
            // geFormWidgetAllocation selects the field cmp to load a value into manually,
            // and passes an {value: <value>} object.  To support that case this block
            // loads the value directly even though data does not have a property for
            // this.sourceFieldAPIName
           this.value = data.value;
        } else {
            // Property isn't defined.  Don't do anything.
            return false;
        }
    }

    /**
     * Loads a value into a look-up field
     * @param data An sObject potentially containing a value to load.
     * @param value A form field value
     */
    loadLookUp(data, value) {
        const lookup = this.template.querySelector('[data-id="inputComponent"]');
        lookup.reset();
        if(this.isLookup) {
            lookup.value = value;
<<<<<<< HEAD
        } else if(this.isRecordType) {
=======
        } else if(this.isLookupRecordType) {
>>>>>>> d5b3ebdc

            let displayValue;
            const relationshipFieldName = this.sourceFieldAPIName.replace('__c', '__r');

            if (data[relationshipFieldName] &&
                data[relationshipFieldName]['Name']) {
                displayValue = data[relationshipFieldName].Name;

            } else if (data[this.sourceFieldAPIName] &&
                data[this.sourceFieldAPIName]['displayValue']) {
                displayValue = data[this.sourceFieldAPIName].displayValue;

            } else if (data.displayValue) {
                displayValue = data.displayValue;

            }

            lookup.setSelected({value, displayValue});
        }
    }

    @api
    reset(setDefaults = true) {
        if (setDefaults) {
            this.value = this._defaultValue;
        } else {
            this.value = null;
        }
<<<<<<< HEAD
        if (this.isRecordType) {
            const lookup = this.template.querySelector('[data-id="inputComponent"]');
            lookup.reset(setDefaults);
            if (this.fieldApiName === RECORD_TYPE_FIELD.fieldApiName) {
=======

        // reset lookups and recordtype fields
        if (this.isLookupRecordType || this.isLookup) {
            const lookup = this.template.querySelector('[data-id="inputComponent"]');
            lookup.reset(setDefaults);
            if(this.isLookupRecordType) {
>>>>>>> d5b3ebdc
                // Using setTimeout here ensures that this recordTypeId
                // will be set on sibling fields after they are reset by queueing the event.
                setTimeout(() => {
                    this.fireLookupRecordSelectEvent();
                }, 0);
            }
        }

        if (this.isPicklist) {
            this.template.querySelector('c-ge-form-field-picklist').reset();
            this.handlePicklistChange();
        }
    }

    @api
    set recordTypeId(id) {
        this._recordTypeId = id;
        this.setRecordTypeIdOnChildComponents();
    }

    get recordTypeId() {
        return this._recordTypeId;
    }

    setRecordTypeIdOnChildComponents() {
        if (this.isPicklist) {
            this.template.querySelector('c-ge-form-field-picklist')
                .recordTypeId = this.recordTypeId;
        }
    }

    fireLookupRecordSelectEvent() {
        this.dispatchEvent(new CustomEvent(
            'lookuprecordselect',
            {
                detail: {
                    value: this.value,
                    displayValue: this.value,
                    fieldApiName: this.fieldApiName,
                    objectMappingDevName: this.objectMappingDevName
                }
            }
        ));
    }

    /**
     * @description Returns the name of the RecordType that corresponds to a RecordType Id.
     *              This method references this component's objectInfo.recordTypeInfos
     *              property.
     * @param Id The Id of the RecordType.
     * @returns {string|null} The name of the RecordType or null if the RecordType was
     *          not found.
     */
    getRecordTypeNameById(Id) {
        if (this.objectDescribeInfo &&
            this.objectDescribeInfo.recordTypeInfos &&
            this.objectDescribeInfo.recordTypeInfos[Id]) {
            return this.objectDescribeInfo.recordTypeInfos[Id].name;
        } else {
            return null;
        }
    }

    renderedCallback() {
        if (this.value && this.isLookup) {
            // If this field is a Lookup and has a value when connected,
            // fire event so that the form knows to populate related fields
            // and set recordTypeId on sibling fields.
            this.fireLookupRecordSelectEvent();
        }
    }

    get qaLocatorBase() {
        const rowIndex = this.getAttribute('data-qa-row');
        if(rowIndex) {
            return `${this.fieldLabel} ${rowIndex}`;
        } else {
            return this.fieldLabel;
        }
    }

    get qaLocatorInputPrefix() {
        switch (this.inputType) {
            case DATE:
            case DATETIME:
                return 'datetime';
            case CHECKBOX:
                return this.inputType;
            default:
                return 'input';
        }
    }

    get qaLocatorInput() {
        return `${this.qaLocatorInputPrefix} ${this.qaLocatorBase}`;
    }

    get qaLocatorLookup() {
        return `autocomplete ${this.qaLocatorBase}`;
    }

    get qaLocatorRichText() {
        return `richtext ${this.qaLocatorBase}`;
    }

    get qaLocatorTextArea() {
        return `textarea ${this.qaLocatorBase}`;
    }

}<|MERGE_RESOLUTION|>--- conflicted
+++ resolved
@@ -309,11 +309,7 @@
         }
     }
 
-<<<<<<< HEAD
-    get isRecordType() {
-=======
     get isLookupRecordType() {
->>>>>>> d5b3ebdc
         return this.fieldType === LOOKUP_TYPE && this.fieldApiName === RECORD_TYPE_FIELD.fieldApiName;
     }
 
@@ -452,11 +448,7 @@
             } else {
                 this.value = value.value || value;
 
-<<<<<<< HEAD
-                if (this.isRecordType) {
-=======
                 if (this.isLookupRecordType || this.isLookup) {
->>>>>>> d5b3ebdc
                     if (value && !value.displayName) {
                         // If the RecordTypeId field for a target record is being
                         // loaded with only the Id (like when a Lookup field is
@@ -500,11 +492,7 @@
         lookup.reset();
         if(this.isLookup) {
             lookup.value = value;
-<<<<<<< HEAD
-        } else if(this.isRecordType) {
-=======
         } else if(this.isLookupRecordType) {
->>>>>>> d5b3ebdc
 
             let displayValue;
             const relationshipFieldName = this.sourceFieldAPIName.replace('__c', '__r');
@@ -533,19 +521,12 @@
         } else {
             this.value = null;
         }
-<<<<<<< HEAD
-        if (this.isRecordType) {
-            const lookup = this.template.querySelector('[data-id="inputComponent"]');
-            lookup.reset(setDefaults);
-            if (this.fieldApiName === RECORD_TYPE_FIELD.fieldApiName) {
-=======
 
         // reset lookups and recordtype fields
         if (this.isLookupRecordType || this.isLookup) {
             const lookup = this.template.querySelector('[data-id="inputComponent"]');
             lookup.reset(setDefaults);
             if(this.isLookupRecordType) {
->>>>>>> d5b3ebdc
                 // Using setTimeout here ensures that this recordTypeId
                 // will be set on sibling fields after they are reset by queueing the event.
                 setTimeout(() => {
