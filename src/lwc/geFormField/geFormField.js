--- conflicted
+++ resolved
@@ -47,7 +47,6 @@
     }
 
     connectedCallback() {
-<<<<<<< HEAD
         const { defaultValue, recordValue } = this.element;
 
         if(recordValue) {
@@ -58,11 +57,7 @@
            
             // Set the default value if there is one
             // and no record value. 
-=======
-        const { defaultValue } = this.element;
-        if(defaultValue) {
             this._defaultValue = defaultValue;
->>>>>>> cfb83769
             this.value = defaultValue;
         }
     }
