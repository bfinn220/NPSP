import {LightningElement, api, track} from 'lwc';
import GeFormService from 'c/geFormService';

const LIGHTNING_INPUT_TYPES = ['BOOLEAN', 'CURRENCY', 'DATE', 'DATETIME', 'EMAIL', 'NUMBER', 'PERCENT', 'STRING', 'PHONE', 'TEXT', 'TIME', 'URL'];
const RICH_TEXT_TYPE = 'RICHTEXT';
const LOOKUP_TYPE = 'REFERENCE';
const PICKLIST_TYPE = 'PICKLIST';
const TEXT_AREA_TYPE = 'TEXTAREA';
const BOOLEAN_TYPE = 'BOOLEAN';
const DELAY = 300;

export default class GeFormField extends LightningElement {
    @track value;
    @track picklistValues = [];
    @api element;

    changeTimeout;

    handleValueChange(event) {
<<<<<<< HEAD
        this.value = this.isLookup ? event.detail.value : event.target.value;
=======
        // get the value for the field; use the checked attribute for checkboxes
        this.value  = this.fieldType !== BOOLEAN_TYPE ? event.target.value : event.target.checked.toString();     
        
>>>>>>> a7da853a
        window.clearTimeout(this.changeTimeout);
        this.changeTimeout = setTimeout(() => {
            // parent component (formSection) should bind to onchange event
            const evt = new CustomEvent('change', {field: this.element, value: this.value});
            this.dispatchEvent(evt);
        }, DELAY);
    }

    @api
    get fieldAndValue() {
        let fieldAndValue = {};

        // KIET TBD: This is where we are keeping the field mapping
        // CMT record name at, element.value. 
        // However, it may change to the array dataImportFieldMappingDevNames
        // If so, we need to update this to reflect that.
        // In the Execute Anonymous code, both fields are populated. 
        fieldAndValue[this.element.value] = this.value;
        
        return fieldAndValue;
    }

    get inputType() {
        return GeFormService.getInputTypeFromDataType(this.fieldType);
    }

    get formatter() {
        return GeFormService.getNumberFormatterByDescribeType(this.fieldType);
    }

    get fieldInfo() {
        return GeFormService.getFieldMappingWrapper(this.element.value);
    }

    get objectInfo() {
        return GeFormService.getObjectMappingWrapper(this.objectDevName);
    }

    get fieldType() {
        return this.fieldInfo.Target_Field_Data_Type;
    }

    get isLightningInput() {
        return LIGHTNING_INPUT_TYPES.indexOf(this.fieldType) !== -1;
    }

    get isRichText() {
        return this.fieldType === RICH_TEXT_TYPE;
    }

    get isLookup() {
        return this.fieldType === LOOKUP_TYPE;
    }

    get isPicklist() {
        return this.fieldType === PICKLIST_TYPE;
    }

    get isTextArea() {
        return this.fieldType === TEXT_AREA_TYPE;
    }

    get objectDevName() {
        return this.fieldInfo.Target_Object_Mapping_Dev_Name;
    }

    get objectApiName() {
        return this.objectInfo.Object_API_Name;
    }

    get fieldApiName() {
        return this.fieldInfo.Target_Field_API_Name;
    }
}<|MERGE_RESOLUTION|>--- conflicted
+++ resolved
@@ -17,19 +17,23 @@
     changeTimeout;
 
     handleValueChange(event) {
-<<<<<<< HEAD
-        this.value = this.isLookup ? event.detail.value : event.target.value;
-=======
-        // get the value for the field; use the checked attribute for checkboxes
-        this.value  = this.fieldType !== BOOLEAN_TYPE ? event.target.value : event.target.checked.toString();     
-        
->>>>>>> a7da853a
+        this.value = this.getValueFromChangeEvent(event);
         window.clearTimeout(this.changeTimeout);
         this.changeTimeout = setTimeout(() => {
             // parent component (formSection) should bind to onchange event
             const evt = new CustomEvent('change', {field: this.element, value: this.value});
             this.dispatchEvent(evt);
         }, DELAY);
+    }
+
+    getValueFromChangeEvent(event) {
+        if(this.isLookup) {
+            return event.detail.value;
+        } else if(this.fieldType === BOOLEAN_TYPE) {
+            return event.target.checked.toString();
+        }
+
+        return event.target.value;
     }
 
     @api
