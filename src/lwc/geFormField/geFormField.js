--- conflicted
+++ resolved
@@ -64,19 +64,12 @@
      */
     checkFieldValidity() {
         // TODO: Handle other input types, if needed
-<<<<<<< HEAD
-        const inputField = this.template.querySelector('lightning-input');
-        if(inputField !== null && inputField !== undefined){
-            inputField.reportValidity();
-            return inputField.checkValidity();
-=======
         const inputField = this.template.querySelector('[data-id="inputComponent"]');
         if(inputField !== null && typeof inputField !== 'undefined'
             && typeof inputField.reportValidity === 'function'
             && typeof inputField.checkValidity === 'function') {
                 inputField.reportValidity();
                 return inputField.checkValidity();
->>>>>>> 279af44e
         }
         return true;
     }
