--- conflicted
+++ resolved
@@ -83,16 +83,8 @@
         // We need to check for invalid values, regardless if the field is required
         let fieldIsValid = this.checkFieldValidity();
 
-<<<<<<< HEAD
         if(this.element !== null && this.element.required) {
-            return this.value !== null
-                && typeof this.value !== 'undefined'
-                && this.value !== ''
-                && fieldIsValid;
-=======
-        if(this.element.required) {
             return isNotEmpty(this.value) && fieldIsValid;
->>>>>>> 9cf6e788
         }
 
         return fieldIsValid;
