--- conflicted
+++ resolved
@@ -493,13 +493,8 @@
         }
 
         if (this.isLookup) {
-<<<<<<< HEAD
             const lookup = this.template.querySelector('lightning-input-field');
-            lookup.reset();
-=======
-            const lookup = this.template.querySelector('c-ge-form-field-lookup');
             lookup.reset(setDefaults);
->>>>>>> 4518a38e
             if (this.fieldApiName === 'RecordTypeId') {
                 // Using setTimeout here ensures that this recordTypeId
                 // will be set on sibling fields after they are reset by queueing the event.
