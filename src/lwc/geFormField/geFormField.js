--- conflicted
+++ resolved
@@ -1,5 +1,5 @@
 import {LightningElement, api, track, wire} from 'lwc';
-import {isNotEmpty, debouncify, isUndefined} from 'c/utilCommon';
+import {isNotEmpty, debouncify} from 'c/utilCommon';
 import GeFormService from 'c/geFormService';
 import GeLabelService from 'c/geLabelService';
 import {getObjectInfo} from "lightning/uiObjectInfoApi";
@@ -302,17 +302,8 @@
     /**
      * Set the value of the field.
      * @param value Value to set on the field.
-     * @param data Record data
-     */
-    @api
-<<<<<<< HEAD
-    setValue(value, data) {
-        if (this.isLookup) {
-            const lookup = this.template.querySelector('c-ge-form-field-lookup');
-            if (data) {
-                const displayValue =
-                    data[this.sourceFieldAPIName.replace('__c', '__r')].Name;
-=======
+     */
+    @api
     setValue(value, displayValue) {
         if (this.isLookup) {
             const lookup = this.template.querySelector('c-ge-form-field-lookup');
@@ -320,7 +311,6 @@
                 // TODO: Where does data below come from?
                 displayValue =
                     displayValue || data[this.sourceFieldAPIName.replace('__c', '__r')].Name;
->>>>>>> 23f76836
                 lookup.setSelected({value, displayValue});
             } else {
                 lookup.reset();
@@ -337,9 +327,7 @@
     @api
     load(data) {
         const value = data[this.sourceFieldAPIName];
-        if (!isUndefined(value)) {
-            this.setValue(value, data);
-        }
+        this.setValue(value);
     }
 
     @api
