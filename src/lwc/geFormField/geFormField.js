--- conflicted
+++ resolved
@@ -339,19 +339,17 @@
                     this.loadLookUp(data, this.value);
                 }
             }
+
+            if (this.sourceFieldAPIName === DI_DONATION_AMOUNT.fieldApiName) {
+                // fire event for reactive widget component containing the Data Import field API name and Value
+                // currently only used for the Donation Amount.
+                fireEvent(null, 'widgetData', {donationAmount: this.value});
+            }
+
         } else {
             // Property isn't defined.  Don't do anything.
             return false;
         }
-<<<<<<< HEAD
-=======
-
-        if(this.sourceFieldAPIName === DI_DONATION_AMOUNT.fieldApiName) {
-            // fire event for reactive widget component containing the Data Import field API name and Value
-            // currently only used for the Donation Amount.
-            fireEvent(null, 'widgetData', { donationAmount: this.value });
-        }
->>>>>>> a599c8da
     }
 
     /**
