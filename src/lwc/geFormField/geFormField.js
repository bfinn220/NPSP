import {LightningElement, api, track} from 'lwc';
import GeFormService from 'c/geFormService';

const RICH_TEXT_TYPE = 'RICHTEXT';
const LOOKUP_TYPE = 'REFERENCE';
const PICKLIST_TYPE = 'PICKLIST';
const TEXT_AREA_TYPE = 'TEXTAREA';
const BOOLEAN_TYPE = 'BOOLEAN';
const DELAY = 300;

export default class GeFormField extends LightningElement {
    @track value;
    @track picklistValues = [];
    @api element;
    @api targetFieldName;

    changeTimeout;

    connectedCallback(){
        if(this.targetFieldName !== undefined){
            // Construct an element object using the field name and mapping info
            this.element = {
                label: this.fieldInfo.Target_Field_Label,
                required: this.fieldInfo.Is_Required,
                dataImportFieldMappingDevNames: [this.targetFieldName]
            };
        }
    }

    handleValueChange(event) {
        this.value = this.getValueFromChangeEvent(event);
        window.clearTimeout(this.changeTimeout);
        this.changeTimeout = setTimeout(() => {
            // parent component (formSection) should bind to onchange event
            const evt = new CustomEvent('change', {field: this.element, value: this.value});
            this.dispatchEvent(evt);
        }, DELAY);
    }

    getValueFromChangeEvent(event) {
        if(this.isLookup) {
            return event.detail.value;
        } else if(this.fieldType === BOOLEAN_TYPE) {
            return event.target.checked.toString();
        }

        return event.target.value;
    }

    /**
     * TRUE when a field is required and filled in correctly, or not required at all.
     * @returns {boolean}
     */
    @api
    isValid() {
        // We need to check for invalid values, regardless if the field is required
        let fieldIsValid = this.checkFieldValidity();

<<<<<<< HEAD
        if(this.element !== null && this.element.required) {
            return this.value !== null 
                && typeof this.value !== 'undefined' 
=======
        if(this.element.required) {
            return this.value !== null
                && typeof this.value !== 'undefined'
>>>>>>> 285f2026
                && this.value !== ''
                && fieldIsValid;
        }

        return fieldIsValid;
    }

    /**
     * TRUE when a field is filled in, and is the correct format.
     * @returns {boolean}
     */
    checkFieldValidity() {
        // TODO: Handle other input types, if needed
        const inputField = this.template.querySelector('[data-id="inputComponent"]');
        if(inputField !== null && typeof inputField !== 'undefined'
            && typeof inputField.reportValidity === 'function'
            && typeof inputField.checkValidity === 'function') {
                inputField.reportValidity();
                return inputField.checkValidity();
        }
        return true;
    }

    @api
    get fieldAndValue() {
        let fieldAndValue = {};

        // KIET TBD: This is where we are keeping the field mapping
        // CMT record name at, element.value. 
        // However, it may change to the array dataImportFieldMappingDevNames
        // If so, we need to update this to reflect that.
        // In the Execute Anonymous code, both fields are populated.

        // TODO: Update for widget fields
        fieldAndValue[this.formElementName] = this.value;
        
        return fieldAndValue;
    }

    get formElementName() {
        return this.element.componentName ? this.element.componentName : this.element.dataImportFieldMappingDevNames[0];
    }

    get inputType() {
        return GeFormService.getInputTypeFromDataType(this.fieldType);
    }

    get formatter() {
        return GeFormService.getNumberFormatterByDescribeType(this.fieldType);
    }

    get fieldInfo() {
        return this.targetFieldName !== undefined ? 
            GeFormService.getFieldMappingWrapperFromTarget(this.targetFieldName) :
            GeFormService.getFieldMappingWrapper(this.formElementName);
    }

    get objectInfo() {
        return GeFormService.getObjectMappingWrapper(this.objectDevName);
    }

    get fieldType() {
        return this.fieldInfo.Target_Field_Data_Type;
    }

    get isLightningInput() {
        return typeof GeFormService.getInputTypeFromDataType(this.fieldType) !== 'undefined';
    }

    get isRichText() {
        return this.fieldType === RICH_TEXT_TYPE;
    }

    get isLookup() {
        return this.fieldType === LOOKUP_TYPE;
    }

    get isPicklist() {
        return this.fieldType === PICKLIST_TYPE;
    }

    get isTextArea() {
        return this.fieldType === TEXT_AREA_TYPE;
    }

    get objectDevName() {
        return this.fieldInfo.Target_Object_Mapping_Dev_Name;
    }

    get objectApiName() {
        return this.objectInfo.Object_API_Name;
    }

    get fieldApiName() {
        return this.fieldInfo.Target_Field_API_Name;
    }

    @api
    get fieldLabel() {
        return this.element.label;
    }
}<|MERGE_RESOLUTION|>--- conflicted
+++ resolved
@@ -56,15 +56,9 @@
         // We need to check for invalid values, regardless if the field is required
         let fieldIsValid = this.checkFieldValidity();
 
-<<<<<<< HEAD
         if(this.element !== null && this.element.required) {
             return this.value !== null 
                 && typeof this.value !== 'undefined' 
-=======
-        if(this.element.required) {
-            return this.value !== null
-                && typeof this.value !== 'undefined'
->>>>>>> 285f2026
                 && this.value !== ''
                 && fieldIsValid;
         }
