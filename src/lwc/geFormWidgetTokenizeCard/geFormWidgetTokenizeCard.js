import { LightningElement, track, api } from 'lwc';
import GeLabelService from 'c/geLabelService';
import TemplateBuilderService from 'c/geTemplateBuilderService';
import getOrgDomain from '@salesforce/apex/GE_GiftEntryController.getOrgDomain';
// TODO: temporary makePurchaseCall import below. Remove later.
import makePurchaseCall from '@salesforce/apex/GE_GiftEntryController.makePurchaseCall';
import { handleError } from 'c/utilTemplateBuilder';
// TODO: maybe import data import token field reference?

export default class geFormWidgetTokenizeCard extends LightningElement {

    CUSTOM_LABELS = GeLabelService.CUSTOM_LABELS;
    
<<<<<<< HEAD
    @track token = 'token_placeholder';
    @api element;
    @api cardHolderName;
=======
    tokenizeCardPageUrl = '/apex/GE_TokenizeCard';
    @track domain;
    @track visualforceOrigin;
    @track isLoading = true;
>>>>>>> f0b2fa23

    get tokenizeCardHeader() {
        return GeLabelService.format(
            this.CUSTOM_LABELS.geHeaderPaymentServices,
            [this.CUSTOM_LABELS.commonPaymentServices]);
    }
<<<<<<< HEAD
    // TODO: public method for returning widget data
    // TODO: method for calling tokenize method in iframe and retrieving the token

    @api
    load() {}

    @api
    reset() {}

    @api
    setNameOnCard(cardHolderName) {
        this.cardHolderName = cardHolderName;
=======

    async connectedCallback() {
        this.domain = await getOrgDomain();
        this.visualforceOrigin = this.buildVisualforceOriginUrl(this.domain);
    }

    renderedCallback() {
        this.registerPostMessageListener();
    }

    /*******************************************************************************
    * @description Builds the visualforce origin url that we need in order to
    * make sure we're only listening for messages from the correct source in the
    * registerPostMessageListener method.
    */
    buildVisualforceOriginUrl(domain) {
        let url = `https://${domain}--c.visualforce.com`
        if (TemplateBuilderService.namespaceWrapper) {
            const currentNamespace = TemplateBuilderService.namespaceWrapper.currentNamespace;

            if (currentNamespace) {
                url = url.replace('--c', `--${currentNamespace}`);
            }
        }

        return url;
    }

    /*******************************************************************************
    * @description Method listens for a message from the visualforce iframe.
    * Rejects any messages from an unknown origin.
    */
    registerPostMessageListener() {
        let component = this;

        window.onmessage = async function (event) {
            if (event && event.origin !== component.visualforceOrigin) {
                // Reject any messages from an unexpected origin
                return;
            } else {
                const message = JSON.parse(event.data);
                component.handleMessage(message);
            }
        }
    }

    /*******************************************************************************
    * @description Method handles messages received from iframed visualforce page.
    *
    * @param {object} message: Message received from iframe
    */
    async handleMessage(message) {
        if (message.error) {
            // Error with tokenization
            let error = JSON.stringify(message.error);
            handleError(error);
        } else if (message.token) {
            // TODO: Start - Remove later
            // Make purchase call... for dev only
            try {
                let purchaseCallResponse = await makePurchaseCall({ token: message.token });
                this.purchaseResult = JSON.parse(purchaseCallResponse);
            } catch (error) {
                handleError(error);
            }
            // TODO: End - Remove later

            // TODO: Save token locally in widget until form requests it
        } else if (message.isLoaded) {
            this.isLoading = false;
        }
    }

    /*******************************************************************************
    * @description Method sends a message to the visualforce page iframe requesting
    * a token. Response for this request is found and handled in
    * registerPostMessageListener.
    */
    requestToken() {
        const iframe = this.template.querySelector(`[data-id='${this.CUSTOM_LABELS.commonPaymentServices}']`);

        if (iframe) {
            iframe.contentWindow.postMessage(
                { action: 'createToken' },
                this.visualforceOrigin);
        }
>>>>>>> f0b2fa23
    }
}<|MERGE_RESOLUTION|>--- conflicted
+++ resolved
@@ -11,36 +11,17 @@
 
     CUSTOM_LABELS = GeLabelService.CUSTOM_LABELS;
     
-<<<<<<< HEAD
-    @track token = 'token_placeholder';
-    @api element;
-    @api cardHolderName;
-=======
     tokenizeCardPageUrl = '/apex/GE_TokenizeCard';
     @track domain;
     @track visualforceOrigin;
     @track isLoading = true;
->>>>>>> f0b2fa23
+    @api cardHolderName;
 
     get tokenizeCardHeader() {
         return GeLabelService.format(
             this.CUSTOM_LABELS.geHeaderPaymentServices,
             [this.CUSTOM_LABELS.commonPaymentServices]);
     }
-<<<<<<< HEAD
-    // TODO: public method for returning widget data
-    // TODO: method for calling tokenize method in iframe and retrieving the token
-
-    @api
-    load() {}
-
-    @api
-    reset() {}
-
-    @api
-    setNameOnCard(cardHolderName) {
-        this.cardHolderName = cardHolderName;
-=======
 
     async connectedCallback() {
         this.domain = await getOrgDomain();
@@ -127,6 +108,16 @@
                 { action: 'createToken' },
                 this.visualforceOrigin);
         }
->>>>>>> f0b2fa23
+    }
+
+    @api
+    load() {}
+
+    @api
+    reset() {}
+
+    @api
+    setNameOnCard(cardHolderName) {
+        this.cardHolderName = cardHolderName;
     }
 }