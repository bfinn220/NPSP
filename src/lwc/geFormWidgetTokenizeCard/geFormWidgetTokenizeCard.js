import { LightningElement, track, api } from 'lwc';
import GeLabelService from 'c/geLabelService';
import TemplateBuilderService from 'c/geTemplateBuilderService';
import getOrgDomain from '@salesforce/apex/GE_GiftEntryController.getOrgDomain';
<<<<<<< HEAD
import { isFunction } from 'c/utilCommon';
import DATA_IMPORT_PAYMENT_AUTHORIZATION_TOKEN_FIELD from '@salesforce/schema/DataImport__c.Payment_Authorization_Token__c';
import { WIDGET_TYPE_DI_FIELD_VALUE } from 'c/geConstants';

const TOKENIZE_TIMEOUT = 10000; // 10 seconds
=======
import { format } from 'c/utilCommon';
>>>>>>> 71a288e5

export default class geFormWidgetTokenizeCard extends LightningElement {
    @api cardHolderName;

    @track domain;
    @track visualforceOrigin;
    @track isLoading = true;
    @track alert = {};

    CUSTOM_LABELS = GeLabelService.CUSTOM_LABELS;
    tokenizeCardPageUrl = '/apex/GE_TokenizeCard';


    get tokenizeCardHeader() {
        return GeLabelService.format(
            this.CUSTOM_LABELS.geHeaderPaymentServices,
            [this.CUSTOM_LABELS.commonPaymentServices]);
    }

    async connectedCallback() {
        this.domain = await getOrgDomain();
        this.visualforceOrigin = this.buildVisualforceOriginUrl(this.domain);
    }

    renderedCallback() {
        this.registerPostMessageListener();
    }

    /*******************************************************************************
    * @description Builds the visualforce origin url that we need in order to
    * make sure we're only listening for messages from the correct source in the
    * registerPostMessageListener method.
    */
    buildVisualforceOriginUrl(domain) {
        let url = `https://${domain}--c.visualforce.com`
        if (TemplateBuilderService.namespaceWrapper) {
            const currentNamespace = TemplateBuilderService.namespaceWrapper.currentNamespace;

            if (currentNamespace) {
                url = url.replace('--c', `--${currentNamespace}`);
            }
        }

        return url;
    }

    /*******************************************************************************
    * @description Method listens for a message from the visualforce iframe.
    * Rejects any messages from an unknown origin.
    */
    registerPostMessageListener() {
        let component = this;

        window.onmessage = async function (event) {
            if (event && event.origin !== component.visualforceOrigin) {
                // Reject any messages from an unexpected origin
                return;
            } else {
                const message = JSON.parse(event.data);
                component.handleMessage(message);
            }
        }
    }

    /*******************************************************************************
    * @description Method handles messages received from iframed visualforce page.
    *
    * @param {object} message: Message received from iframe
    */
<<<<<<< HEAD
    handleMessage(message) {
        if (message.error || message.token) {
            if(isFunction(this.tokenCallback)) {
                this.tokenCallback(message);
            }
=======
    async handleMessage(message) {
        fireEvent(null, 'tokenResponse', message);
        if (message.error) {
            this.alert = {
                theme: 'error',
                show: true,
                message: this.CUSTOM_LABELS.gePaymentProcessingErrorBanner,
                variant: 'inverse',
                icon: 'utility:error'
            };
            let errorValue;
            let isObject = false;
            if (typeof message.error === 'object') {
                errorValue = JSON.stringify(Object.values(message.error));
                isObject = true;
            } else if (typeof message.error === 'string') {
                errorValue = message.error;
            }
            let labelReplacements = [this.CUSTOM_LABELS.commonPaymentServices, errorValue];

            /** This event can be used to extend handling payment errors at the form level by adding additional detail
             * objects.
             */
            let formattedErrorResponse = format(this.CUSTOM_LABELS.gePaymentProcessError, labelReplacements);
            let splitErrorResponse = formattedErrorResponse.split('/newline/');

            fireEvent(null, 'paymentError', {
               error: {
                   message: splitErrorResponse,
                   isObject: isObject
               }
            });
        } else if (message.token) {
            this.token = message.token;
>>>>>>> 71a288e5
        } else if (message.isLoaded) {
            this.isLoading = false;
        }
    }

    /*******************************************************************************
    * @description Method sends a message to the visualforce page iframe requesting
    * a token. Response for this request is found and handled in
    * registerPostMessageListener.
    */
    requestToken() {
        const iframe = this.template.querySelector(`[data-id='${this.CUSTOM_LABELS.commonPaymentServices}']`);

        const tokenPromise = new Promise((resolve, reject) => {

            const timer = setTimeout(() => {
                reject(this.CUSTOM_LABELS.gePaymentRequestTimedOut);
            }, TOKENIZE_TIMEOUT);

            this.tokenCallback = message => {
                clearTimeout(timer);
                if(message.error) {
                    reject(message);
                } else if(message.token) {
                    resolve({ [DATA_IMPORT_PAYMENT_AUTHORIZATION_TOKEN_FIELD.fieldApiName]: message.token });
                }
            };

        });

        if (iframe) {
            iframe.contentWindow.postMessage(
                { action: 'createToken' },
                this.visualforceOrigin);
        }

        return tokenPromise;
    }

    /**
     * Requests a payment token when the form is saved
     * @return {paymentToken: Promise<*>} Promise that will resolve to the token
     */
    @api
    returnValues() {
        return {
            type: WIDGET_TYPE_DI_FIELD_VALUE,
            payload: this.requestToken()
        };
    }

    @api
    load() {}

    @api
    reset() {}

    @api
    get allFieldsByAPIName() {
        return [DATA_IMPORT_PAYMENT_AUTHORIZATION_TOKEN_FIELD.fieldApiName];
    }

    @api
    setNameOnCard(cardHolderName) {
        this.cardHolderName = cardHolderName;
    }
}<|MERGE_RESOLUTION|>--- conflicted
+++ resolved
@@ -2,15 +2,12 @@
 import GeLabelService from 'c/geLabelService';
 import TemplateBuilderService from 'c/geTemplateBuilderService';
 import getOrgDomain from '@salesforce/apex/GE_GiftEntryController.getOrgDomain';
-<<<<<<< HEAD
+import { format } from 'c/utilCommon';
 import { isFunction } from 'c/utilCommon';
 import DATA_IMPORT_PAYMENT_AUTHORIZATION_TOKEN_FIELD from '@salesforce/schema/DataImport__c.Payment_Authorization_Token__c';
 import { WIDGET_TYPE_DI_FIELD_VALUE } from 'c/geConstants';
 
 const TOKENIZE_TIMEOUT = 10000; // 10 seconds
-=======
-import { format } from 'c/utilCommon';
->>>>>>> 71a288e5
 
 export default class geFormWidgetTokenizeCard extends LightningElement {
     @api cardHolderName;
@@ -80,13 +77,6 @@
     *
     * @param {object} message: Message received from iframe
     */
-<<<<<<< HEAD
-    handleMessage(message) {
-        if (message.error || message.token) {
-            if(isFunction(this.tokenCallback)) {
-                this.tokenCallback(message);
-            }
-=======
     async handleMessage(message) {
         fireEvent(null, 'tokenResponse', message);
         if (message.error) {
@@ -120,8 +110,9 @@
                }
             });
         } else if (message.token) {
-            this.token = message.token;
->>>>>>> 71a288e5
+            if(isFunction(this.tokenCallback)) {
+                this.tokenCallback(message);
+            }
         } else if (message.isLoaded) {
             this.isLoading = false;
         }
