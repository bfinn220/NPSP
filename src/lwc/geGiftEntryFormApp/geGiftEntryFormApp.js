--- conflicted
+++ resolved
@@ -340,11 +340,7 @@
     checkPaymentTransactionStatus = async (paymentStatus) => {
 
         switch (paymentStatus) {
-<<<<<<< HEAD
-            case this.PAYMENT_TRANSACTION_STATUS_ENUM.PENDING: return false;
-=======
             case this.PAYMENT_TRANSACTION_STATUS_ENUM.PENDING: return true;
->>>>>>> 5b6ac050
             case this.PAYMENT_TRANSACTION_STATUS_ENUM.AUTHORIZED: return false;
             case this.PAYMENT_TRANSACTION_STATUS_ENUM.CANCELED: return false;
             case this.PAYMENT_TRANSACTION_STATUS_ENUM.CAPTURED: return false;
