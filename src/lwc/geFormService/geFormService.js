import getRenderWrapper from '@salesforce/apex/GE_TemplateBuilderCtrl.retrieveDefaultSGERenderWrapper';
import getAllocationSettings from '@salesforce/apex/GE_FormRendererService.getAllocationsSettings';
import saveAndProcessGift from '@salesforce/apex/GE_FormRendererService.saveAndProcessSingleGift';
import { handleError } from 'c/utilTemplateBuilder';
import saveAndDryRunRow
    from '@salesforce/apex/BGE_DataImportBatchEntry_CTRL.saveAndDryRunRow';
import {api} from "lwc";
import { isNotEmpty } from 'c/utilCommon';

// https://developer.salesforce.com/docs/atlas.en-us.apexcode.meta/apexcode/apex_enum_Schema_DisplayType.htm
// this list only includes fields that can be handled by lightning-input
const inputTypeByDescribeType = {
    'BOOLEAN': 'checkbox',
    'CURRENCY': 'number',
    'DATE': 'date',
    'DATETIME': 'datetime-local',
    'EMAIL': 'email',
    'DOUBLE': 'number',
    'INTEGER': 'number',
    'LONG': 'number',
    'PERCENT': 'number',
    'STRING': 'text',
    'PHONE': 'tel',
    'TEXT': 'text',
    'TIME': 'time',
    'URL': 'url'
};

const numberFormatterByDescribeType = {
  'PERCENT': 'percent-fixed'
};

class GeFormService {

    fieldMappings;
    objectMappings;
    fieldTargetMappings;

    /**
     * Retrieve the default form render wrapper.
     * @returns {Promise<FORM_RenderWrapper>}
     */
    @api
    getFormTemplate() {
        return new Promise((resolve, reject) => {
            getRenderWrapper({})
                .then((result) => {
                    this.fieldMappings = result.fieldMappingSetWrapper.fieldMappingByDevName;
                    this.objectMappings = result.fieldMappingSetWrapper.objectMappingByDevName;
                    this.fieldTargetMappings = result.fieldMappingSetWrapper.fieldMappingByTargetFieldName;
                    resolve(result);
                })
                .catch(error => {
                    handleError(error);
                });
        });
    }

    getAllocationSettings() {
        return new Promise((resolve, reject) => {
           getAllocationSettings()
               .then(resolve)
               .catch(handleError)
        });
    }

    /**
     * Get the type of lightning-input that should be used for a given field type.
     * @param dataType  Data type of the field
     * @returns {String}
     */
    getInputTypeFromDataType(dataType) {
        return inputTypeByDescribeType[dataType];
    }

    /**
     * Get the formatter for a lightning-input that should be used for a given field type
     * @param dataType  Data type of the field
     * @returns {String | undefined}
     */
    getNumberFormatterByDescribeType(dataType) {
        return numberFormatterByDescribeType[dataType];
    }

    /**
     * Get a field info object by dev name from the render wrapper object
     * @param fieldDevName  Dev name of the object to retrieve
     * @returns {BDI_FieldMapping}
     */
    getFieldMappingWrapper(fieldDevName) {
        return this.fieldMappings[fieldDevName];
    }

    /**
     * Get a field info object by dev name from the render wrapper object
     * @param fieldDevName  Dev name of the object to retrieve
     * @returns {BDI_FieldMapping}
     */
    getFieldMappingWrapperFromTarget(targetFieldName) {
        return this.fieldTargetMappings[targetFieldName];
    }

    /**
     * Get a object info object by dev name from the render wrapper object
     * @param objectDevName
     * @returns {BDI_ObjectMapping}
     */
    getObjectMappingWrapper(objectDevName) {
        return this.objectMappings[objectDevName];
    }

    /**
     * Takes a Data Import record and additional object data, processes it, and returns the new Opportunity created from it.
     * @param createdDIRecord
     * @param widgetValues
     * @returns {Promise<Id>}
     */
    saveAndProcessGift(createdDIRecord, widgetValues, hasUserSelectedDonation = false) {
        const widgetDataString = JSON.stringify(widgetValues);
        return new Promise((resolve, reject) => {
            saveAndProcessGift({
                    diRecord: createdDIRecord,
                    widgetData: widgetDataString,
                    updateGift: hasUserSelectedDonation
                })
                .then((result) => {
                    resolve(result);
                })
                .catch(error => {
                    console.error(JSON.stringify(error));
                    reject(error);
                });
        });
    }

    /**
     * Takes a list of sections, reads the fields and values, creates a di record, and creates an opportunity from the di record
     * @param sectionList
     * @returns opportunityId
     */
<<<<<<< HEAD
    handleSave(sectionList, record) {
        const { diRecord, widgetValues } = this.getDataImportRecord(sectionList, record);

        const opportunityID = this.saveAndProcessGift(diRecord, widgetValues);
=======
    handleSave(sectionList, record, dataImportRecord) {
        let diRecord = this.getDataImportRecord(sectionList, record, dataImportRecord);

        const hasUserSelectedDonation = isNotEmpty(dataImportRecord);

        const opportunityID = this.saveAndProcessGift(diRecord, {}, hasUserSelectedDonation);
>>>>>>> 8d5bde73

        return opportunityID;
    }

<<<<<<< HEAD
    /**
     * Grab the data from the form fields and widgets, convert to a data import record.
     * @param sectionList   List of ge-form-sections on the form
     * @param record        Existing account or contact record to attach to the data import record
     * @return {{widgetValues: {}, diRecord: {}}}
     */
    getDataImportRecord(sectionList, record){
=======
    getDataImportRecord(sectionList, record, dataImportRecord){
>>>>>>> 8d5bde73
        // Gather all the data from the input
        let fieldData = {};
        let widgetValues = {};

        sectionList.forEach(section => {
            fieldData = { ...fieldData, ...(section.values)};
            widgetValues = { ...widgetValues, ...(section.widgetValues)};
        });

        // Build the DI Record
        let diRecord = {};  

        for (let key in fieldData) {
            if (fieldData.hasOwnProperty(key)) {
                let value = fieldData[key];

                // Get the field mapping wrapper with the CMT record name (this is the key variable).
                let fieldWrapper = this.getFieldMappingWrapper(key);

                if (value) {
                    diRecord[fieldWrapper.Source_Field_API_Name] = value;
                }
            }
        }

        // Include any fields from a user selected donation
        diRecord = { ...diRecord, ...dataImportRecord };

        return { diRecord, widgetValues };
    }

    saveAndDryRun(batchId, dataImport) {
        return new Promise((resolve, reject) => {
            saveAndDryRunRow({batchId: batchId, dataImport: dataImport})
                .then((result) => {
                    resolve(JSON.parse(result));
                })
                .catch(error => {
                    reject(error);
                });
        });
    }

}

const geFormServiceInstance = new GeFormService();

export default geFormServiceInstance;<|MERGE_RESOLUTION|>--- conflicted
+++ resolved
@@ -138,34 +138,23 @@
      * @param sectionList
      * @returns opportunityId
      */
-<<<<<<< HEAD
-    handleSave(sectionList, record) {
-        const { diRecord, widgetValues } = this.getDataImportRecord(sectionList, record);
-
-        const opportunityID = this.saveAndProcessGift(diRecord, widgetValues);
-=======
     handleSave(sectionList, record, dataImportRecord) {
-        let diRecord = this.getDataImportRecord(sectionList, record, dataImportRecord);
+        const { diRecord, widgetValues } = this.getDataImportRecord(sectionList, record, dataImportRecord);
 
         const hasUserSelectedDonation = isNotEmpty(dataImportRecord);
 
-        const opportunityID = this.saveAndProcessGift(diRecord, {}, hasUserSelectedDonation);
->>>>>>> 8d5bde73
+        const opportunityID = this.saveAndProcessGift(diRecord, widgetValues, hasUserSelectedDonation);
 
         return opportunityID;
     }
 
-<<<<<<< HEAD
     /**
      * Grab the data from the form fields and widgets, convert to a data import record.
      * @param sectionList   List of ge-form-sections on the form
      * @param record        Existing account or contact record to attach to the data import record
      * @return {{widgetValues: {}, diRecord: {}}}
      */
-    getDataImportRecord(sectionList, record){
-=======
     getDataImportRecord(sectionList, record, dataImportRecord){
->>>>>>> 8d5bde73
         // Gather all the data from the input
         let fieldData = {};
         let widgetValues = {};
