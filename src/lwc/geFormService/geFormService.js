import getRenderWrapper from '@salesforce/apex/GE_TemplateBuilderCtrl.retrieveDefaultSGERenderWrapper';
import saveAndProcessGift from '@salesforce/apex/GE_FormRendererService.saveAndProcessSingleGift';
import { handleError } from 'c/utilTemplateBuilder';
import saveAndDryRunRow
    from '@salesforce/apex/BGE_DataImportBatchEntry_CTRL.saveAndDryRunRow';
import {api} from "lwc";
import { isNotEmpty } from 'c/utilCommon';

// https://developer.salesforce.com/docs/atlas.en-us.apexcode.meta/apexcode/apex_enum_Schema_DisplayType.htm
// this list only includes fields that can be handled by lightning-input
const inputTypeByDescribeType = {
    'BOOLEAN': 'checkbox',
    'CURRENCY': 'number',
    'DATE': 'date',
    'DATETIME': 'datetime-local',
    'EMAIL': 'email',
    'DOUBLE': 'number',
    'INTEGER': 'number',
    'LONG': 'number',
    'PERCENT': 'number',
    'STRING': 'text',
    'PHONE': 'tel',
    'TEXT': 'text',
    'TIME': 'time',
    'URL': 'url'
};

const numberFormatterByDescribeType = {
  'PERCENT': 'percent-fixed'
};

class GeFormService {

    fieldMappings;
    objectMappings;

    /**
     * Retrieve the default form render wrapper.
     * @returns {Promise<FORM_RenderWrapper>}
     */
    @api
    getFormTemplate() {
        return new Promise((resolve, reject) => {
            getRenderWrapper({})
                .then((result) => {
                    this.fieldMappings = result.fieldMappingSetWrapper.fieldMappingByDevName;
                    this.objectMappings = result.fieldMappingSetWrapper.objectMappingByDevName;
                    resolve(result);
                })
                .catch(error => {
                    handleError(error);
                });
        });
    }

    /**
     * Get the type of lightning-input that should be used for a given field type.
     * @param dataType  Data type of the field
     * @returns {String}
     */
    getInputTypeFromDataType(dataType) {
        return inputTypeByDescribeType[dataType];
    }

    /**
     * Get the formatter for a lightning-input that should be used for a given field type
     * @param dataType  Data type of the field
     * @returns {String | undefined}
     */
    getNumberFormatterByDescribeType(dataType) {
        return numberFormatterByDescribeType[dataType];
    }

    /**
     * Get a field info object by dev name from the render wrapper object
     * @param fieldDevName  Dev name of the object to retrieve
     * @returns {BDI_FieldMapping}
     */
    getFieldMappingWrapper(fieldDevName) {
        return this.fieldMappings[fieldDevName];
    }

    /**
     * Get a object info object by dev name from the render wrapper object
     * @param objectDevName
     * @returns {BDI_ObjectMapping}
     */
    getObjectMappingWrapper(objectDevName) {
        return this.objectMappings[objectDevName];
    }

    /**
     * Takes a Data Import record and additional object data, processes it, and returns the new Opportunity created from it.
     * @param createdDIRecord
     * @param widgetValues
     * @returns {Promise<Id>}
     */
    saveAndProcessGift(createdDIRecord, widgetValues, hasUserSelectedDonation = false) {
        const widgetDataString = JSON.stringify(widgetValues);
        return new Promise((resolve, reject) => {
            saveAndProcessGift({
                    diRecord: createdDIRecord,
                    widgetData: widgetDataString,
                    updateGift: hasUserSelectedDonation
                })
                .then((result) => {
                    resolve(result);
                })
                .catch(error => {
                    console.error(JSON.stringify(error));
                    reject(error);
                });
        });
    }

    /**
     * Takes a list of sections, reads the fields and values, creates a di record, and creates an opportunity from the di record
     * @param sectionList
     * @returns opportunityId
     */
    handleSave(sectionList, record, dataImportRecord) {
        let diRecord = this.getDataImportRecord(sectionList, record, dataImportRecord);

        const hasUserSelectedDonation = isNotEmpty(dataImportRecord);

        const opportunityID = this.saveAndProcessGift(diRecord, {}, hasUserSelectedDonation);

        return opportunityID;
    }

    getDataImportRecord(sectionList, record, dataImportRecord){
        // Gather all the data from the input
        let fieldData = {};
        let widgetValues = {};

        sectionList.forEach(section => {
            fieldData = { ...fieldData, ...(section.values)};
            widgetValues = { ...widgetValues, ...(section.widgetValues)};
        });

        // Build the DI Record
        let diRecord = {};  

        for (let key in fieldData) {
            if (fieldData.hasOwnProperty(key)) {
                let value = fieldData[key];

                // Get the field mapping wrapper with the CMT record name (this is the key variable).
                let fieldWrapper = this.getFieldMappingWrapper(key);

                if (value) {
                    diRecord[fieldWrapper.Source_Field_API_Name] = value;
                }
            }
        }

<<<<<<< HEAD
        if (record) {
            // set the bdi imported fields for contact or account
            if (record.apiName === CONTACT_INFO.objectApiName) {
                diRecord[DI_CONTACT1_IMPORTED_INFO.fieldApiName] = record.id;
                diRecord[DI_DONATION_DONOR_INFO.fieldApiName] = CONTACT1;
            } else if (record.apiName === ACCOUNT_INFO.objectApiName) {
                diRecord[DI_ACCOUNT1_IMPORTED_INFO.fieldApiName] = record.id;
                diRecord[DI_DONATION_DONOR_INFO.fieldApiName] = ACCOUNT1;
            }
        }

        // Include any fields from a user selected donation
        diRecord = { ...diRecord, ...dataImportRecord };

=======
>>>>>>> 4033cd7e
        return diRecord;
    }

    saveAndDryRun(batchId, dataImport) {
        return new Promise((resolve, reject) => {
            saveAndDryRunRow({batchId: batchId, dataImport: dataImport})
                .then((result) => {
                    resolve(JSON.parse(result));
                })
                .catch(error => {
                    reject(error);
                });
        });
    }

}

const geFormServiceInstance = new GeFormService();

export default geFormServiceInstance;<|MERGE_RESOLUTION|>--- conflicted
+++ resolved
@@ -154,23 +154,9 @@
             }
         }
 
-<<<<<<< HEAD
-        if (record) {
-            // set the bdi imported fields for contact or account
-            if (record.apiName === CONTACT_INFO.objectApiName) {
-                diRecord[DI_CONTACT1_IMPORTED_INFO.fieldApiName] = record.id;
-                diRecord[DI_DONATION_DONOR_INFO.fieldApiName] = CONTACT1;
-            } else if (record.apiName === ACCOUNT_INFO.objectApiName) {
-                diRecord[DI_ACCOUNT1_IMPORTED_INFO.fieldApiName] = record.id;
-                diRecord[DI_DONATION_DONOR_INFO.fieldApiName] = ACCOUNT1;
-            }
-        }
-
         // Include any fields from a user selected donation
         diRecord = { ...diRecord, ...dataImportRecord };
 
-=======
->>>>>>> 4033cd7e
         return diRecord;
     }
 
