import { LightningElement, api, track } from 'lwc';
import { ShowToastEvent } from 'lightning/platformShowToastEvent'
import { registerListener, unregisterAllListeners, fireEvent } from 'c/pubsubNoPageRef';
import createDataImportFieldMapping
    from '@salesforce/apex/BDI_ManageAdvancedMappingCtrl.createDataImportFieldMapping';
import getObjectFieldDescribes
    from '@salesforce/apex/BDI_ManageAdvancedMappingCtrl.getObjectFieldDescribes';

export default class bdiFieldMappingModal extends LightningElement {

    @api objectMapping;
    @api isModalOpen;
    @track isLoading;
    @track row;

    // Combobox vars
    @track selectedSourceFieldLabel;
    @track sourceFieldLabelOptions;
    @track selectedSourceFieldAPIName;
    @track sourceFieldAPINameOptions;
    @track selectedSourceFieldDisplayType;

    @track selectedTargetFieldLabel;
    @track targetFieldLabelOptions;
    @track selectedTargetFieldAPIName;
    @track targetFieldAPINameOptions;

    // This is kinda dumb, but there's no way to get the label from the selected option in the combobox
    // via the onchange event handler. As far as I can tell?
    @api diFieldsByLabel;
    @api diFieldsByAPIName;

    @api targetObjectFieldsByLabel;
    @api targetObjectFieldsByAPIName;

    // Map of field lists by Display Type
    @api targetFieldsByLabelByDisplayType;
    @api targetFieldsByAPINameByDisplayType;

    @track mappedDIFieldLabels = [];
    @track mappedTargetFieldLabels = [];
    @track mappedTargetFieldAPINames = [];

    // Map of Display Types
    validTargetTypesBySourceType = {
        "ID": ["ID", "STRING"],
        "REFERENCE": ["REFERENCE", "STRING"],
        "PHONE": ["PHONE", "STRING"],
        "TEXTAREA": ["TEXTAREA", "STRING"],
        "URL": ["URL", "STRING"],
        "EMAIL": ["EMAIL", "STRING"],
        "BOOLEAN": ["BOOLEAN"],
        "STRING": ["STRING"],
        "DATETIME": ["DATETIME"],
        "DATE": ["DATE"],
        "PICKLIST": ["PICKLIST"], // TODO: Include sometimes Boolean as per the BDI Mapping Field Types dc
        "CURRENCY": ["CURRENCY"],
        "PERCENT": ["PERCENT"]
    };

    get isTargetFieldDisabled() {
        if ((this.selectedSourceFieldAPIName || this.selectedSourceFieldLabel) &&
            (this.targetFieldLabelOptions && this.targetFieldLabelOptions.length > 0)) {
            return false;
        }
        return true;
    }

    constructor() {
        super();
        this.escapeFunction = this.escapeFunction.bind(this);
    }

    connectedCallback() {
        this.logBold('Modal | connectedCallback()');
        document.addEventListener("keydown", this.escapeFunction, false);
        registerListener('openModal', this.handleOpenModal, this);
        this.getAllData();
    }

    getAllData = async() => {
        try {
            const dataImportFieldDescribe = await this.handleGetDataImportFieldDescribes();
            const targetObjectFieldDescribes = await this.handleGetTargetObjectFieldDescribes();

            this.setDataImportProperties(dataImportFieldDescribe);
            this.setTargetObjectFieldDescribes(targetObjectFieldDescribes);
        } catch(error) {
            if (error) {
                this.showToast('Error', error, 'error', 'sticky');
            }
            throw error;
        }
    }

    handleGetDataImportFieldDescribes = async() => {
        this.logBold('bdiFieldMappingModal | handleGetDataImportFieldDescribes()');
        return getObjectFieldDescribes({objectName: 'DataImport__c'})
            .then((data) => {
                return data;
            });
    }

    handleGetTargetObjectFieldDescribes = async() => {
        this.logBold('bdiFieldMappingModal | handleGetTargetObjectFieldDescribes()');
        let objectAPIName =
            this.objectMapping.Object_API_Name__c || this.objectMapping.npsp__Object_API_Name__c;

        return getObjectFieldDescribes({objectName: objectAPIName})
            .then((data) => {
                return data;
            });
    }

    setDataImportProperties(data) {
        this.logBold('setDataImportProperties()');
        this.sourceFieldLabelOptions = [];
        this.sourceFieldAPINameOptions = [];
        let diFieldsByLabel = {};
        let diFieldsByAPIName = {};

        for (let i = 0; i < data.length; i++) {

            // Skip any di fields that have already been mapped in this object
            if (!this.mappedDIFieldLabels.includes(data[i].label) ||
                this.selectedSourceFieldLabel === data[i].label) {
                let labelOption = {
                    label: data[i].label,
                    value: data[i].value
                }
                let apiNameOption = {
                    label: data[i].value,
                    value: data[i].label
                };

                this.sourceFieldLabelOptions.push(labelOption);
                this.sourceFieldAPINameOptions.push(apiNameOption);

                diFieldsByLabel[labelOption.label] = this.parse(data[i]);
                diFieldsByAPIName[labelOption.value] = this.parse(data[i]);
            }
        }

        this.diFieldsByLabel = diFieldsByLabel;
        this.diFieldsByAPIName = diFieldsByAPIName;
    }

    setTargetObjectFieldDescribes(data) {
        this.logBold('setTargetObjectFieldDescribes()');
        this.targetFieldLabelOptions = [];
        this.targetFieldAPINameOptions = [];
        let targetObjectFieldsByLabel = {}, targetObjectFieldsByAPIName = {};
        let fieldByLabelByDisplayType = {}, fieldByAPINameByDisplayType = {};
        let selectedTargetFieldLabel = this.selectedTargetFieldLabel
        let selectedTargetFieldAPIName = this.selectedTargetFieldAPIName;

        for (let i = 0; i < data.length; i++) {

            // Skip any mapped target fields
            if (!this.mappedTargetFieldLabels.includes(data[i].label)  ||
                this.selectedTargetFieldLabel === data[i].label) {

                let labelOption = {
                    label: data[i].label,
                    value: data[i].value
                }
                let apiNameOption = {
                    label: data[i].value,
                    value: data[i].label
                };

                this.targetFieldLabelOptions.push(labelOption);
                if (fieldByLabelByDisplayType[data[i].displayType]) {
                    fieldByLabelByDisplayType[data[i].displayType].push(labelOption);
                } else {
                    fieldByLabelByDisplayType[data[i].displayType] = [labelOption];
                }

                this.targetFieldAPINameOptions.push(apiNameOption);
                if (fieldByAPINameByDisplayType[data[i].displayType]) {
                    fieldByAPINameByDisplayType[data[i].displayType].push(apiNameOption);
                } else {
                    fieldByAPINameByDisplayType[data[i].displayType] = [apiNameOption];
                }

                targetObjectFieldsByLabel[labelOption.label] = labelOption.value;
                targetObjectFieldsByAPIName[labelOption.value] = labelOption.label;
            }
        }

        this.targetObjectFieldsByLabel = targetObjectFieldsByLabel;
        this.targetObjectFieldsByAPIName = targetObjectFieldsByAPIName;

        this.targetFieldsByLabelByDisplayType = fieldByLabelByDisplayType;
        this.targetFieldsByAPINameByDisplayType = fieldByAPINameByDisplayType;

        if (this.selectedSourceFieldDisplayType) {
            this.handleAvailableTargetFieldsBySourceFieldDisplayType(this.selectedSourceFieldDisplayType);
        }

        this.selectedTargetFieldLabel = selectedTargetFieldLabel;
        this.selectedTargetFieldAPIName = selectedTargetFieldAPIName;
    }

    disconnectedCallback() {
        this.logBold('Modal | disconnectedCallback()');
        document.removeEventListener("keydown", this.escapeFunction, false);
        unregisterAllListeners(this);
    }

    escapeFunction(event) {
        if (event.keyCode === 27) {
            this.handleCloseModal();
        }
    }

    handleCloseModal() {
        this.objectMapping = undefined;
        this.isModalOpen = false;
    }

    handleOpenModal(event) {
        this.logBold('bdiFieldMappingModal | handleOpenModal()');
        this.isModalOpen = true;
        this.isLoading = true;
        this.objectMapping = event.objectMapping;

        for (let i = 0; i < event.fieldMappings.length; i++) {
            let fieldMapping = event.fieldMappings[i];

            this.mappedDIFieldLabels.push(fieldMapping.xxx_Source_Field_Label_xxx);
            this.mappedTargetFieldLabels.push(fieldMapping.xxx_Target_Field_Label_xxx);
            this.mappedTargetFieldAPINames.push(fieldMapping.xxx_Target_Field_API_Name_xxx);
        }

        this.row = event.row;

        if (this.row) {
            this.logBold('EDIT');
            // Edit
            this.selectedSourceFieldLabel = this.row.xxx_Source_Field_Label_xxx;
            this.selectedSourceFieldAPIName = this.row.xxx_Source_Field_API_Name_xxx;
            this.selectedTargetFieldAPIName = this.row.xxx_Target_Field_API_Name_xxx;
            this.selectedTargetFieldLabel = this.row.xxx_Target_Field_Label_xxx;
            this.selectedSourceFieldDisplayType = this.row.xxx_Source_Field_Data_Type_xxx;
        } else {
            // New
            this.selectedSourceFieldLabel = undefined;
            this.selectedSourceFieldAPIName = undefined;
            this.selectedTargetFieldLabel = undefined;
            this.selectedTargetFieldAPIName = undefined;
        }

        this.getAllData().then(() => { this.isLoading = false });
    }

    handleSave() {
        this.logBold('bdiFieldMappingModal | handleSave()');
        this.isLoading = true;
        let rowDetails;

        if (this.row) {
            // Set source and target fields
            this.row.xxx_Source_Field_API_Name_xxx = this.selectedSourceFieldAPIName;
            this.row.xxx_Target_Field_API_Name_xxx = this.selectedTargetFieldAPIName;
            rowDetails = JSON.stringify(this.row);
        } else {
            // New Field Mapping
            rowDetails = JSON.stringify({
                DeveloperName: null,
                Label: this.selectedSourceFieldLabel,
                MasterLabel: this.selectedSourceFieldLabel,
                xxx_Data_Import_Field_Mapping_Set_xxx: 'Migrated_Custom_Field_Mapping_Set',
                xxx_Is_Deleted_xxx: false,
                xxx_Required_xxx: 'No',
                xxx_Source_Field_API_Name_xxx: this.selectedSourceFieldAPIName,
                xxx_Target_Field_API_Name_xxx: this.selectedTargetFieldAPIName,
                xxx_Target_Object_Mapping_xxx: this.objectMapping.DeveloperName
            });
        }

<<<<<<< HEAD
        createDataImportFieldMapping({fieldMappingString: rowDetails})
            .then((data) => {
                this.handleSaveResult(data);
=======
        createDataImportFieldMapping({fieldMappingString: clonedRow})
            .then((deploymentId) => {
                console.log('deployed metadata, deploymentId vvv');
                console.log(this.log(deploymentId));
                this.handleDeploymentId(deploymentId);
>>>>>>> 9456a910
            })
            .catch((error) => {
                this.isLoading = false;
                if (error && error.body) {
                    this.showToast(
                        'Error',
                        '{0}. {1}. {2}.',
                        'error',
                        'sticky',
                        [error.body.exceptionType, error.body.message, error.body.stackTrace]);
                }
            });
    }

    handleDeploymentId(deploymentId) {
        //tell our parent element that we have an Id to monitor
        const deploymentEvent = new CustomEvent('deployment', {
            bubbles: true,
            composed: true,
            detail: {deploymentId}
        });
        this.dispatchEvent(deploymentEvent);
        this.isLoading = false;
    }

    handleSaveResult() {
        this.logBold('bdiFieldMappingModal | handleSaveResult');
        let that = this;
        setTimeout(function() {
            fireEvent(that.pageRef, 'refresh', {});
            that.isModalOpen = false;
            that.isLoading = false;
            that.showToast(
                'Success',
                '',
                'success');
        }, 5000, that);
    }

    handleSourceFieldLabelChange(event) {
        this.logBold('bdiFieldMappingModal | handleSourceFieldLabelChange()');
        let fieldAPIName = event.detail.value;
        let fieldInfo = this.diFieldsByAPIName[fieldAPIName];

        this.selectedSourceFieldAPIName = fieldAPIName;
        this.selectedSourceFieldLabel = fieldInfo.label;

        this.handleAvailableTargetFieldsBySourceFieldDisplayType(fieldInfo.displayType);
    }

    handleSourceFieldAPINameChange(event) {
        this.logBold('bdiFieldMappingModal | handleSourceFieldAPINameChange()');
        let fieldLabel = event.detail.value;
        let fieldInfo = this.diFieldsByLabel[fieldLabel];

        this.selectedSourceFieldLabel = fieldLabel;
        this.selectedSourceFieldAPIName = fieldInfo.value;

        this.handleAvailableTargetFieldsBySourceFieldDisplayType(fieldInfo.displayType);
    }

    handleAvailableTargetFieldsBySourceFieldDisplayType(displayType) {
        this.logBold('bdiFieldMappingModal | handleAvailableTargetFieldsBySourceFieldDisplayType()');
        this.selectedTargetFieldAPIName = undefined;
        this.selectedTargetFieldLabel = undefined;
        this.targetFieldLabelOptions = [];
        this.targetFieldAPINameOptions = [];
        let validTargetTypes = this.validTargetTypesBySourceType[displayType];

        for (let i = 0; i < validTargetTypes.length; i++) {
            let validType = validTargetTypes[i];
            let validTargetTypesByLabel = this.targetFieldsByLabelByDisplayType[validType] || [];
            let validTargetTypesAPIName = this.targetFieldsByAPINameByDisplayType[validType] || [];

            this.targetFieldLabelOptions.push(...validTargetTypesByLabel);
            this.targetFieldAPINameOptions.push(...validTargetTypesAPIName);
        }
    }

    handleTargetFieldLabelChange(event) {
        this.logBold('bdiFieldMappingModal | handleTargetFieldLabelChange()');
        this.selectedTargetFieldAPIName = event.detail.value;
        this.selectedTargetFieldLabel = this.targetObjectFieldsByAPIName[event.detail.value];
    }

    handleTargetFieldAPINameChange(event) {
        this.logBold('bdiFieldMappingModal | handleTargetFieldAPINameChange()');
        this.selectedTargetFieldLabel = event.detail.value;
        this.selectedTargetFieldAPIName = this.targetObjectFieldsByLabel[event.detail.value];
    }

    showToast(title, message, variant, mode, messageData) {
        const event = new ShowToastEvent({
            title: title,
            message: message,
            variant: variant,
            mode: mode,
            messageData: messageData
        });
        this.dispatchEvent(event);
    }

    // TODO: Delete later
    /*******************************************************************************
    * @description Parse proxy objects for debugging, mutating, etc
    *
    * @param object: Object to be parsed
    */
    parse(obj) {
       return JSON.parse(JSON.stringify(obj));
    }

    logBold(string) {
        return console.log('%c ' + string, 'font-weight: bold; font-size: 16px;');
    }
    // TODO: END
}<|MERGE_RESOLUTION|>--- conflicted
+++ resolved
@@ -279,17 +279,11 @@
             });
         }
 
-<<<<<<< HEAD
-        createDataImportFieldMapping({fieldMappingString: rowDetails})
-            .then((data) => {
-                this.handleSaveResult(data);
-=======
         createDataImportFieldMapping({fieldMappingString: clonedRow})
             .then((deploymentId) => {
                 console.log('deployed metadata, deploymentId vvv');
                 console.log(this.log(deploymentId));
                 this.handleDeploymentId(deploymentId);
->>>>>>> 9456a910
             })
             .catch((error) => {
                 this.isLoading = false;
