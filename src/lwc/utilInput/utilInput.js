--- conflicted
+++ resolved
@@ -193,15 +193,9 @@
             objectApiName: this.uiObjectApiName,
             fieldApiName: this.fieldApiName,
             value: event.target.value
-<<<<<<< HEAD
-        }
-
-        this.dispatchEvent(new CustomEvent('changevalue', { detail: detail }));
-=======
         };
         this.value = event.detail.value;
-        dispatch(this, 'changevalue', detail);
->>>>>>> e3b67d36
+        this.dispatchEvent(new CustomEvent('changevalue', { detail: detail }));
     }
 
     /*******************************************************************************
