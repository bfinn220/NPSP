--- conflicted
+++ resolved
@@ -6,54 +6,6 @@
     color: #706e6b;
 }
 
-<<<<<<< HEAD
-.slds-media.info .container {
-    padding-left: 2rem;
-    padding-bottom: 2rem;
-    display: block;
-}
-
-.slds-media.info.open .container {
-    padding-bottom: 0;
-    min-height: 10rem;
-    position: relative;
-}
-
-.slds-media.info.open {
-    position: relative;
-}
-
-.slds-media.info .border {
-    display: none;
-}
-
-.slds-media.info.open .border {
-    display:  inline;
-    position: absolute;
-    height: 100%;
-    width: 2px;
-    background: lightgray;
-    display: flex;
-    justify-content: flex-end;
-    flex-direction: column;
-}
-
-.slds-media.info.open .border .gap {
-    width: 2px;
-    background-color: white;
-    height: 6.5rem;
-}
-
-.slds-media.info  .steps {
-    display: none;
-    margin-top: .5rem;
-    margin-bottom: .5rem;
-}
-
-.slds-media.info.open  .steps {
-    display: inline;
-=======
 .slds-m-left_x-small:focus {
     box-shadow: none;
->>>>>>> 1dfb8341
 }