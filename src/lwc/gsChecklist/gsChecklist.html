<template>
    <article class="slds-setup-assistant__step">
<<<<<<< HEAD
        <div class="slds-summary-detail">
            <lightning-button-icon 
                variant="container"
                id={arrowId}
                icon-name={arrowIcon}
                class="slds-m-left_x-small"
                onclick={onClickOpenOrClose}
                alternative-text={arrowAlterText}
                aria-controls={expandedId}
                aria-expanded={open}
                title={group.title}>
            </lightning-button-icon>
            <div class="slds-container_fluid">
                <div class="slds-summary-detail__title">
                    <div class="slds-setup-assistant__step-summary">
                        <c-gs-accordion-label
                            number={group.pos}
                            title={group.title}
                            onclicktitle={onClickOpenOrClose}>
                        </c-gs-accordion-label>
                        <c-gs-accordion-section
                            open={open}
                            expanded-id={expandedId}
                            label={group.description}>
                            <template iterator:item={group.items}>
                                <c-gs-checklist-item key={item.value.id} item={item.value}>
                                </c-gs-checklist-item>
                            </template>
                        </c-gs-accordion-section>
                    </div>
                </div>
=======
        <c-accordion-section>
            <div slot="clickableHeaderSection"
                class="slds-m-left_medium">
                <c-gs-accordion-label
                    number={group.id}
                    title={group.title}>
                </c-gs-accordion-label>
>>>>>>> b01885a6
            </div>
            <div slot="extraInfoSection">
                <p class="slds-m-left_x-large slds-p-left_large">{group.desc}</p>
            </div>
            <div class="slds-m-left_x-large">
                <c-gs-accordion-section open="true">
                    <p style="margin:3rem;height: 10rem;">Items</p>
                    <p style="margin:3rem;height: 10rem;">Items</p>
                </c-gs-accordion-section>
            </div>
        </c-accordion-section>
    </article>
</template><|MERGE_RESOLUTION|>--- conflicted
+++ resolved
@@ -1,54 +1,22 @@
 <template>
     <article class="slds-setup-assistant__step">
-<<<<<<< HEAD
-        <div class="slds-summary-detail">
-            <lightning-button-icon 
-                variant="container"
-                id={arrowId}
-                icon-name={arrowIcon}
-                class="slds-m-left_x-small"
-                onclick={onClickOpenOrClose}
-                alternative-text={arrowAlterText}
-                aria-controls={expandedId}
-                aria-expanded={open}
-                title={group.title}>
-            </lightning-button-icon>
-            <div class="slds-container_fluid">
-                <div class="slds-summary-detail__title">
-                    <div class="slds-setup-assistant__step-summary">
-                        <c-gs-accordion-label
-                            number={group.pos}
-                            title={group.title}
-                            onclicktitle={onClickOpenOrClose}>
-                        </c-gs-accordion-label>
-                        <c-gs-accordion-section
-                            open={open}
-                            expanded-id={expandedId}
-                            label={group.description}>
-                            <template iterator:item={group.items}>
-                                <c-gs-checklist-item key={item.value.id} item={item.value}>
-                                </c-gs-checklist-item>
-                            </template>
-                        </c-gs-accordion-section>
-                    </div>
-                </div>
-=======
         <c-accordion-section>
             <div slot="clickableHeaderSection"
                 class="slds-m-left_medium">
                 <c-gs-accordion-label
-                    number={group.id}
+                    number={group.pos}
                     title={group.title}>
                 </c-gs-accordion-label>
->>>>>>> b01885a6
             </div>
             <div slot="extraInfoSection">
-                <p class="slds-m-left_x-large slds-p-left_large">{group.desc}</p>
+                <p class="slds-m-left_x-large slds-p-left_large">{group.description}</p>
             </div>
             <div class="slds-m-left_x-large">
                 <c-gs-accordion-section open="true">
-                    <p style="margin:3rem;height: 10rem;">Items</p>
-                    <p style="margin:3rem;height: 10rem;">Items</p>
+                    <template iterator:item={group.items}>
+                        <c-gs-checklist-item key={item.value.id} item={item.value}>
+                        </c-gs-checklist-item>
+                    </template>
                 </c-gs-accordion-section>
             </div>
         </c-accordion-section>
