<template>
    <article class="slds-setup-assistant__step">
        <div class="slds-summary-detail">
            <lightning-button-icon 
                variant="container"
                id={arrowId}
                icon-name={arrowIcon}
                class="slds-m-left_x-small"
                onclick={onClickOpenOrClose}
                aria-controls={expandedId}
                aria-expanded={open}
                title={group.title}>
            </lightning-button-icon>
            <div class="slds-container_fluid">
                <div class="slds-summary-detail__title">
                    <div class="slds-setup-assistant__step-summary">
<<<<<<< HEAD
                        <div class="slds-media">
                            <c-gs-checklist-icon label={group.pos}>
                            </c-gs-checklist-icon>
                            <div class="slds-media__body slds-m-top_x-small">
                                <div class="slds-media">
                                    <div class="slds-setup-assistant__step-summary-content slds-media__body">
                                        <h3 class="slds-setup-assistant__step-summary-title slds-text-heading_small">
                                            <button onclick={onClickOpenOrClose}
                                                tabindex="0"
                                                title={group.title}
                                                class="slds-button slds-button_reset">
                                                {group.title}
                                            </button>
                                        </h3>
                                    </div>
                                </div>
                            </div>
                        </div>
                        <div class={infoClass}>
                            <div class="border">
                                <div class="gap"></div>
                            </div>
                            <div class="container">
                                <p>{group.description}</p>
                                <div aria-hidden={notOpen} id={expandedId} class="slds-section steps">
                                    <template iterator:item={group.items}>
                                        <c-gs-checklist-item key={item.value.id} item={item.value}>
                                        </c-gs-checklist-item>
                                    </template>
                                </div>
                            </div>
                        </div>
=======
                        <c-gs-accordion-label
                            number={group.id}
                            title={group.title}
                            onclicktitle={onClickOpenOrClose}>
                        </c-gs-accordion-label>
                        <c-gs-accordion-section
                            open={open}
                            expanded-id={expandedId}
                            label={group.desc}>
                            <!--Mock to add in another spring more info-->
                            <p style="margin:3rem;height: 10rem;">Items</p>
                        </c-gs-accordion-section>
>>>>>>> 1dfb8341
                    </div>
                </div>
            </div>
        </div>
    </article>
</template><|MERGE_RESOLUTION|>--- conflicted
+++ resolved
@@ -14,42 +14,8 @@
             <div class="slds-container_fluid">
                 <div class="slds-summary-detail__title">
                     <div class="slds-setup-assistant__step-summary">
-<<<<<<< HEAD
-                        <div class="slds-media">
-                            <c-gs-checklist-icon label={group.pos}>
-                            </c-gs-checklist-icon>
-                            <div class="slds-media__body slds-m-top_x-small">
-                                <div class="slds-media">
-                                    <div class="slds-setup-assistant__step-summary-content slds-media__body">
-                                        <h3 class="slds-setup-assistant__step-summary-title slds-text-heading_small">
-                                            <button onclick={onClickOpenOrClose}
-                                                tabindex="0"
-                                                title={group.title}
-                                                class="slds-button slds-button_reset">
-                                                {group.title}
-                                            </button>
-                                        </h3>
-                                    </div>
-                                </div>
-                            </div>
-                        </div>
-                        <div class={infoClass}>
-                            <div class="border">
-                                <div class="gap"></div>
-                            </div>
-                            <div class="container">
-                                <p>{group.description}</p>
-                                <div aria-hidden={notOpen} id={expandedId} class="slds-section steps">
-                                    <template iterator:item={group.items}>
-                                        <c-gs-checklist-item key={item.value.id} item={item.value}>
-                                        </c-gs-checklist-item>
-                                    </template>
-                                </div>
-                            </div>
-                        </div>
-=======
                         <c-gs-accordion-label
-                            number={group.id}
+                            number={group.pos}
                             title={group.title}
                             onclicktitle={onClickOpenOrClose}>
                         </c-gs-accordion-label>
@@ -57,10 +23,11 @@
                             open={open}
                             expanded-id={expandedId}
                             label={group.desc}>
-                            <!--Mock to add in another spring more info-->
-                            <p style="margin:3rem;height: 10rem;">Items</p>
+                            <template iterator:item={group.items}>
+                                <c-gs-checklist-item key={item.value.id} item={item.value}>
+                                </c-gs-checklist-item>
+                            </template>
                         </c-gs-accordion-section>
->>>>>>> 1dfb8341
                     </div>
                 </div>
             </div>
