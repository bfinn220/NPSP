/* eslint-disable array-callback-return */
import { LightningElement, api, track, wire } from 'lwc';
import { NavigationMixin } from 'lightning/navigation';
import { getObjectInfo } from 'lightning/uiObjectInfoApi';
import {
    createRecord,
    updateRecord,
    getRecord,
    getRecordCreateDefaults,
    generateRecordInputForCreate
} from 'lightning/uiRecordApi';
import { fireEvent } from 'c/pubsubNoPageRef';
import { handleError, addKeyToCollectionItems } from 'c/utilTemplateBuilder';
import { getNestedProperty } from 'c/utilCommon';
import GeLabelService from 'c/geLabelService';

import getAllFormTemplates from '@salesforce/apex/FORM_ServiceGiftEntry.getAllFormTemplates';
import getDonationMatchingValues from '@salesforce/apex/FORM_ServiceGiftEntry.getDonationMatchingValues';

import DATA_IMPORT_BATCH_INFO from '@salesforce/schema/DataImportBatch__c';
import DATA_IMPORT_BATCH_ID_INFO from '@salesforce/schema/DataImportBatch__c.Id';
import DATA_IMPORT_BATCH_FORM_TEMPLATE_INFO from '@salesforce/schema/DataImportBatch__c.Form_Template__c';
import DATA_IMPORT_BATCH_VERSION_INFO from '@salesforce/schema/DataImportBatch__c.Batch_Gift_Entry_Version__c';
import DATA_IMPORT_BATCH_GIFT_INFO from '@salesforce/schema/DataImportBatch__c.GiftBatch__c';
import DATA_IMPORT_BATCH_DEFAULTS_INFO from '@salesforce/schema/DataImportBatch__c.Batch_Defaults__c';
import DATA_IMPORT_MATCHING_BEHAVIOR_INFO from '@salesforce/schema/DataImportBatch__c.Donation_Matching_Behavior__c';
import DATA_IMPORT_BATCH_TABLE_COLUMNS_FIELD from '@salesforce/schema/DataImportBatch__c.Batch_Table_Columns__c';

const NAME = 'name';
const ID = 'id';
const MAX_STEPS = 2;
const CANCEL = 'cancel';

export default class geBatchWizard extends NavigationMixin(LightningElement) {

    // Expose custom labels to template
    CUSTOM_LABELS = GeLabelService.CUSTOM_LABELS;

    @api recordId;
    @api dedicatedListenerEventName;

    @track step = 0;
    @track templates;
    @track selectedBatchHeaderFields = [];
    @track formSections = [];
    @track selectedTemplateId;
    @track isLoading = true;
    @track donationMatchingBehaviors;
    @track hasInvalidBatchFields = false;
    @track missingBatchHeaderFieldLabels = [];
    @track missingRequiredFieldsMessage;

    dataImportBatchFieldInfos;
    dataImportBatchInfo;
    dataImportBatchRecord;
    templatesById = {};
    templateOptions;
    isLoaded = false;

    headers = {
        0: this.CUSTOM_LABELS.geHeaderBatchSelectTemplate,
        1: this.CUSTOM_LABELS.geHeaderBatchEnterInfo,
        2: this.CUSTOM_LABELS.geHeaderBatchSetDefaultValues
    }

    steps = {
        first: 0,
        second: 1,
        third: 2
    }

    get showBackButton() {
        if (this.step === 1 && this.isEditMode) {
            return false;
        }
        return this.step > 0 ? true : false;
    }

    get showSaveButton() {
        return this.step === 2 ? true : false;
    }

    get isNextButtonDisabled() {
        if (this.step === 0) {
            return !this.selectedTemplateId ? true : false;
        } else if (this.step === 1) {
            return false;
        }
        return false;
    }

    get header() {
        return this.headers[this.step];
    }

    get cssClassStep0() {
        return this.header === this.headers[0] ?
            'slds-p-horizontal_x-large slds-p-vertical_large slds-size_1-of-1 step-0' :
            'slds-hide';
    }

    get cssClassStep1() {
        return this.header === this.headers[1] ?
            'slds-p-horizontal_x-large slds-p-vertical_large slds-size_1-of-1' :
            'slds-hide';
    }

    get cssClassStep2() {
        return this.header === this.headers[2] ?
            'slds-p-horizontal_large slds-p-bottom_x-large slds-size_1-of-1' :
            'slds-hide';
    }

    get selectedTemplate() {
        if (this.selectedTemplateId && this.templatesById) {
            return this.templatesById[this.selectedTemplateId];
        }
        return undefined;
    }

    get isEditMode() {
        return this.recordId ? true : false;
    }

    get dataImportBatchName() {
        return getNestedProperty(DATA_IMPORT_BATCH_INFO, 'objectApiName');
    }

    /*******************************************************************************
    * @description Retrieves the DataImportBatch__c describe info.
    *
    * @param {string} dataImportBatchName: DataImportBatch__c object api name.
    */
    @wire(getObjectInfo, { objectApiName: '$dataImportBatchName' })
    wiredDataImportBatchInfo(response) {
        if (response.data) {
            this.dataImportBatchInfo = response.data;

            this.dataImportBatchFieldInfos =
                this.buildFieldDescribesForWiredMethod(
                    this.dataImportBatchInfo.fields,
                    this.dataImportBatchInfo.apiName);
        }
    }

    /*******************************************************************************
    * @description Method converts field describe info into objects that the
    * getRecord method can accept into its 'fields' parameter.
    *
    * @param {list} fields: List of field describe info.
    * @param {string} objectApiName: An SObject api name.
    */
    buildFieldDescribesForWiredMethod(fields, objectApiName) {
        return Object.keys(fields).map((fieldApiName) => {
            return {
                fieldApiName: fieldApiName,
                objectApiName: objectApiName
            }
        });
    }

    @wire(getRecord, { recordId: '$recordId', fields: '$dataImportBatchFieldInfos' })
    wiredDataImportBatchRecord(response) {
        if (response.data) {
            getAllFormTemplates()
                .then(templates => {
                    this.templates = templates;
                    this.builderTemplateComboboxOptions(this.templates);

                    this.dataImportBatchRecord = response.data;
                    let templateId = this
                        .dataImportBatchRecord
                        .fields[DATA_IMPORT_BATCH_FORM_TEMPLATE_INFO.fieldApiName]
                        .value;

                    this.handleTemplateChange({ detail: { value: templateId } });
                    this.setFormFieldsBatchLevelDefaults();

                    this.step = 1;

                    this.isLoading = false;
                })
                .catch(error => {
                    handleError(error);
                });
        }
    }

    setFormFieldsBatchLevelDefaults() {
        let batchLevelDefaults =
            JSON.parse(this.dataImportBatchRecord.fields[DATA_IMPORT_BATCH_DEFAULTS_INFO.fieldApiName].value);

        this.formSections.forEach(section => {
            if (section.elements) {
                section.elements.forEach(element => {
                    if (batchLevelDefaults[element.fieldApiName]) {
                        element.value = batchLevelDefaults[element.fieldApiName].value;
                    }
                });
            }
        });
    }

    @wire(getRecordCreateDefaults, { objectApiName: '$dataImportBatchName' })
    dataImportBatchCreateDefaults;

    setValuesForSelectedBatchHeaderFields(allFields) {
        this.selectedBatchHeaderFields.map(batchHeaderField => {
            let queriedField = allFields[batchHeaderField.apiName];
            if (queriedField) {
                batchHeaderField.value = queriedField.value;
            }
        });
    }

    async connectedCallback() {
<<<<<<< HEAD
        this.donationMatchingBehaviors = await getDonationMatchingValues();

        if (!this.recordId) {
            try {
                this.templates = await getAllFormTemplates();
                this.templates = this.templates.sort();
                this.builderTemplateComboboxOptions(this.templates);
            } catch (error) {
                this.handleCancel();
                handleError(error);
            }
            this.isLoading = false;
=======
        try {
            this.donationMatchingBehaviors = await getDonationMatchingValues();

            if (!this.recordId) {
                this.templates = await getAllFormTemplates();
                this.templates = this.templates.sort();
                this.builderTemplateComboboxOptions(this.templates);
                this.isLoading = false;
            }
        } catch (error) {
            handleError(error);
>>>>>>> fa43b2d2
        }
    }

    builderTemplateComboboxOptions(templates) {
        if (templates && templates.length > 0) {
            this.templateOptions = this.templates.map(template => {
                this.templatesById[template[ID]] = template;
                return { label: template[NAME], value: template[ID] }
            });
        }
    }

    handleNext() {
        if (this.step === 1) {
            this.validateBatchHeaderFields();

            if (this.hasInvalidBatchFields) {
                return;
            }
        }

        if (this.step < MAX_STEPS) {
            this.step += 1;
        }
    }

    handleBack() {
        if (this.showBackButton || this.step > 0) {
            this.step -= 1;
        }
    }

    handleTemplateChange(event) {
        this.selectedTemplateId = event.detail.value;
        this.selectedBatchHeaderFields = [];

        this.selectedBatchHeaderFields = addKeyToCollectionItems(this.selectedTemplate.batchHeaderFields);
        this.formSections = this.selectedTemplate.layout.sections;
        if (this.recordId && this.dataImportBatchRecord && this.dataImportBatchRecord.fields) {
            this.setValuesForSelectedBatchHeaderFields(this.dataImportBatchRecord.fields);
        }

        this.resetValidations();
    }

    /*******************************************************************************
    * @description Method collects all batch header fields and checks for their
    * validity.
    */
    validateBatchHeaderFields() {
        this.resetValidations();

        let inputComponents = this.template.querySelectorAll('c-util-input[data-id="batchHeaderField"]');
        for (let i = 0; i < inputComponents.length; i++) {
            if (!inputComponents[i].isValid()) {
                this.hasInvalidBatchFields = true;
                this.missingBatchHeaderFieldLabels =
                    [...this.missingBatchHeaderFieldLabels, inputComponents[i].uiLabel];
            }
        }

        if (this.hasInvalidBatchFields &&
            (this.missingBatchHeaderFieldLabels && this.missingBatchHeaderFieldLabels.length > 0)) {

            this.missingRequiredFieldsMessage = GeLabelService.format(
                this.CUSTOM_LABELS.commonMissingRequiredFields,
                [this.missingBatchHeaderFieldLabels.join(', ')]);
        }
    }

    /*******************************************************************************
    * @description Fires an event to utilDedicatedListener with the save action if
    * a dedicated listener event name is provided otherwise dispatches a CustomEvent.
    */
    handleSave() {
        this.isLoading = true;
        const dataImportBatchObjectInfo = this.dataImportBatchCreateDefaults.data.objectInfos[
            this.dataImportBatchName
        ];
        const recordDefaults = this.dataImportBatchCreateDefaults.data.record;
        let recordObject = generateRecordInputForCreate(recordDefaults, dataImportBatchObjectInfo);
        recordObject = this.setFieldValues(recordObject);

        if (this.recordId) {
            this.handleRecordUpdate(recordObject);
        } else {
            this.handleRecordCreate(recordObject);
        }
    }

    setFieldValues(dataImportBatch) {
        let utilInputs = this.template.querySelectorAll('c-util-input');
        let batchDefaults = {};
        for (let i = 0; i < utilInputs.length; i++) {
            let formElement = utilInputs[i].reportValue();

            if (dataImportBatch.apiName === formElement.objectApiName) {
                dataImportBatch.fields[formElement.fieldApiName] = formElement.value;
            } else {
                batchDefaults[formElement.fieldApiName] = {
                    objectApiName: formElement.objectApiName,
                    fieldApiName: formElement.fieldApiName,
                    value: formElement.value
                };
            }
        }

        dataImportBatch.fields[DATA_IMPORT_BATCH_DEFAULTS_INFO.fieldApiName] =
            JSON.stringify(batchDefaults);
        dataImportBatch.fields[DATA_IMPORT_BATCH_FORM_TEMPLATE_INFO.fieldApiName] = this.selectedTemplateId;
        dataImportBatch.fields[DATA_IMPORT_BATCH_VERSION_INFO.fieldApiName] = 2.0;
        dataImportBatch.fields[DATA_IMPORT_BATCH_GIFT_INFO.fieldApiName] = true;
        // Set matching behavior
        dataImportBatch.fields[DATA_IMPORT_MATCHING_BEHAVIOR_INFO.fieldApiName] =
            this.donationMatchingBehaviors.ExactMatchOrCreate;
        // Set batch table column headers
        const hasAccessTobatchTableColumnsField =
            this.dataImportBatchInfo.fields[DATA_IMPORT_BATCH_TABLE_COLUMNS_FIELD.fieldApiName];
        if (hasAccessTobatchTableColumnsField) {
            dataImportBatch.fields[DATA_IMPORT_BATCH_TABLE_COLUMNS_FIELD.fieldApiName] =
                JSON.stringify(this.selectedTemplate.defaultBatchTableColumns);
        }

        if (this.recordId) {
            dataImportBatch.fields[DATA_IMPORT_BATCH_ID_INFO.fieldApiName] = this.recordId;
        }

        return dataImportBatch;
    }

    handleRecordCreate(recordObject) {
        createRecord(recordObject)
            .then(record => {
                this.navigateToRecordViewPage(record.id);
            })
            .catch(error => {
                handleError(error);
            });
    }

    handleRecordUpdate(recordObject) {
        updateRecord({ fields: recordObject.fields })
            .then(() => {
                this.navigateToRecordViewPage(this.recordId);
            })
            .catch(error => {
                handleError(error);
            })
    }

    /*******************************************************************************
    * @description Fires an event to utilDedicatedListener with the cancel action if
    * a dedicated listener event name is provided otherwise dispatches a CustomEvent.
    */
    handleCancel() {
        if (this.dedicatedListenerEventName) {
            fireEvent(this.pageRef, this.dedicatedListenerEventName, { action: CANCEL });
        } else {
            this.dispatchEvent(new CustomEvent(CANCEL, { detail: {} }));
        }
    }

    /*******************************************************************************
    * @description Navigates to a record detail page by record id.
    *
    * @param {string} formTemplateRecordId: Form_Template__c record id.
    */
    navigateToRecordViewPage(recordId) {
        this[NavigationMixin.Navigate]({
            type: 'standard__recordPage',
            attributes: {
                recordId: recordId,
                actionName: 'view'
            }
        });
    }

    resetValidations() {
        this.hasInvalidBatchFields = false;
        this.missingBatchHeaderFieldLabels = [];
    }

    /*******************************************************************************
     * Start getters for data-qa-locator attributes
     */

    get qaLocatorSelectTemplate() {
        return `combobox Wizard ${this.CUSTOM_LABELS.commonTemplate}`;
    }

    get qaLocatorSave() {
        return `button Wizard ${this.CUSTOM_LABELS.commonSave}`;
    }

    get qaLocatorNext() {
        return `button Wizard ${this.CUSTOM_LABELS.commonNext}`;
    }

    get qaLocatorCancel() {
        return `button Wizard ${this.CUSTOM_LABELS.commonCancel}`;
    }

    get qaLocatorBack() {
        return `button Wizard ${this.CUSTOM_LABELS.commonBack}`;
    }

    /*******************************************************************************
     * End getters for data-qa-locator-attributes
     */
}<|MERGE_RESOLUTION|>--- conflicted
+++ resolved
@@ -214,20 +214,6 @@
     }
 
     async connectedCallback() {
-<<<<<<< HEAD
-        this.donationMatchingBehaviors = await getDonationMatchingValues();
-
-        if (!this.recordId) {
-            try {
-                this.templates = await getAllFormTemplates();
-                this.templates = this.templates.sort();
-                this.builderTemplateComboboxOptions(this.templates);
-            } catch (error) {
-                this.handleCancel();
-                handleError(error);
-            }
-            this.isLoading = false;
-=======
         try {
             this.donationMatchingBehaviors = await getDonationMatchingValues();
 
@@ -239,7 +225,6 @@
             }
         } catch (error) {
             handleError(error);
->>>>>>> fa43b2d2
         }
     }
 
