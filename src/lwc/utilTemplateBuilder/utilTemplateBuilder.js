/* eslint-disable @lwc/lwc/no-async-operation */
import { ShowToastEvent } from 'lightning/platformShowToastEvent'
import DI_BATCH_NAME_FIELD_INFO from '@salesforce/schema/DataImportBatch__c.Name';
import DI_BATCH_PROCESS_SIZE_INFO from '@salesforce/schema/DataImportBatch__c.Batch_Process_Size__c';
import DI_BATCH_RUN_ROLLUPS_WHILE_PROCESSING_INFO from '@salesforce/schema/DataImportBatch__c.Run_Opportunity_Rollups_while_Processing__c'
import DI_BATCH_DONATION_MATCHING_BEHAVIOR_INFO from '@salesforce/schema/DataImportBatch__c.Donation_Matching_Behavior__c'
import DI_BATCH_DONATION_MATCHING_IMPLENTING_CLASS_INFO from '@salesforce/schema/DataImportBatch__c.Donation_Matching_Implementing_Class__c'
import DI_BATCH_DONATION_MATCHING_RULE_INFO from '@salesforce/schema/DataImportBatch__c.Donation_Matching_Rule__c'
import DI_BATCH_DONATION_DATE_RANGE_INFO from '@salesforce/schema/DataImportBatch__c.Donation_Date_Range__c'
import DI_BATCH_POST_PROCESS_IMPLEMENTING_CLASS_INFO from '@salesforce/schema/DataImportBatch__c.Post_Process_Implementing_Class__c'
import DI_BATCH_OWNER_ID_INFO from '@salesforce/schema/DataImportBatch__c.OwnerId'
import commonError from '@salesforce/label/c.commonError';
import commonUnknownError from '@salesforce/label/c.commonUnknownError';

const ADDITIONAL_REQUIRED_BATCH_HEADER_FIELDS = [
    DI_BATCH_NAME_FIELD_INFO.fieldApiName
];
Object.freeze(ADDITIONAL_REQUIRED_BATCH_HEADER_FIELDS);

// We've opted to exclude the following batch fields related to
// matching logic as we're removing the matching options page
// from this flow.
// We're considering putting matching options in a 'global
// batch settings' area. Potentially in NPSP Settings.
const EXCLUDED_BATCH_HEADER_FIELDS = [
    DI_BATCH_PROCESS_SIZE_INFO.fieldApiName,
    DI_BATCH_RUN_ROLLUPS_WHILE_PROCESSING_INFO.fieldApiName,
    DI_BATCH_DONATION_MATCHING_BEHAVIOR_INFO.fieldApiName,
    DI_BATCH_DONATION_MATCHING_IMPLENTING_CLASS_INFO.fieldApiName,
    DI_BATCH_DONATION_MATCHING_RULE_INFO.fieldApiName,
    DI_BATCH_DONATION_DATE_RANGE_INFO.fieldApiName,
    DI_BATCH_POST_PROCESS_IMPLEMENTING_CLASS_INFO.fieldApiName,
    DI_BATCH_OWNER_ID_INFO.fieldApiName,
];
Object.freeze(EXCLUDED_BATCH_HEADER_FIELDS);

/*******************************************************************************
* @description Map of lightning-input types by data type.
*/
const inputTypeByDescribeType = {
    'address': 'text',
    'base64': 'text',
    'boolean': 'checkbox',
    'combobox': 'combobox',
    'currency': 'number',
    'datacategorygroupreference': 'text',
    'date': 'date',
    'datetime': 'datetime-local',
    'double': 'number',
    'email': 'email',
    'encryptedstring': 'password',
    'id': 'id',
    'integer': 'number',
    'long': 'textarea',
    'multipicklist': 'select',
    'percent': 'number',
    'phone': 'tel',
    'picklist': 'combobox',
    'reference': 'search',
    'string': 'text',
    'textarea': 'textarea',
    'time': 'time',
    'url': 'url',
    'richtext': 'richtext'
}

/*******************************************************************************
* @description Map of base lightning components by data type excluding
* lightning-input.
*/
const lightningInputTypeByDataType = {
    'richtext': 'lightning-input-rich-text',
    'textarea': 'lightning-textarea',
    'combobox': 'lightning-combobox'
}

/*******************************************************************************
* @description Collects all the missing required field mappings. Currently only
* checks 'requiredness' of the source (DataImport__c).
*
* @param {object} TemplateBuilderService: Instance of geTemplateBuilderService
* web component.
* @param {list} formSections: List of existing form sections in the template.
*
* @return {list} missingRequiredFieldMappings: List of missing field mappings.
*/
const findMissingRequiredFieldMappings = (TemplateBuilderService, formSections) => {
    const requiredFieldMappings =
        Object.keys(TemplateBuilderService.fieldMappingByDevName).filter(developerName => {
            if (TemplateBuilderService.fieldMappingByDevName[developerName].Is_Required) {
                return developerName;
            }
            return undefined;
        });

    let selectedFieldMappingDevNames =
        formSections
            .flatMap(section => section.elements)
            .map(element => {
                return element.componentName ? element.componentName : element.dataImportFieldMappingDevNames[0]
            });

    const missingRequiredFieldMappings =
        requiredFieldMappings
            .filter(developerName => !selectedFieldMappingDevNames.includes(developerName));

    return missingRequiredFieldMappings;
}

/*******************************************************************************
* @description Collects all the missing required DataImportBatch__c fields.
*
* @param {list} batchFields: List of all Batch Header fields.
* @param {list} selectedBatchFields: List of added Batch Header fields.
*
* @return {list} missingRequiredFields: List of missing DataImportBatch__c fields.
*/
const findMissingRequiredBatchFields = (batchFields, selectedBatchFields) => {
    let missingRequiredFields = [];
    const requiredFields = batchFields.filter(batchField => { return batchField.required });
    const selectedFieldsExists = selectedBatchFields && selectedBatchFields.length > 0;

    requiredFields.forEach((field) => {
        if (selectedFieldsExists) {
            const alreadySelected = selectedBatchFields.find(bf => { return bf.apiName === field.apiName; });
            if (!alreadySelected) {
                missingRequiredFields = [...missingRequiredFields, { apiName: field.apiName, label: field.label }];
            }
        }
    });

    return missingRequiredFields;
}

/*******************************************************************************
<<<<<<< HEAD
=======
* @description Removes an item in an array by a property.
*
* @param {list} array: List of items.
* @param {string} property: Property to find by.
* @param {string} value: Value of property to check against.
*/
const removeByProperty = (array, property, value) => {
    const index = array.findIndex(element => element[property] === value);
    array.splice(index, 1);
}

/*******************************************************************************
* @description Finds an item in an array by a property.
*
* @param {list} array: List of items.
* @param {string} property: Property to find by.
* @param {string} value: Value of property to check against.
*
* @return {Integer}: Index of the item from provided array.
*/
const findIndexByProperty = (array, property, value) => {
    return array.findIndex(element => element[property] === value);
}

/*******************************************************************************
* @description Shifts an item in the array to a given index.
*
* @param {list} array: List of items.
* @param {integer} oldIndex: Current index of the item to be moved.
* @param {integer} newIndex: Index to move the item to.
*
* @return {list} array: Array with shifted items.
*/
const shiftToIndex = (array, oldIndex, newIndex) => {
    [array[oldIndex], array[newIndex]] = [array[newIndex], array[oldIndex]];
    return array;
}

/*******************************************************************************
* @description Shallow clones the provided object.
*
* @param {object} obj: Object to clone
*
* @return {object}: Cloned object
*/
const mutable = (obj) => {
    return JSON.parse(JSON.stringify(obj));
}

/*******************************************************************************
* @description Checks if value parameter is null or undefined
*
* @param {*} value: Anything
*
* @return {boolean}: True if provided value is null or undefined.
*/
const isEmpty = (value) => {
    return value === null || value === undefined;
};

/*******************************************************************************
* @description Checks if value parameter is a function
*
* @param {*} value: Anything
*
* @return {boolean}: True if provided value is a function.
*/
const isFunction = (value) => {
    return typeof value === FUNCTION;
};

/*******************************************************************************
* @description Checks to see if the passed parameter is of type 'Object' or
* 'function'.
*
* @param {any} obj: Thing to check
*
* @return {boolean}: True if the provided obj is an object or a function.
*/
const isObject = (obj) => {
    return isFunction(obj) || typeof obj === OBJECT && !!obj;
}

/*******************************************************************************
* @description Checks to see if the passed parameter is a primative.
*
* @param {any} value: Thing to check
*
* @return {boolean}: True if the provided obj is a primative.
*/
const isPrimative = (value) => {
    return (value !== Object(value));
}

/*******************************************************************************
* @description Loop through provided array or object properties. Recursively check
* if the current value is an object or an array and copy accordingly.
*
* @param {any} src: Thing to clone
*
* @return {object} clone: Deep clone copy of src
*/
const deepClone = (src) => {
    let clone = null;

    if (isPrimative(src)) {
        return src;
    }

    if (isObject(src)) {
        clone = {};
        for (let property in src) {
            if (src.hasOwnProperty(property)) {
                // if the value is a nested object, recursively copy all it's properties
                clone[property] = isObject(src[property]) ? deepClone(src[property]) : src[property];
            }
        }
    }

    if (Array.isArray(src)) {
        clone = [];
        for (let item of src) {
            clone.push(deepClone(item));
        }
    }

    return clone;
}

/*******************************************************************************
>>>>>>> 5b7e38e5
* @description Dispatches a CustomEvent.
*
* @param {object} context: 'this' context from which to dispatch this event from.
* @param {string} name: Name of the CustomEvent.
* @param {object} detail: Detail object to pass in the event.
* @param {boolean} bubbles: Boolean flagging whether to bubble the event.
* @param {boolean} composed: Boolean flagging whether the event will trigger
* listeners outside of the shadow root.
*/
const dispatch = (context, name, detail, bubbles = false, composed = false) => {
    context.dispatchEvent(new CustomEvent(name, {
        detail: detail,
        bubbles: bubbles,
        composed: composed
    }));
}

/*******************************************************************************
<<<<<<< HEAD
=======
* @description Sorts the given list by field name and direction
*
* @param {array} list: List to be sorted
* @param {string} property: Property to sort by
* @param {string} sortDirection: Direction to sort by (i.e. 'asc' or 'desc')
* @param {boolean} isNullsLast: If truthy, orders by NULLS LAST using isEmpty(value)
*
* @return {list} data: Sorted instance of list.
*/
const sort = (objects, attribute, direction = 'desc', isNullsLast) => {
    let objectsToSort = deepClone(objects);
    let collator = new Intl.Collator(undefined, { numeric: true, sensitivity: 'base' });

    return objectsToSort.sort((a, b) => {
        if (isNullsLast) {
            if (direction === 'asc' && a[attribute]) {
                return b[attribute] ? collator.compare(a[attribute].toString(), b[attribute].toString()) : -1;
            } else if (b[attribute]) {
                return a[attribute] ? collator.compare(b[attribute].toString(), a[attribute].toString()) : 1;
            }
        } else {
            let propA = (a[attribute] || a['Name'] || '').toString();
            let propB = (b[attribute] || b['Name'] || '').toString();

            if (direction === 'asc') {
                return collator.compare(propA, propB);
            } else {
                return collator.compare(propB, propA);
            }
        }
    });
};

/*******************************************************************************
>>>>>>> 5b7e38e5
* @description Creates and dispatches a ShowToastEvent
*
* @param {string} title: Title of the toast, displayed as a heading.
* @param {string} message: Message of the toast. It can contain placeholders in
* the form of {0} ... {N}. The placeholders are replaced with the links from
* messageData param
* @param {string} mode: Mode of the toast
* @param {array} messageData: List of values that replace the {index} placeholders
* in the message param
*/
const showToast = (title, message, variant, mode, messageData) => {
    const event = new ShowToastEvent({
        title: title,
        message: message,
        variant: variant,
        mode: mode,
        messageData: messageData
    });
    dispatchEvent(event);
}

/*******************************************************************************
* @description Creates and dispatches an error toast.
*
* @param {object} error: Event holding error details
*/
const handleError = (error) => {
    let message = commonUnknownError;

    // error.body is the error from apex calls
    // error.detail.output.errors is the error from record-edit-forms
    if (typeof error === 'string' || error instanceof String) {
        message = error;
    } else if (error) {
        if (Array.isArray(error.body)) {
            message = error.body.map(e => e.message).join(', ');
        } else if (error.body && typeof error.body.message === 'string') {
            message = error.body.message;
        } else if (error.detail &&
            error.detail.output &&
            Array.isArray(error.detail.output.errors)) {

            message = error.detail.output.errors.map(e => e.message).join(', ');
        }
    }

    showToast(commonError, message, 'error', 'sticky');
};

/*******************************************************************************
* @description Creates a 'unique' id made to look like a UUID.
*
* @return {string} params: String acting like a UUID.
*/
const generateId = () => {
    // NOTE: This format of 8 chars, followed by 3 groups of 4 chars, followed by 12 chars
    //       is known as a UUID and is defined in RFC4122 and is a standard for generating unique IDs.
    //       This function DOES NOT implement this standard. It simply outputs a string
    //       that looks similar.
    const random4 = () => {
        return Math.random().toString(16).slice(-4);
    }
    return random4() +
        random4() +
        '-' + random4() +
        '-' + random4() +
        '-' + random4() +
        '-' + random4() + random4() + random4();
};

export {
    ADDITIONAL_REQUIRED_BATCH_HEADER_FIELDS,
    EXCLUDED_BATCH_HEADER_FIELDS,
    dispatch,
    showToast,
    handleError,
    generateId,
    inputTypeByDescribeType,
    lightningInputTypeByDataType,
<<<<<<< HEAD
    findMissingRequiredFieldMappings,
    findMissingRequiredBatchFields
=======
    deepClone,
    debouncify,
    isEmpty,
    isFunction,
    isPrimative,
    findMissingRequiredFieldMappings,
    findMissingRequiredBatchFields,
    format,
>>>>>>> 5b7e38e5
}<|MERGE_RESOLUTION|>--- conflicted
+++ resolved
@@ -133,8 +133,6 @@
 }
 
 /*******************************************************************************
-<<<<<<< HEAD
-=======
 * @description Removes an item in an array by a property.
 *
 * @param {list} array: List of items.
@@ -265,7 +263,6 @@
 }
 
 /*******************************************************************************
->>>>>>> 5b7e38e5
 * @description Dispatches a CustomEvent.
 *
 * @param {object} context: 'this' context from which to dispatch this event from.
@@ -284,43 +281,6 @@
 }
 
 /*******************************************************************************
-<<<<<<< HEAD
-=======
-* @description Sorts the given list by field name and direction
-*
-* @param {array} list: List to be sorted
-* @param {string} property: Property to sort by
-* @param {string} sortDirection: Direction to sort by (i.e. 'asc' or 'desc')
-* @param {boolean} isNullsLast: If truthy, orders by NULLS LAST using isEmpty(value)
-*
-* @return {list} data: Sorted instance of list.
-*/
-const sort = (objects, attribute, direction = 'desc', isNullsLast) => {
-    let objectsToSort = deepClone(objects);
-    let collator = new Intl.Collator(undefined, { numeric: true, sensitivity: 'base' });
-
-    return objectsToSort.sort((a, b) => {
-        if (isNullsLast) {
-            if (direction === 'asc' && a[attribute]) {
-                return b[attribute] ? collator.compare(a[attribute].toString(), b[attribute].toString()) : -1;
-            } else if (b[attribute]) {
-                return a[attribute] ? collator.compare(b[attribute].toString(), a[attribute].toString()) : 1;
-            }
-        } else {
-            let propA = (a[attribute] || a['Name'] || '').toString();
-            let propB = (b[attribute] || b['Name'] || '').toString();
-
-            if (direction === 'asc') {
-                return collator.compare(propA, propB);
-            } else {
-                return collator.compare(propB, propA);
-            }
-        }
-    });
-};
-
-/*******************************************************************************
->>>>>>> 5b7e38e5
 * @description Creates and dispatches a ShowToastEvent
 *
 * @param {string} title: Title of the toast, displayed as a heading.
@@ -382,7 +342,7 @@
     //       that looks similar.
     const random4 = () => {
         return Math.random().toString(16).slice(-4);
-    }
+    };
     return random4() +
         random4() +
         '-' + random4() +
@@ -400,17 +360,10 @@
     generateId,
     inputTypeByDescribeType,
     lightningInputTypeByDataType,
-<<<<<<< HEAD
-    findMissingRequiredFieldMappings,
-    findMissingRequiredBatchFields
-=======
     deepClone,
-    debouncify,
     isEmpty,
     isFunction,
     isPrimative,
     findMissingRequiredFieldMappings,
-    findMissingRequiredBatchFields,
-    format,
->>>>>>> 5b7e38e5
+    findMissingRequiredBatchFields
 }