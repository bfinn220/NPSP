/* eslint-disable @lwc/lwc/no-async-operation */
import { ShowToastEvent } from 'lightning/platformShowToastEvent'
import { isEmpty, deepClone } from 'c/utilCommon';

// Import schema for additionally required fields for the template batch header
import DI_BATCH_NAME_FIELD_INFO from '@salesforce/schema/DataImportBatch__c.Name';

// Import schema for excluded template batch header fields
import DI_BATCH_PROCESS_SIZE_INFO from '@salesforce/schema/DataImportBatch__c.Batch_Process_Size__c';
import DI_BATCH_RUN_ROLLUPS_WHILE_PROCESSING_INFO from '@salesforce/schema/DataImportBatch__c.Run_Opportunity_Rollups_while_Processing__c'
import DI_BATCH_DONATION_MATCHING_BEHAVIOR_INFO from '@salesforce/schema/DataImportBatch__c.Donation_Matching_Behavior__c'
import DI_BATCH_DONATION_MATCHING_IMPLENTING_CLASS_INFO from '@salesforce/schema/DataImportBatch__c.Donation_Matching_Implementing_Class__c'
import DI_BATCH_DONATION_MATCHING_RULE_INFO from '@salesforce/schema/DataImportBatch__c.Donation_Matching_Rule__c'
import DI_BATCH_DONATION_DATE_RANGE_INFO from '@salesforce/schema/DataImportBatch__c.Donation_Date_Range__c'
import DI_BATCH_POST_PROCESS_IMPLEMENTING_CLASS_INFO from '@salesforce/schema/DataImportBatch__c.Post_Process_Implementing_Class__c'
import DI_BATCH_OWNER_ID_INFO from '@salesforce/schema/DataImportBatch__c.OwnerId'
import DI_BATCH_ACCOUNT_CUSTOM_ID_INFO from '@salesforce/schema/DataImportBatch__c.Account_Custom_Unique_ID__c';
import DI_BATCH_ACTIVE_FIELDS_INFO from '@salesforce/schema/DataImportBatch__c.Active_Fields__c';
import DI_BATCH_CONTACT_CUSTOM_ID_INFO from '@salesforce/schema/DataImportBatch__c.Contact_Custom_Unique_ID__c';
import DI_BATCH_GIFT_BATCH_INFO from '@salesforce/schema/DataImportBatch__c.GiftBatch__c';
import DI_BATCH_LAST_PROCESSED_ON_INFO from '@salesforce/schema/DataImportBatch__c.Last_Processed_On__c';
import DI_BATCH_PROCESS_USING_SCHEDULED_JOB_INFO from '@salesforce/schema/DataImportBatch__c.Process_Using_Scheduled_Job__c';
import DI_BATCH_RECORDS_FAILED_INFO from '@salesforce/schema/DataImportBatch__c.Records_Failed__c';
import DI_BATCH_RECORDS_SUCCESSFULLY_PROCESSED_INFO from '@salesforce/schema/DataImportBatch__c.Records_Successfully_Processed__c';
import DI_BATCH_CONTACT_MATCHING_RULE_INFO from '@salesforce/schema/DataImportBatch__c.Contact_Matching_Rule__c';
import DI_BATCH_DESCRIPTION_INFO from '@salesforce/schema/DataImportBatch__c.Batch_Description__c';
import DI_BATCH_EXPECTED_COUNT_GIFTS_INFO from '@salesforce/schema/DataImportBatch__c.Expected_Count_of_Gifts__c';
import DI_BATCH_EXPECTED_TOTAL_BATCH_AMOUNT_INFO from '@salesforce/schema/DataImportBatch__c.Expected_Total_Batch_Amount__c';
import DI_BATCH_REQUIRED_TOTAL_TO_MATCH_INFO from '@salesforce/schema/DataImportBatch__c.RequireTotalMatch__c';
import DI_BATCH_DEFAULTS_INFO from '@salesforce/schema/DataImportBatch__c.Batch_Defaults__c';
import DI_BATCH_GIFT_ENTRY_VERSION_INFO from '@salesforce/schema/DataImportBatch__c.Batch_Gift_Entry_Version__c';
import DI_BATCH_FORM_TEMPLATE_INFO from '@salesforce/schema/DataImportBatch__c.Form_Template__c';
import FIELD_MAPPING_METHOD_FIELD_INFO from '@salesforce/schema/Data_Import_Settings__c.Field_Mapping_Method__c';

// Import schema for default form field element objects
import DATA_IMPORT_INFO from '@salesforce/schema/DataImport__c';
import OPPORTUNITY_INFO from '@salesforce/schema/Opportunity';
import PAYMENT_INFO from '@salesforce/schema/npe01__OppPayment__c';

// Import schema info for default form field elements
import DONATION_AMOUNT_INFO from '@salesforce/schema/DataImport__c.Donation_Amount__c';
import DONATION_DATE_INFO from '@salesforce/schema/DataImport__c.Donation_Date__c';
import PAYMENT_CHECK_REF_NUM_INFO from '@salesforce/schema/DataImport__c.Payment_Check_Reference_Number__c';
import PAYMENT_METHOD_INFO from '@salesforce/schema/DataImport__c.Payment_Method__c';
import DI_ACCOUNT1_IMPORTED_INFO from '@salesforce/schema/DataImport__c.Account1Imported__c';
import DI_CONTACT1_IMPORTED_INFO from '@salesforce/schema/DataImport__c.Contact1Imported__c';
import DI_DONATION_DONOR_INFO from '@salesforce/schema/DataImport__c.Donation_Donor__c';
// Additional schema needed for donation donor validation
import DI_ACCOUNT1_NAME_INFO from '@salesforce/schema/DataImport__c.Account1_Name__c';
import DI_CONTACT1_LAST_NAME_INFO from '@salesforce/schema/DataImport__c.Contact1_Lastname__c';

import CONTACT_INFO from '@salesforce/schema/Contact';
import ACCOUNT_INFO from '@salesforce/schema/Account';
import commonError from '@salesforce/label/c.commonError';
import commonUnknownError from '@salesforce/label/c.commonUnknownError';

<<<<<<< HEAD
import getDataImportSettings from '@salesforce/apex/UTIL_CustomSettingsFacade.getDataImportSettings';
import getGiftEntryFeatureGateSettings from
        '@salesforce/apex/UTIL_CustomSettingsFacade.getGiftEntryFeatureGateSettings';

const CONTACT1 = 'Contact1';
const ACCOUNT1 = 'Account1';

const ADVANCED_MAPPING = 'Data Import Field Mapping';
=======
// relevant Donation_Donor picklist values
const CONTACT1 = 'Contact1';
const ACCOUNT1 = 'Account1';

// relevant Donation_Donor custom validation fields
const DONATION_DONOR_FIELDS = {
    account1ImportedField:  DI_ACCOUNT1_IMPORTED_INFO.fieldApiName,
    account1NameField:      DI_ACCOUNT1_NAME_INFO.fieldApiName,
    contact1ImportedField:  DI_CONTACT1_IMPORTED_INFO.fieldApiName,
    contact1LastNameField:  DI_CONTACT1_LAST_NAME_INFO.fieldApiName,
    donationDonorField:     DI_DONATION_DONOR_INFO.fieldApiName
};

// encapsulate Donation_Donor picklist values
const DONATION_DONOR = {
    isAccount1: ACCOUNT1,
    isContact1: CONTACT1
};
>>>>>>> 2e674032

const ADDITIONAL_REQUIRED_BATCH_HEADER_FIELDS = [
    DI_BATCH_NAME_FIELD_INFO.fieldApiName
];
Object.freeze(ADDITIONAL_REQUIRED_BATCH_HEADER_FIELDS);

const DEFAULT_BATCH_HEADER_FIELDS = [
    DI_BATCH_DESCRIPTION_INFO.fieldApiName,
    DI_BATCH_EXPECTED_COUNT_GIFTS_INFO.fieldApiName,
    DI_BATCH_EXPECTED_TOTAL_BATCH_AMOUNT_INFO.fieldApiName,
    DI_BATCH_REQUIRED_TOTAL_TO_MATCH_INFO.fieldApiName,
];
Object.freeze(DEFAULT_BATCH_HEADER_FIELDS);

// We've opted to exclude the following batch fields related to
// matching logic as we're removing the matching options page
// from this flow.
// We're considering putting matching options in a 'global
// batch settings' area. Potentially in NPSP Settings.
const EXCLUDED_BATCH_HEADER_FIELDS = [
    DI_BATCH_PROCESS_SIZE_INFO.fieldApiName,
    DI_BATCH_RUN_ROLLUPS_WHILE_PROCESSING_INFO.fieldApiName,
    DI_BATCH_DONATION_MATCHING_BEHAVIOR_INFO.fieldApiName,
    DI_BATCH_DONATION_MATCHING_IMPLENTING_CLASS_INFO.fieldApiName,
    DI_BATCH_DONATION_MATCHING_RULE_INFO.fieldApiName,
    DI_BATCH_DONATION_DATE_RANGE_INFO.fieldApiName,
    DI_BATCH_POST_PROCESS_IMPLEMENTING_CLASS_INFO.fieldApiName,
    DI_BATCH_OWNER_ID_INFO.fieldApiName,
    DI_BATCH_ACCOUNT_CUSTOM_ID_INFO.fieldApiName,
    DI_BATCH_ACTIVE_FIELDS_INFO.fieldApiName,
    DI_BATCH_CONTACT_CUSTOM_ID_INFO.fieldApiName,
    DI_BATCH_GIFT_BATCH_INFO.fieldApiName,
    DI_BATCH_LAST_PROCESSED_ON_INFO.fieldApiName,
    DI_BATCH_PROCESS_USING_SCHEDULED_JOB_INFO.fieldApiName,
    DI_BATCH_RECORDS_FAILED_INFO.fieldApiName,
    DI_BATCH_RECORDS_SUCCESSFULLY_PROCESSED_INFO.fieldApiName,
    DI_BATCH_CONTACT_MATCHING_RULE_INFO.fieldApiName,
    DI_BATCH_DEFAULTS_INFO.fieldApiName,
    DI_BATCH_GIFT_ENTRY_VERSION_INFO.fieldApiName,
    DI_BATCH_FORM_TEMPLATE_INFO.fieldApiName,
];
Object.freeze(EXCLUDED_BATCH_HEADER_FIELDS);

// Default form fields to add to new templates
const DEFAULT_FORM_FIELDS = {
    [DI_DONATION_DONOR_INFO.fieldApiName]: DATA_IMPORT_INFO.objectApiName,
    [DI_ACCOUNT1_IMPORTED_INFO.fieldApiName]: DI_ACCOUNT1_IMPORTED_INFO.objectApiName,
    [DI_CONTACT1_IMPORTED_INFO.fieldApiName]: DI_CONTACT1_IMPORTED_INFO.objectApiName,
    [DONATION_AMOUNT_INFO.fieldApiName]: OPPORTUNITY_INFO.objectApiName,
    [DONATION_DATE_INFO.fieldApiName]: OPPORTUNITY_INFO.objectApiName,
    [PAYMENT_CHECK_REF_NUM_INFO.fieldApiName]: PAYMENT_INFO.objectApiName,
    [PAYMENT_METHOD_INFO.fieldApiName]: PAYMENT_INFO.objectApiName,
}
Object.freeze(DEFAULT_FORM_FIELDS);

/*******************************************************************************
* @description Map of lightning-input types by data type.
*/
const inputTypeByDescribeType = {
    'address': 'text',
    'base64': 'text',
    'boolean': 'checkbox',
    'combobox': 'combobox',
    'currency': 'number',
    'datacategorygroupreference': 'text',
    'date': 'date',
    'datetime': 'datetime-local',
    'double': 'number',
    'email': 'email',
    'encryptedstring': 'password',
    'id': 'id',
    'integer': 'number',
    'long': 'textarea',
    'multipicklist': 'select',
    'percent': 'number',
    'phone': 'tel',
    'picklist': 'combobox',
    'reference': 'search',
    'string': 'text',
    'textarea': 'textarea',
    'time': 'time',
    'url': 'url',
    'richtext': 'richtext'
}

/*******************************************************************************
* @description Map of base lightning components by data type excluding
* lightning-input.
*/
const lightningInputTypeByDataType = {
    'richtext': 'lightning-input-rich-text',
    'textarea': 'lightning-textarea',
    'combobox': 'lightning-combobox'
}

/*******************************************************************************
* @description Collects all the missing required field mappings. Currently only
* checks 'requiredness' of the source (DataImport__c).
*
* @param {object} TemplateBuilderService: Instance of geTemplateBuilderService
* web component.
* @param {list} formSections: List of existing form sections in the template.
*
* @return {list} missingRequiredFieldMappings: List of missing field mappings.
*/
const findMissingRequiredFieldMappings = (TemplateBuilderService, formSections) => {
    const requiredFieldMappings =
        Object.keys(TemplateBuilderService.fieldMappingByDevName).filter(developerName => {
            if (TemplateBuilderService.fieldMappingByDevName[developerName].Is_Required) {
                return developerName;
            }
            return undefined;
        });

    let selectedFieldMappingDevNames =
        formSections
            .flatMap(section => section.elements)
            .map(element => {
                return element.componentName ? element.componentName : element.dataImportFieldMappingDevNames[0]
            });

    const missingRequiredFieldMappings =
        requiredFieldMappings
            .filter(developerName => !selectedFieldMappingDevNames.includes(developerName));

    return missingRequiredFieldMappings;
}

/*******************************************************************************
* @description Collects all the missing required DataImportBatch__c fields.
*
* @param {list} batchFields: List of all Batch Header fields.
* @param {list} selectedBatchFields: List of added Batch Header fields.
*
* @return {list} missingRequiredFields: List of missing DataImportBatch__c fields.
*/
const findMissingRequiredBatchFields = (batchFields, selectedBatchFields) => {
    let missingRequiredFields = [];
    const requiredFields = batchFields.filter(batchField => { return batchField.required });
    const selectedFieldsExists = selectedBatchFields && selectedBatchFields.length > 0;

    requiredFields.forEach((field) => {
        if (selectedFieldsExists) {
            const alreadySelected = selectedBatchFields.find(bf => { return bf.apiName === field.apiName; });
            if (!alreadySelected) {
                missingRequiredFields = [...missingRequiredFields, { apiName: field.apiName, label: field.label }];
            }
        }
    });

    return missingRequiredFields;
}

/*******************************************************************************
* @description Dispatches a CustomEvent.
*
* @param {object} context: 'this' context from which to dispatch this event from.
* @param {string} name: Name of the CustomEvent.
* @param {object} detail: Detail object to pass in the event.
* @param {boolean} bubbles: Boolean flagging whether to bubble the event.
* @param {boolean} composed: Boolean flagging whether the event will trigger
* listeners outside of the shadow root.
*/
const dispatch = (context, name, detail, bubbles = false, composed = false) => {
    context.dispatchEvent(new CustomEvent(name, {
        detail: detail,
        bubbles: bubbles,
        composed: composed
    }));
}

/*******************************************************************************
* @description Creates and dispatches a ShowToastEvent
*
* @param {string} title: Title of the toast, displayed as a heading.
* @param {string} message: Message of the toast. It can contain placeholders in
* the form of {0} ... {N}. The placeholders are replaced with the links from
* messageData param
* @param {string} mode: Mode of the toast
* @param {array} messageData: List of values that replace the {index} placeholders
* in the message param
*/
const showToast = (title, message, variant, mode, messageData) => {
    const event = new ShowToastEvent({
        title: title,
        message: message,
        variant: variant,
        mode: mode,
        messageData: messageData
    });
    dispatchEvent(event);
}

/*******************************************************************************
* @description Creates and dispatches an error toast.
*
* @param {object} error: Event holding error details
*/
const handleError = (error) => {
    let message = commonUnknownError;

    // error.body is the error from apex calls
    // error.detail.output.errors is the error from record-edit-forms
    // error.body.output.errors is for AuraHandledException messages
    if (typeof error === 'string' || error instanceof String) {
        message = error;
    } else if (error.message) {
        message = error.message;
    } else if (error.body || error.detail) {
        if (Array.isArray(error.body) &&
            !error.body.output.errors) {
            message = error.body.map(e => e.message).join(', ');

        } else if (typeof error.body.message === 'string' &&
            !error.body.output.errors) {
            message = error.body.message;

        } else if (error.body.output &&
            Array.isArray(error.body.output.errors)) {
            message = error.body.output.errors.map(e => e.message).join(', ');

        } else if (error.detail.output &&
            Array.isArray(error.detail.output.errors)) {
            message = error.detail.output.errors.map(e => e.message).join(', ');
        }
    }

    showToast(commonError, message, 'error', 'sticky');
};

/*******************************************************************************
* @description Creates a 'unique' id made to look like a UUID.
*
* @return {string} params: String acting like a UUID.
*/
const generateId = () => {
    // NOTE: This format of 8 chars, followed by 3 groups of 4 chars, followed by 12 chars
    //       is known as a UUID and is defined in RFC4122 and is a standard for generating unique IDs.
    //       This function DOES NOT implement this standard. It simply outputs a string
    //       that looks similar.
    const random4 = () => {
        return Math.random().toString(16).slice(-4);
    };
    return random4() +
        random4() +
        '-' + random4() +
        '-' + random4() +
        '-' + random4() +
        '-' + random4() + random4() + random4();
};

/*******************************************************************************
* @description returns a list of target field names for the fields in the template
* in the format objectName.fieldName
* @param formTemplate: the form template
* @param fieldMappings: the field mappings dev names
* @param apiName: the sObject api name
*/
const getRecordFieldNames = (formTemplate, fieldMappings, apiName) => {
    let fieldNames = [];

    for (const section of formTemplate.layout.sections) {
        for (const element of section.elements) {
            for (const fieldMappingDevName of element.dataImportFieldMappingDevNames) {
                let objectName = fieldMappings[fieldMappingDevName].Target_Object_API_Name;
                if (objectName === apiName) {
                    let fieldName = fieldMappings[fieldMappingDevName].Target_Field_API_Name;
                    fieldNames.push(`${objectName}.${fieldName}`);
                }
            }
        }
    }
    return fieldNames;
};

/*******************************************************************************
* @description returns a copy of the form template that has record values on the element
* stored in the recordValue attribute
* in the format objectName.fieldName
* @param formTemplate: the form template
* @param fieldMappings: the field mappings dev names
* @param record: the contact or account record
*/
const setRecordValuesOnTemplate = (templateSections, fieldMappings, record) => {
    // check if we have a contact or account record
    if (isEmpty(record)) {
        return templateSections;
    }

    // create a copy of the sections
    // so we can add the record value to the elements
    let sections = deepClone(templateSections);

    sections.forEach(section => {
        const elements = section.elements;
        elements.forEach(element => {
            // set an empty default value
            element.recordValue = '';

            for (const fieldMappingDevName of element.dataImportFieldMappingDevNames) {
                let objectName = fieldMappings[fieldMappingDevName].Target_Object_API_Name;
                if (objectName === record.apiName) {
                    // field name from the mappings
                    let fieldName = fieldMappings[fieldMappingDevName].Target_Field_API_Name;

                    // get the record value and store it in the element
                    element.recordValue = record.fields[fieldName].value;
                }
            }
        });
    });
    return sections;
};

/*******************************************************************************
 * @description Method checks for page level access. Currently checks
 * if Advanced Mapping is on from the Data Import Custom Settings and
 * if the Gift Entry Feature Gate is turned on.
 */
const getPageAccess = async () => {
    const dataImportSettings = await getDataImportSettings();
    const giftEntryFeatureGateSettings = await getGiftEntryFeatureGateSettings();
    const isAdvancedMappingOn =
        dataImportSettings[FIELD_MAPPING_METHOD_FIELD_INFO.fieldApiName] === ADVANCED_MAPPING;
    const isGiftEntryEnabled = giftEntryFeatureGateSettings.Enable_Gift_Entry__c;
    return isAdvancedMappingOn && isGiftEntryEnabled;
};

export {
    DEFAULT_FORM_FIELDS,
    ADDITIONAL_REQUIRED_BATCH_HEADER_FIELDS,
    DEFAULT_BATCH_HEADER_FIELDS,
    EXCLUDED_BATCH_HEADER_FIELDS,
    dispatch,
    showToast,
    handleError,
    generateId,
    inputTypeByDescribeType,
    lightningInputTypeByDataType,
    findMissingRequiredFieldMappings,
    findMissingRequiredBatchFields,
    getRecordFieldNames,
    setRecordValuesOnTemplate,
    getPageAccess,
    CONTACT_INFO,
    ACCOUNT_INFO,
    DI_CONTACT1_IMPORTED_INFO,
    DI_ACCOUNT1_IMPORTED_INFO,
    DI_DONATION_DONOR_INFO,
    CONTACT1,
    ACCOUNT1,
    DONATION_DONOR_FIELDS,
    DONATION_DONOR
}<|MERGE_RESOLUTION|>--- conflicted
+++ resolved
@@ -54,19 +54,15 @@
 import commonError from '@salesforce/label/c.commonError';
 import commonUnknownError from '@salesforce/label/c.commonUnknownError';
 
-<<<<<<< HEAD
 import getDataImportSettings from '@salesforce/apex/UTIL_CustomSettingsFacade.getDataImportSettings';
 import getGiftEntryFeatureGateSettings from
         '@salesforce/apex/UTIL_CustomSettingsFacade.getGiftEntryFeatureGateSettings';
 
-const CONTACT1 = 'Contact1';
-const ACCOUNT1 = 'Account1';
-
-const ADVANCED_MAPPING = 'Data Import Field Mapping';
-=======
 // relevant Donation_Donor picklist values
 const CONTACT1 = 'Contact1';
 const ACCOUNT1 = 'Account1';
+
+const ADVANCED_MAPPING = 'Data Import Field Mapping';
 
 // relevant Donation_Donor custom validation fields
 const DONATION_DONOR_FIELDS = {
@@ -82,7 +78,6 @@
     isAccount1: ACCOUNT1,
     isContact1: CONTACT1
 };
->>>>>>> 2e674032
 
 const ADDITIONAL_REQUIRED_BATCH_HEADER_FIELDS = [
     DI_BATCH_NAME_FIELD_INFO.fieldApiName
