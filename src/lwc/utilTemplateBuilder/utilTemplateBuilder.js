/* eslint-disable @lwc/lwc/no-async-operation */
import { ShowToastEvent } from 'lightning/platformShowToastEvent'
import DI_BATCH_NAME_FIELD_INFO from '@salesforce/schema/DataImportBatch__c.Name';
import DI_BATCH_PROCESS_SIZE_INFO from '@salesforce/schema/DataImportBatch__c.Batch_Process_Size__c';
import DI_BATCH_RUN_ROLLUPS_WHILE_PROCESSING_INFO from '@salesforce/schema/DataImportBatch__c.Run_Opportunity_Rollups_while_Processing__c'
import DI_BATCH_DONATION_MATCHING_BEHAVIOR_INFO from '@salesforce/schema/DataImportBatch__c.Donation_Matching_Behavior__c'
import DI_BATCH_DONATION_MATCHING_IMPLENTING_CLASS_INFO from '@salesforce/schema/DataImportBatch__c.Donation_Matching_Implementing_Class__c'
import DI_BATCH_DONATION_MATCHING_RULE_INFO from '@salesforce/schema/DataImportBatch__c.Donation_Matching_Rule__c'
import DI_BATCH_DONATION_DATE_RANGE_INFO from '@salesforce/schema/DataImportBatch__c.Donation_Date_Range__c'
import DI_BATCH_POST_PROCESS_IMPLEMENTING_CLASS_INFO from '@salesforce/schema/DataImportBatch__c.Post_Process_Implementing_Class__c'
import DI_BATCH_OWNER_ID_INFO from '@salesforce/schema/DataImportBatch__c.OwnerId'
import DI_CONTACT1_IMPORTED_INFO from '@salesforce/schema/DataImport__c.Contact1Imported__c';
import DI_ACCOUNT1_IMPORTED_INFO from '@salesforce/schema/DataImport__c.Account1Imported__c';
import DI_DONATION_DONOR_INFO from '@salesforce/schema/DataImport__c.Donation_Donor__c';
import CONTACT_INFO from '@salesforce/schema/Contact';
import ACCOUNT_INFO from '@salesforce/schema/Account';
import commonError from '@salesforce/label/c.commonError';
import commonUnknownError from '@salesforce/label/c.commonUnknownError';

<<<<<<< HEAD
const OBJECT = 'object';
const FUNCTION = 'function';
const ASC = 'asc';
const CONTACT1 = 'Contact1';
const ACCOUNT1 = 'Account1';

=======
>>>>>>> c6eed533
const ADDITIONAL_REQUIRED_BATCH_HEADER_FIELDS = [
    DI_BATCH_NAME_FIELD_INFO.fieldApiName
];
Object.freeze(ADDITIONAL_REQUIRED_BATCH_HEADER_FIELDS);

// We've opted to exclude the following batch fields related to
// matching logic as we're removing the matching options page
// from this flow.
// We're considering putting matching options in a 'global
// batch settings' area. Potentially in NPSP Settings.
const EXCLUDED_BATCH_HEADER_FIELDS = [
    DI_BATCH_PROCESS_SIZE_INFO.fieldApiName,
    DI_BATCH_RUN_ROLLUPS_WHILE_PROCESSING_INFO.fieldApiName,
    DI_BATCH_DONATION_MATCHING_BEHAVIOR_INFO.fieldApiName,
    DI_BATCH_DONATION_MATCHING_IMPLENTING_CLASS_INFO.fieldApiName,
    DI_BATCH_DONATION_MATCHING_RULE_INFO.fieldApiName,
    DI_BATCH_DONATION_DATE_RANGE_INFO.fieldApiName,
    DI_BATCH_POST_PROCESS_IMPLEMENTING_CLASS_INFO.fieldApiName,
    DI_BATCH_OWNER_ID_INFO.fieldApiName,
];
Object.freeze(EXCLUDED_BATCH_HEADER_FIELDS);

/*******************************************************************************
* @description Map of lightning-input types by data type.
*/
const inputTypeByDescribeType = {
    'address': 'text',
    'base64': 'text',
    'boolean': 'checkbox',
    'combobox': 'combobox',
    'currency': 'number',
    'datacategorygroupreference': 'text',
    'date': 'date',
    'datetime': 'datetime-local',
    'double': 'number',
    'email': 'email',
    'encryptedstring': 'password',
    'id': 'id',
    'integer': 'number',
    'long': 'textarea',
    'multipicklist': 'select',
    'percent': 'number',
    'phone': 'tel',
    'picklist': 'combobox',
    'reference': 'search',
    'string': 'text',
    'textarea': 'textarea',
    'time': 'time',
    'url': 'url',
    'richtext': 'richtext'
}

/*******************************************************************************
* @description Map of base lightning components by data type excluding
* lightning-input.
*/
const lightningInputTypeByDataType = {
    'richtext': 'lightning-input-rich-text',
    'textarea': 'lightning-textarea',
    'combobox': 'lightning-combobox'
}

/*******************************************************************************
* @description Collects all the missing required field mappings. Currently only
* checks 'requiredness' of the source (DataImport__c).
*
* @param {object} TemplateBuilderService: Instance of geTemplateBuilderService
* web component.
* @param {list} formSections: List of existing form sections in the template.
*
* @return {list} missingRequiredFieldMappings: List of missing field mappings.
*/
const findMissingRequiredFieldMappings = (TemplateBuilderService, formSections) => {
    const requiredFieldMappings =
        Object.keys(TemplateBuilderService.fieldMappingByDevName).filter(developerName => {
            if (TemplateBuilderService.fieldMappingByDevName[developerName].Is_Required) {
                return developerName;
            }
            return undefined;
        });

    let selectedFieldMappingDevNames =
        formSections
            .flatMap(section => section.elements)
            .map(element => {
                return element.componentName ? element.componentName : element.dataImportFieldMappingDevNames[0]
            });

    const missingRequiredFieldMappings =
        requiredFieldMappings
            .filter(developerName => !selectedFieldMappingDevNames.includes(developerName));

    return missingRequiredFieldMappings;
}

/*******************************************************************************
* @description Collects all the missing required DataImportBatch__c fields.
*
* @param {list} batchFields: List of all Batch Header fields.
* @param {list} selectedBatchFields: List of added Batch Header fields.
*
* @return {list} missingRequiredFields: List of missing DataImportBatch__c fields.
*/
const findMissingRequiredBatchFields = (batchFields, selectedBatchFields) => {
    let missingRequiredFields = [];
    const requiredFields = batchFields.filter(batchField => { return batchField.required });
    const selectedFieldsExists = selectedBatchFields && selectedBatchFields.length > 0;

    requiredFields.forEach((field) => {
        if (selectedFieldsExists) {
            const alreadySelected = selectedBatchFields.find(bf => { return bf.apiName === field.apiName; });
            if (!alreadySelected) {
                missingRequiredFields = [...missingRequiredFields, { apiName: field.apiName, label: field.label }];
            }
        }
    });

    return missingRequiredFields;
}

/*******************************************************************************
* @description Removes an item in an array by a property.
*
* @param {list} array: List of items.
* @param {string} property: Property to find by.
* @param {string} value: Value of property to check against.
*/
const removeByProperty = (array, property, value) => {
    const index = array.findIndex(element => element[property] === value);
    array.splice(index, 1);
}

/*******************************************************************************
* @description Finds an item in an array by a property.
*
* @param {list} array: List of items.
* @param {string} property: Property to find by.
* @param {string} value: Value of property to check against.
*
* @return {Integer}: Index of the item from provided array.
*/
const findIndexByProperty = (array, property, value) => {
    return array.findIndex(element => element[property] === value);
}

/*******************************************************************************
* @description Shifts an item in the array to a given index.
*
* @param {list} array: List of items.
* @param {integer} oldIndex: Current index of the item to be moved.
* @param {integer} newIndex: Index to move the item to.
*
* @return {list} array: Array with shifted items.
*/
const shiftToIndex = (array, oldIndex, newIndex) => {
    [array[oldIndex], array[newIndex]] = [array[newIndex], array[oldIndex]];
    return array;
}

/*******************************************************************************
* @description Shallow clones the provided object.
*
* @param {object} obj: Object to clone
*
* @return {object}: Cloned object
*/
const mutable = (obj) => {
    return JSON.parse(JSON.stringify(obj));
}

/*******************************************************************************
* @description Checks if value parameter is null or undefined
*
* @param {*} value: Anything
*
* @return {boolean}: True if provided value is null or undefined.
*/
const isEmpty = (value) => {
    return value === null || value === undefined;
};

/*******************************************************************************
* @description Checks if value parameter is a function
*
* @param {*} value: Anything
*
* @return {boolean}: True if provided value is a function.
*/
const isFunction = (value) => {
    return typeof value === FUNCTION;
};

/*******************************************************************************
* @description Checks to see if the passed parameter is of type 'Object' or
* 'function'.
*
* @param {any} obj: Thing to check
*
* @return {boolean}: True if the provided obj is an object or a function.
*/
const isObject = (obj) => {
    return isFunction(obj) || typeof obj === OBJECT && !!obj;
}

/*******************************************************************************
* @description Checks to see if the passed parameter is a primative.
*
* @param {any} value: Thing to check
*
* @return {boolean}: True if the provided obj is a primative.
*/
<<<<<<< HEAD
const isPrimitive = (value) => {
=======
const isPrimative = (value) => {
>>>>>>> c6eed533
    return (value !== Object(value));
}

/*******************************************************************************
* @description Loop through provided array or object properties. Recursively check
* if the current value is an object or an array and copy accordingly.
*
* @param {any} src: Thing to clone
*
* @return {object} clone: Deep clone copy of src
*/
const deepClone = (src) => {
    let clone = null;
    
    if (isPrimitive(src)) {
        return src;        
    }

    if (isPrimative(src)) {
        return src;
    }

    if (isObject(src)) {
        clone = {};
        for (let property in src) {
            if (src.hasOwnProperty(property)) {
                // if the value is a nested object, recursively copy all it's properties
                clone[property] = isObject(src[property]) ? deepClone(src[property]) : src[property];
            }
        }
    }

    if (Array.isArray(src)) {
        clone = [];
        for (let item of src) {
            clone.push(deepClone(item));
        }
    }

    return clone;
}

/*******************************************************************************
* @description Dispatches a CustomEvent.
*
* @param {object} context: 'this' context from which to dispatch this event from.
* @param {string} name: Name of the CustomEvent.
* @param {object} detail: Detail object to pass in the event.
* @param {boolean} bubbles: Boolean flagging whether to bubble the event.
* @param {boolean} composed: Boolean flagging whether the event will trigger
* listeners outside of the shadow root.
*/
const dispatch = (context, name, detail, bubbles = false, composed = false) => {
    context.dispatchEvent(new CustomEvent(name, {
        detail: detail,
        bubbles: bubbles,
        composed: composed
    }));
}

/*******************************************************************************
* @description Creates and dispatches a ShowToastEvent
*
* @param {string} title: Title of the toast, displayed as a heading.
* @param {string} message: Message of the toast. It can contain placeholders in
* the form of {0} ... {N}. The placeholders are replaced with the links from
* messageData param
* @param {string} mode: Mode of the toast
* @param {array} messageData: List of values that replace the {index} placeholders
* in the message param
*/
const showToast = (title, message, variant, mode, messageData) => {
    const event = new ShowToastEvent({
        title: title,
        message: message,
        variant: variant,
        mode: mode,
        messageData: messageData
    });
    dispatchEvent(event);
}

/*******************************************************************************
* @description Creates and dispatches an error toast.
*
* @param {object} error: Event holding error details
*/
const handleError = (error) => {
    let message = commonUnknownError;

    // error.body is the error from apex calls
    // error.detail.output.errors is the error from record-edit-forms
    if (typeof error === 'string' || error instanceof String) {
        message = error;
    } else if (error) {
        if (Array.isArray(error.body)) {
            message = error.body.map(e => e.message).join(', ');
        } else if (error.body && typeof error.body.message === 'string') {
            message = error.body.message;
        } else if (error.detail &&
            error.detail.output &&
            Array.isArray(error.detail.output.errors)) {

            message = error.detail.output.errors.map(e => e.message).join(', ');
        }
    }

    showToast(commonError, message, 'error', 'sticky');
};

/*******************************************************************************
* @description Creates a 'unique' id made to look like a UUID.
*
* @return {string} params: String acting like a UUID.
*/
const generateId = () => {
    // NOTE: This format of 8 chars, followed by 3 groups of 4 chars, followed by 12 chars
    //       is known as a UUID and is defined in RFC4122 and is a standard for generating unique IDs.
    //       This function DOES NOT implement this standard. It simply outputs a string
    //       that looks similar.
    const random4 = () => {
        return Math.random().toString(16).slice(-4);
    };
    return random4() +
        random4() +
        '-' + random4() +
        '-' + random4() +
        '-' + random4() +
        '-' + random4() + random4() + random4();
};

<<<<<<< HEAD
/*******************************************************************************
* @description Javascript method comparable to Apex's String.format(...).
* Replaces placeholders in Custom Labels ({0}, {1}, etc) with provided values.
*
* @param {string} string: Custom Label to be formatted.
* @param {list} replacements: List of string to use as replacements.
* @return {string} formattedString: Formatted custom label
*/
const format = (string, replacements) => {
    let formattedString = isEmpty(string) ? '' : string;
    if (replacements) {
        let key;
        const type = typeof replacements;
        const args =
            'string' === type || 'number' === type
                ? Array.prototype.slice.call(replacements)
                : replacements;
        for (key in args) {
            if (args.hasOwnProperty(key)) {
                formattedString = formattedString.replace(
                    new RegExp('\\{' + key + '\\}', 'gi'),
                    args[key]
                );
            }
        }
    }

    return formattedString;
};

/*******************************************************************************
* @description returns a list of target field names for the fields in the template
* in the format objectName.fieldName
* @param formTemplate: the form template
* @param fieldMappings: the field mappings dev names
*/
const getRecordFieldNames = (formTemplate, fieldMappings) => {
    let fieldNames = [];

    for (const section of formTemplate.layout.sections) {
        for (const element of section.elements) {
            for (const fieldMappingDevName of element.dataImportFieldMappingDevNames) {
                let objectName = fieldMappings[fieldMappingDevName].Target_Object_API_Name;
                if (objectName === CONTACT_INFO.objectApiName || objectName === ACCOUNT_INFO.objectApiName) {
                    let fieldName = fieldMappings[fieldMappingDevName].Target_Field_API_Name;
                    fieldNames.push(`${objectName}.${fieldName}`);
                }              
            }     
        }
    }
    return fieldNames;
};

/*******************************************************************************
* @description returns a copy of the form template that has record values on the element
* stored in the recordValue attribute
* in the format objectName.fieldName
* @param formTemplate: the form template
* @param fieldMappings: the field mappings dev names
* @param record: the contact or account record
*/
const setRecordValuesOnTemplate = (templateSections, fieldMappings, record) => {
    // check if we have a contact or account record
    if (isEmpty(record)) {
        return templateSections;
    }

    // create a copy of the sections
    // so we can add the record value to the elements
    let sections = deepClone(templateSections);

    sections.forEach(section => {
        const elements = section.elements;
        elements.forEach(element => {
            // set an empty default value
            element.recordValue = '';

            for (const fieldMappingDevName of element.dataImportFieldMappingDevNames) {
                 let objectName = fieldMappings[fieldMappingDevName].Target_Object_API_Name;
                 if (objectName === record.apiName) {
                     // field name from the mappings
                     let fieldName = fieldMappings[fieldMappingDevName].Target_Field_API_Name;

                     // get the record value and store it in the element
                     element.recordValue = record.fields[fieldName].value;
                }
             }
        });                 
    });
    return sections;
};

=======
>>>>>>> c6eed533
export {
    ADDITIONAL_REQUIRED_BATCH_HEADER_FIELDS,
    EXCLUDED_BATCH_HEADER_FIELDS,
    dispatch,
    showToast,
    handleError,
    generateId,
    inputTypeByDescribeType,
    lightningInputTypeByDataType,
    deepClone,
    isEmpty,
    isFunction,
    isPrimative,
    findMissingRequiredFieldMappings,
<<<<<<< HEAD
    findMissingRequiredBatchFields,
    format,
    getRecordFieldNames,
    setRecordValuesOnTemplate,
    CONTACT_INFO,
    ACCOUNT_INFO,
    DI_CONTACT1_IMPORTED_INFO,
    DI_ACCOUNT1_IMPORTED_INFO,
    DI_DONATION_DONOR_INFO,
    CONTACT1,
    ACCOUNT1
=======
    findMissingRequiredBatchFields
>>>>>>> c6eed533
}<|MERGE_RESOLUTION|>--- conflicted
+++ resolved
@@ -17,15 +17,12 @@
 import commonError from '@salesforce/label/c.commonError';
 import commonUnknownError from '@salesforce/label/c.commonUnknownError';
 
-<<<<<<< HEAD
 const OBJECT = 'object';
 const FUNCTION = 'function';
 const ASC = 'asc';
 const CONTACT1 = 'Contact1';
 const ACCOUNT1 = 'Account1';
 
-=======
->>>>>>> c6eed533
 const ADDITIONAL_REQUIRED_BATCH_HEADER_FIELDS = [
     DI_BATCH_NAME_FIELD_INFO.fieldApiName
 ];
@@ -237,11 +234,7 @@
 *
 * @return {boolean}: True if the provided obj is a primative.
 */
-<<<<<<< HEAD
 const isPrimitive = (value) => {
-=======
-const isPrimative = (value) => {
->>>>>>> c6eed533
     return (value !== Object(value));
 }
 
@@ -255,12 +248,8 @@
 */
 const deepClone = (src) => {
     let clone = null;
-    
+
     if (isPrimitive(src)) {
-        return src;        
-    }
-
-    if (isPrimative(src)) {
         return src;
     }
 
@@ -373,7 +362,6 @@
         '-' + random4() + random4() + random4();
 };
 
-<<<<<<< HEAD
 /*******************************************************************************
 * @description Javascript method comparable to Apex's String.format(...).
 * Replaces placeholders in Custom Labels ({0}, {1}, etc) with provided values.
@@ -466,8 +454,6 @@
     return sections;
 };
 
-=======
->>>>>>> c6eed533
 export {
     ADDITIONAL_REQUIRED_BATCH_HEADER_FIELDS,
     EXCLUDED_BATCH_HEADER_FIELDS,
@@ -480,9 +466,8 @@
     deepClone,
     isEmpty,
     isFunction,
-    isPrimative,
+    isPrimitive,
     findMissingRequiredFieldMappings,
-<<<<<<< HEAD
     findMissingRequiredBatchFields,
     format,
     getRecordFieldNames,
@@ -494,7 +479,4 @@
     DI_DONATION_DONOR_INFO,
     CONTACT1,
     ACCOUNT1
-=======
-    findMissingRequiredBatchFields
->>>>>>> c6eed533
 }