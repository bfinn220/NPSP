/* eslint-disable @lwc/lwc/no-async-operation */
import { ShowToastEvent } from 'lightning/platformShowToastEvent'
import { isEmpty, deepClone } from 'c/utilCommon';

// Import schema for additionally required fields for the template batch header
import DI_BATCH_NAME_FIELD_INFO from '@salesforce/schema/DataImportBatch__c.Name';

// Import schema for excluded template batch header fields
import DI_BATCH_PROCESS_SIZE_INFO from '@salesforce/schema/DataImportBatch__c.Batch_Process_Size__c';
import DI_BATCH_RUN_ROLLUPS_WHILE_PROCESSING_INFO from '@salesforce/schema/DataImportBatch__c.Run_Opportunity_Rollups_while_Processing__c'
import DI_BATCH_DONATION_MATCHING_BEHAVIOR_INFO from '@salesforce/schema/DataImportBatch__c.Donation_Matching_Behavior__c'
import DI_BATCH_DONATION_MATCHING_IMPLENTING_CLASS_INFO from '@salesforce/schema/DataImportBatch__c.Donation_Matching_Implementing_Class__c'
import DI_BATCH_DONATION_MATCHING_RULE_INFO from '@salesforce/schema/DataImportBatch__c.Donation_Matching_Rule__c'
import DI_BATCH_DONATION_DATE_RANGE_INFO from '@salesforce/schema/DataImportBatch__c.Donation_Date_Range__c'
import DI_BATCH_POST_PROCESS_IMPLEMENTING_CLASS_INFO from '@salesforce/schema/DataImportBatch__c.Post_Process_Implementing_Class__c'
import DI_BATCH_OWNER_ID_INFO from '@salesforce/schema/DataImportBatch__c.OwnerId'
import DI_BATCH_ACCOUNT_CUSTOM_ID_INFO from '@salesforce/schema/DataImportBatch__c.Account_Custom_Unique_ID__c';
import DI_BATCH_ACTIVE_FIELDS_INFO from '@salesforce/schema/DataImportBatch__c.Active_Fields__c';
import DI_BATCH_CONTACT_CUSTOM_ID_INFO from '@salesforce/schema/DataImportBatch__c.Contact_Custom_Unique_ID__c';
import DI_BATCH_GIFT_BATCH_INFO from '@salesforce/schema/DataImportBatch__c.GiftBatch__c';
import DI_BATCH_LAST_PROCESSED_ON_INFO from '@salesforce/schema/DataImportBatch__c.Last_Processed_On__c';
import DI_BATCH_PROCESS_USING_SCHEDULED_JOB_INFO from '@salesforce/schema/DataImportBatch__c.Process_Using_Scheduled_Job__c';
import DI_BATCH_RECORDS_FAILED_INFO from '@salesforce/schema/DataImportBatch__c.Records_Failed__c';
import DI_BATCH_RECORDS_SUCCESSFULLY_PROCESSED_INFO from '@salesforce/schema/DataImportBatch__c.Records_Successfully_Processed__c';
import DI_BATCH_CONTACT_MATCHING_RULE_INFO from '@salesforce/schema/DataImportBatch__c.Contact_Matching_Rule__c';
import DI_BATCH_DESCRIPTION_INFO from '@salesforce/schema/DataImportBatch__c.Batch_Description__c';
import DI_BATCH_EXPECTED_COUNT_GIFTS_INFO from '@salesforce/schema/DataImportBatch__c.Expected_Count_of_Gifts__c';
import DI_BATCH_EXPECTED_TOTAL_BATCH_AMOUNT_INFO from '@salesforce/schema/DataImportBatch__c.Expected_Total_Batch_Amount__c';
import DI_BATCH_REQUIRED_TOTAL_TO_MATCH_INFO from '@salesforce/schema/DataImportBatch__c.RequireTotalMatch__c';
import DI_BATCH_DEFAULTS_INFO from '@salesforce/schema/DataImportBatch__c.Batch_Defaults__c';
import DI_BATCH_GIFT_ENTRY_VERSION_INFO from '@salesforce/schema/DataImportBatch__c.Batch_Gift_Entry_Version__c';
import DI_BATCH_FORM_TEMPLATE_INFO from '@salesforce/schema/DataImportBatch__c.Form_Template__c';
import FIELD_MAPPING_METHOD_FIELD_INFO from '@salesforce/schema/Data_Import_Settings__c.Field_Mapping_Method__c';
import GIFT_ENTRY_FEATURE_GATE_INFO from '@salesforce/schema/Gift_Entry_Settings__c.Enable_Gift_Entry__c';

// Import schema for default form field element objects
import DATA_IMPORT_INFO from '@salesforce/schema/DataImport__c';
import OPPORTUNITY_INFO from '@salesforce/schema/Opportunity';
import PAYMENT_INFO from '@salesforce/schema/npe01__OppPayment__c';

// Import schema info for default form field elements
import DONATION_AMOUNT_INFO from '@salesforce/schema/DataImport__c.Donation_Amount__c';
import DONATION_DATE_INFO from '@salesforce/schema/DataImport__c.Donation_Date__c';
import PAYMENT_CHECK_REF_NUM_INFO from '@salesforce/schema/DataImport__c.Payment_Check_Reference_Number__c';
import PAYMENT_METHOD_INFO from '@salesforce/schema/DataImport__c.Payment_Method__c';
import DI_ACCOUNT1_IMPORTED_INFO from '@salesforce/schema/DataImport__c.Account1Imported__c';
import DI_CONTACT1_IMPORTED_INFO from '@salesforce/schema/DataImport__c.Contact1Imported__c';
import DI_DONATION_DONOR_INFO from '@salesforce/schema/DataImport__c.Donation_Donor__c';
// Additional schema needed for donation donor validation
import DI_ACCOUNT1_NAME_INFO from '@salesforce/schema/DataImport__c.Account1_Name__c';
import DI_CONTACT1_LAST_NAME_INFO from '@salesforce/schema/DataImport__c.Contact1_Lastname__c';

import CONTACT_INFO from '@salesforce/schema/Contact';
import ACCOUNT_INFO from '@salesforce/schema/Account';
import commonError from '@salesforce/label/c.commonError';
import commonUnknownError from '@salesforce/label/c.commonUnknownError';

import getDataImportSettings from '@salesforce/apex/UTIL_CustomSettingsFacade.getDataImportSettings';
import getGiftEntrySettings from
        '@salesforce/apex/UTIL_CustomSettingsFacade.getGiftEntrySettings';

// relevant Donation_Donor picklist values
const CONTACT1 = 'Contact1';
const ACCOUNT1 = 'Account1';

const ADVANCED_MAPPING = 'Data Import Field Mapping';

// relevant Donation_Donor custom validation fields
const DONATION_DONOR_FIELDS = {
    account1ImportedField:  DI_ACCOUNT1_IMPORTED_INFO.fieldApiName,
    account1NameField:      DI_ACCOUNT1_NAME_INFO.fieldApiName,
    contact1ImportedField:  DI_CONTACT1_IMPORTED_INFO.fieldApiName,
    contact1LastNameField:  DI_CONTACT1_LAST_NAME_INFO.fieldApiName,
    donationDonorField:     DI_DONATION_DONOR_INFO.fieldApiName
};

// encapsulate Donation_Donor picklist values
const DONATION_DONOR = {
    isAccount1: ACCOUNT1,
    isContact1: CONTACT1
};

const ADDITIONAL_REQUIRED_BATCH_HEADER_FIELDS = [
    DI_BATCH_NAME_FIELD_INFO.fieldApiName
];
Object.freeze(ADDITIONAL_REQUIRED_BATCH_HEADER_FIELDS);

const DEFAULT_BATCH_HEADER_FIELDS = [
    DI_BATCH_DESCRIPTION_INFO.fieldApiName,
    DI_BATCH_EXPECTED_COUNT_GIFTS_INFO.fieldApiName,
    DI_BATCH_EXPECTED_TOTAL_BATCH_AMOUNT_INFO.fieldApiName,
    DI_BATCH_REQUIRED_TOTAL_TO_MATCH_INFO.fieldApiName,
];
Object.freeze(DEFAULT_BATCH_HEADER_FIELDS);

// We've opted to exclude the following batch fields related to
// matching logic as we're removing the matching options page
// from this flow.
// We're considering putting matching options in a 'global
// batch settings' area. Potentially in NPSP Settings.
const EXCLUDED_BATCH_HEADER_FIELDS = [
    DI_BATCH_PROCESS_SIZE_INFO.fieldApiName,
    DI_BATCH_RUN_ROLLUPS_WHILE_PROCESSING_INFO.fieldApiName,
    DI_BATCH_DONATION_MATCHING_BEHAVIOR_INFO.fieldApiName,
    DI_BATCH_DONATION_MATCHING_IMPLENTING_CLASS_INFO.fieldApiName,
    DI_BATCH_DONATION_MATCHING_RULE_INFO.fieldApiName,
    DI_BATCH_DONATION_DATE_RANGE_INFO.fieldApiName,
    DI_BATCH_POST_PROCESS_IMPLEMENTING_CLASS_INFO.fieldApiName,
    DI_BATCH_OWNER_ID_INFO.fieldApiName,
    DI_BATCH_ACCOUNT_CUSTOM_ID_INFO.fieldApiName,
    DI_BATCH_ACTIVE_FIELDS_INFO.fieldApiName,
    DI_BATCH_CONTACT_CUSTOM_ID_INFO.fieldApiName,
    DI_BATCH_GIFT_BATCH_INFO.fieldApiName,
    DI_BATCH_LAST_PROCESSED_ON_INFO.fieldApiName,
    DI_BATCH_PROCESS_USING_SCHEDULED_JOB_INFO.fieldApiName,
    DI_BATCH_RECORDS_FAILED_INFO.fieldApiName,
    DI_BATCH_RECORDS_SUCCESSFULLY_PROCESSED_INFO.fieldApiName,
    DI_BATCH_CONTACT_MATCHING_RULE_INFO.fieldApiName,
    DI_BATCH_DEFAULTS_INFO.fieldApiName,
    DI_BATCH_GIFT_ENTRY_VERSION_INFO.fieldApiName,
    DI_BATCH_FORM_TEMPLATE_INFO.fieldApiName,
];
Object.freeze(EXCLUDED_BATCH_HEADER_FIELDS);

// Default form fields to add to new templates
const DEFAULT_FORM_FIELDS = {
    [DI_DONATION_DONOR_INFO.fieldApiName]: DATA_IMPORT_INFO.objectApiName,
    [DI_ACCOUNT1_IMPORTED_INFO.fieldApiName]: DI_ACCOUNT1_IMPORTED_INFO.objectApiName,
    [DI_CONTACT1_IMPORTED_INFO.fieldApiName]: DI_CONTACT1_IMPORTED_INFO.objectApiName,
    [DONATION_AMOUNT_INFO.fieldApiName]: OPPORTUNITY_INFO.objectApiName,
    [DONATION_DATE_INFO.fieldApiName]: OPPORTUNITY_INFO.objectApiName,
    [PAYMENT_CHECK_REF_NUM_INFO.fieldApiName]: PAYMENT_INFO.objectApiName,
    [PAYMENT_METHOD_INFO.fieldApiName]: PAYMENT_INFO.objectApiName,
}
Object.freeze(DEFAULT_FORM_FIELDS);

/*******************************************************************************
* @description Map of lightning-input types by data type.
*/
const inputTypeByDescribeType = {
    'address': 'text',
    'base64': 'text',
    'boolean': 'checkbox',
    'combobox': 'combobox',
    'currency': 'number',
    'datacategorygroupreference': 'text',
    'date': 'date',
    'datetime': 'datetime-local',
    'double': 'number',
    'email': 'email',
    'encryptedstring': 'password',
    'id': 'id',
    'integer': 'number',
    'long': 'textarea',
    'multipicklist': 'select',
    'percent': 'number',
    'phone': 'tel',
    'picklist': 'combobox',
    'reference': 'search',
    'string': 'text',
    'textarea': 'textarea',
    'time': 'time',
    'url': 'url',
    'richtext': 'richtext'
}

/*******************************************************************************
* @description Map of base lightning components by data type excluding
* lightning-input.
*/
const lightningInputTypeByDataType = {
    'richtext': 'lightning-input-rich-text',
    'textarea': 'lightning-textarea',
    'combobox': 'lightning-combobox'
}

/*******************************************************************************
* @description Collects all the missing required field mappings. Currently only
* checks 'requiredness' of the source (DataImport__c).
*
* @param {object} TemplateBuilderService: Instance of geTemplateBuilderService
* web component.
* @param {list} formSections: List of existing form sections in the template.
*
* @return {list} missingRequiredFieldMappings: List of missing field mappings.
*/
const findMissingRequiredFieldMappings = (TemplateBuilderService, formSections) => {
    const requiredFieldMappings =
        Object.keys(TemplateBuilderService.fieldMappingByDevName).filter(developerName => {
            if (TemplateBuilderService.fieldMappingByDevName[developerName].Is_Required) {
                return developerName;
            }
            return undefined;
        });

    let selectedFieldMappingDevNames =
        formSections
            .flatMap(section => section.elements)
            .map(element => {
                return element.componentName ? element.componentName : element.dataImportFieldMappingDevNames[0]
            });

    const missingRequiredFieldMappings =
        requiredFieldMappings
            .filter(developerName => !selectedFieldMappingDevNames.includes(developerName));

    return missingRequiredFieldMappings;
}

/*******************************************************************************
* @description Collects all the missing required DataImportBatch__c fields.
*
* @param {list} batchFields: List of all Batch Header fields.
* @param {list} selectedBatchFields: List of added Batch Header fields.
*
* @return {list} missingRequiredFields: List of missing DataImportBatch__c fields.
*/
const findMissingRequiredBatchFields = (batchFields, selectedBatchFields) => {
    let missingRequiredFields = [];
    const requiredFields = batchFields.filter(batchField => { return batchField.required });
    const selectedFieldsExists = selectedBatchFields && selectedBatchFields.length > 0;

    requiredFields.forEach((field) => {
        if (selectedFieldsExists) {
            const alreadySelected = selectedBatchFields.find(bf => { return bf.apiName === field.apiName; });
            if (!alreadySelected) {
                missingRequiredFields = [...missingRequiredFields, { apiName: field.apiName, label: field.label }];
            }
        }
    });

    return missingRequiredFields;
}

/*******************************************************************************
* @description Dispatches a CustomEvent.
*
* @param {object} context: 'this' context from which to dispatch this event from.
* @param {string} name: Name of the CustomEvent.
* @param {object} detail: Detail object to pass in the event.
* @param {boolean} bubbles: Boolean flagging whether to bubble the event.
* @param {boolean} composed: Boolean flagging whether the event will trigger
* listeners outside of the shadow root.
*/
const dispatch = (context, name, detail, bubbles = false, composed = false) => {
    context.dispatchEvent(new CustomEvent(name, {
        detail: detail,
        bubbles: bubbles,
        composed: composed
    }));
}

/*******************************************************************************
* @description Creates and dispatches a ShowToastEvent
*
* @param {string} title: Title of the toast, displayed as a heading.
* @param {string} message: Message of the toast. It can contain placeholders in
* the form of {0} ... {N}. The placeholders are replaced with the links from
* messageData param
* @param {string} mode: Mode of the toast
* @param {array} messageData: List of values that replace the {index} placeholders
* in the message param
*/
const showToast = (title, message, variant, mode, messageData) => {
    const event = new ShowToastEvent({
        title: title,
        message: message,
        variant: variant,
        mode: mode,
        messageData: messageData
    });
    dispatchEvent(event);
}

/*******************************************************************************
* @description Creates and dispatches an error toast.
*
* @param {object} error: Event holding error details
*/
const handleError = (error) => {
    let message = commonUnknownError;

    // error.body is the error from apex calls
    // error.detail.output.errors is the error from record-edit-forms
    // error.body.output.errors is for AuraHandledException messages
    if (typeof error === 'string' || error instanceof String) {
        message = error;
    } else if (error.message) {
        message = error.message;
    } else if (error.body || error.detail) {
        if (Array.isArray(error.body) &&
            !error.body.output.errors) {
            message = error.body.map(e => e.message).join(', ');

        } else if (typeof error.body.message === 'string' &&
            !error.body.output.errors) {
            message = error.body.message;

        } else if (error.body.output &&
            Array.isArray(error.body.output.errors)) {
            message = error.body.output.errors.map(e => e.message).join(', ');

        } else if (error.detail.output &&
            Array.isArray(error.detail.output.errors)) {
            message = error.detail.output.errors.map(e => e.message).join(', ');
        }
    }

    showToast(commonError, message, 'error', 'sticky');
};

/*******************************************************************************
* @description Creates a 'unique' id made to look like a UUID.
*
* @return {string} params: String acting like a UUID.
*/
const generateId = () => {
    // NOTE: This format of 8 chars, followed by 3 groups of 4 chars, followed by 12 chars
    //       is known as a UUID and is defined in RFC4122 and is a standard for generating unique IDs.
    //       This function DOES NOT implement this standard. It simply outputs a string
    //       that looks similar.
    const random4 = () => {
        return Math.random().toString(16).slice(-4);
    };
    return random4() +
        random4() +
        '-' + random4() +
        '-' + random4() +
        '-' + random4() +
        '-' + random4() + random4() + random4();
};

/*******************************************************************************
* @description returns a list of target field names for the fields in the template
* in the format objectName.fieldName
* @param formTemplate: the form template
* @param fieldMappings: the field mappings dev names
* @param apiName: the sObject api name
*/
const getRecordFieldNames = (formTemplate, fieldMappings, apiName) => {
    let fieldNames = [];

    for (const section of formTemplate.layout.sections) {
        for (const element of section.elements) {
<<<<<<< HEAD
            if(element.elementType !== 'widget') {
                for (const fieldMappingDevName of element.dataImportFieldMappingDevNames) {
                    let objectName = fieldMappings[fieldMappingDevName].Target_Object_API_Name;
                    if (objectName === CONTACT_INFO.objectApiName || objectName === ACCOUNT_INFO.objectApiName) {
                        let fieldName = fieldMappings[fieldMappingDevName].Target_Field_API_Name;
                        fieldNames.push(`${objectName}.${fieldName}`);
                    }
=======
            for (const fieldMappingDevName of element.dataImportFieldMappingDevNames) {
                let objectName = fieldMappings[fieldMappingDevName].Target_Object_API_Name;
                if (objectName === apiName) {
                    let fieldName = fieldMappings[fieldMappingDevName].Target_Field_API_Name;
                    fieldNames.push(`${objectName}.${fieldName}`);
>>>>>>> 5294fa99
                }
            }
        }
    }
    return fieldNames;
};

/*******************************************************************************
* @description returns a copy of the form template that has record values on the element
* stored in the recordValue attribute
* in the format objectName.fieldName
* @param formTemplate: the form template
* @param fieldMappings: the field mappings dev names
* @param record: the contact or account record
*/
const setRecordValuesOnTemplate = (templateSections, fieldMappings, record) => {
    // check if we have a contact or account record
    if (isEmpty(record)) {
        return templateSections;
    }

    // create a copy of the sections
    // so we can add the record value to the elements
    let sections = deepClone(templateSections);

    sections.forEach(section => {
        const elements = section.elements;
        elements.forEach(element => {
            // set an empty default value
            element.recordValue = '';

            for (const fieldMappingDevName of element.dataImportFieldMappingDevNames) {
                let objectName = fieldMappings[fieldMappingDevName].Target_Object_API_Name;
                if (objectName === record.apiName) {
                    // field name from the mappings
                    let fieldName = fieldMappings[fieldMappingDevName].Target_Field_API_Name;

                    // get the record value and store it in the element
                    element.recordValue = record.fields[fieldName].value;
                }
            }
        });
    });
    return sections;
};

/*******************************************************************************
 * @description Method checks for page level access. Currently checks
 * if Advanced Mapping is on from the Data Import Custom Settings and
 * if the Gift Entry Feature Gate is turned on.
 */
const getPageAccess = async () => {
    const dataImportSettings = await getDataImportSettings();
    const giftEntryGateSettings = await getGiftEntrySettings();
    const isAdvancedMappingOn =
        dataImportSettings[FIELD_MAPPING_METHOD_FIELD_INFO.fieldApiName] === ADVANCED_MAPPING;
    const isGiftEntryEnabled = giftEntryGateSettings[GIFT_ENTRY_FEATURE_GATE_INFO.fieldApiName];
    return isAdvancedMappingOn && isGiftEntryEnabled;
};

export {
    DEFAULT_FORM_FIELDS,
    ADDITIONAL_REQUIRED_BATCH_HEADER_FIELDS,
    DEFAULT_BATCH_HEADER_FIELDS,
    EXCLUDED_BATCH_HEADER_FIELDS,
    dispatch,
    showToast,
    handleError,
    generateId,
    inputTypeByDescribeType,
    lightningInputTypeByDataType,
    findMissingRequiredFieldMappings,
    findMissingRequiredBatchFields,
    getRecordFieldNames,
    setRecordValuesOnTemplate,
    getPageAccess,
    CONTACT_INFO,
    ACCOUNT_INFO,
    DI_CONTACT1_IMPORTED_INFO,
    DI_ACCOUNT1_IMPORTED_INFO,
    DI_DONATION_DONOR_INFO,
    CONTACT1,
    ACCOUNT1,
    DONATION_DONOR_FIELDS,
    DONATION_DONOR
}<|MERGE_RESOLUTION|>--- conflicted
+++ resolved
@@ -342,21 +342,13 @@
 
     for (const section of formTemplate.layout.sections) {
         for (const element of section.elements) {
-<<<<<<< HEAD
             if(element.elementType !== 'widget') {
                 for (const fieldMappingDevName of element.dataImportFieldMappingDevNames) {
                     let objectName = fieldMappings[fieldMappingDevName].Target_Object_API_Name;
-                    if (objectName === CONTACT_INFO.objectApiName || objectName === ACCOUNT_INFO.objectApiName) {
+                    if (objectName === apiName) {
                         let fieldName = fieldMappings[fieldMappingDevName].Target_Field_API_Name;
                         fieldNames.push(`${objectName}.${fieldName}`);
                     }
-=======
-            for (const fieldMappingDevName of element.dataImportFieldMappingDevNames) {
-                let objectName = fieldMappings[fieldMappingDevName].Target_Object_API_Name;
-                if (objectName === apiName) {
-                    let fieldName = fieldMappings[fieldMappingDevName].Target_Field_API_Name;
-                    fieldNames.push(`${objectName}.${fieldName}`);
->>>>>>> 5294fa99
                 }
             }
         }
