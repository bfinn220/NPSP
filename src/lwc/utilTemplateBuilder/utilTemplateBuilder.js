/* eslint-disable @lwc/lwc/no-async-operation */
import { ShowToastEvent } from 'lightning/platformShowToastEvent'
// Import schema for additionally required fields for the template batch header
import DI_BATCH_NAME_FIELD_INFO from '@salesforce/schema/DataImportBatch__c.Name';

// Import schema for excluded template batch header fields
import DI_BATCH_PROCESS_SIZE_INFO from '@salesforce/schema/DataImportBatch__c.Batch_Process_Size__c';
import DI_BATCH_RUN_ROLLUPS_WHILE_PROCESSING_INFO from '@salesforce/schema/DataImportBatch__c.Run_Opportunity_Rollups_while_Processing__c'
import DI_BATCH_DONATION_MATCHING_BEHAVIOR_INFO from '@salesforce/schema/DataImportBatch__c.Donation_Matching_Behavior__c'
import DI_BATCH_DONATION_MATCHING_IMPLENTING_CLASS_INFO from '@salesforce/schema/DataImportBatch__c.Donation_Matching_Implementing_Class__c'
import DI_BATCH_DONATION_MATCHING_RULE_INFO from '@salesforce/schema/DataImportBatch__c.Donation_Matching_Rule__c'
import DI_BATCH_DONATION_DATE_RANGE_INFO from '@salesforce/schema/DataImportBatch__c.Donation_Date_Range__c'
import DI_BATCH_POST_PROCESS_IMPLEMENTING_CLASS_INFO from '@salesforce/schema/DataImportBatch__c.Post_Process_Implementing_Class__c'
import DI_BATCH_OWNER_ID_INFO from '@salesforce/schema/DataImportBatch__c.OwnerId'
<<<<<<< HEAD
import DI_BATCH_ACCOUNT_CUSTOM_ID_INFO from '@salesforce/schema/DataImportBatch__c.Account_Custom_Unique_ID__c';
import DI_BATCH_ACTIVE_FIELDS_INFO from '@salesforce/schema/DataImportBatch__c.Active_Fields__c';
import DI_BATCH_CONTACT_CUSTOM_ID_INFO from '@salesforce/schema/DataImportBatch__c.Contact_Custom_Unique_ID__c';
import DI_BATCH_GIFT_BATCH_INFO from '@salesforce/schema/DataImportBatch__c.GiftBatch__c';
import DI_BATCH_LAST_PROCESSED_ON_INFO from '@salesforce/schema/DataImportBatch__c.Last_Processed_On__c';
import DI_BATCH_PROCESS_USING_SCHEDULED_JOB_INFO from '@salesforce/schema/DataImportBatch__c.Process_Using_Scheduled_Job__c';
import DI_BATCH_RECORDS_FAILED_INFO from '@salesforce/schema/DataImportBatch__c.Records_Failed__c';
import DI_BATCH_RECORDS_SUCCESSFULLY_PROCESSED_INFO from '@salesforce/schema/DataImportBatch__c.Records_Successfully_Processed__c';
import DI_BATCH_CONTACT_MATCHING_RULE_INFO from '@salesforce/schema/DataImportBatch__c.Contact_Matching_Rule__c';
import DI_BATCH_DESCRIPTION_INFO from '@salesforce/schema/DataImportBatch__c.Batch_Description__c';
import DI_BATCH_EXPECTED_COUNT_GIFTS_INFO from '@salesforce/schema/DataImportBatch__c.Expected_Count_of_Gifts__c';
import DI_BATCH_EXPECTED_TOTAL_BATCH_AMOUNT_INFO from '@salesforce/schema/DataImportBatch__c.Expected_Total_Batch_Amount__c';
import DI_BATCH_REQUIRED_TOTAL_TO_MATCH_INFO from '@salesforce/schema/DataImportBatch__c.RequireTotalMatch__c';
import DI_BATCH_DEFAULTS_INFO from '@salesforce/schema/DataImportBatch__c.Batch_Defaults__c';
import DI_BATCH_GIFT_ENTRY_VERSION_INFO from '@salesforce/schema/DataImportBatch__c.Batch_Gift_Entry_Version__c';
import DI_BATCH_FORM_TEMPLATE_INFO from '@salesforce/schema/DataImportBatch__c.Form_Template__c';

// Import schema for default form field element objects
import DATA_IMPORT_INFO from '@salesforce/schema/DataImport__c';
import OPPORTUNITY_INFO from '@salesforce/schema/Opportunity';
import PAYMENT_INFO from '@salesforce/schema/npe01__OppPayment__c';

// Import schema info for default form field elements
import DONATION_AMOUNT_INFO from '@salesforce/schema/DataImport__c.Donation_Amount__c';
import DONATION_DATE_INFO from '@salesforce/schema/DataImport__c.Donation_Date__c';
import PAYMENT_CHECK_REF_NUM_INFO from '@salesforce/schema/DataImport__c.Payment_Check_Reference_Number__c';
import PAYMENT_METHOD_INFO from '@salesforce/schema/DataImport__c.Payment_Method__c';
import ACCOUNT1_IMPORTED_INFO from '@salesforce/schema/DataImport__c.Account1Imported__c';
import CONTACT1_IMPORTED_INFO from '@salesforce/schema/DataImport__c.Contact1Imported__c';
import DONATION_DONOR_INFO from '@salesforce/schema/DataImport__c.Donation_Donor__c';

=======
import DI_CONTACT1_IMPORTED_INFO from '@salesforce/schema/DataImport__c.Contact1Imported__c';
import DI_ACCOUNT1_IMPORTED_INFO from '@salesforce/schema/DataImport__c.Account1Imported__c';
import DI_DONATION_DONOR_INFO from '@salesforce/schema/DataImport__c.Donation_Donor__c';
import CONTACT_INFO from '@salesforce/schema/Contact';
import ACCOUNT_INFO from '@salesforce/schema/Account';
>>>>>>> 1e0bab6a
import commonError from '@salesforce/label/c.commonError';
import commonUnknownError from '@salesforce/label/c.commonUnknownError';

const OBJECT = 'object';
const FUNCTION = 'function';
const ASC = 'asc';
const CONTACT1 = 'Contact1';
const ACCOUNT1 = 'Account1';

const ADDITIONAL_REQUIRED_BATCH_HEADER_FIELDS = [
    DI_BATCH_NAME_FIELD_INFO.fieldApiName
];
Object.freeze(ADDITIONAL_REQUIRED_BATCH_HEADER_FIELDS);

const DEFAULT_BATCH_HEADER_FIELDS = [
    DI_BATCH_DESCRIPTION_INFO.fieldApiName,
    DI_BATCH_EXPECTED_COUNT_GIFTS_INFO.fieldApiName,
    DI_BATCH_EXPECTED_TOTAL_BATCH_AMOUNT_INFO.fieldApiName,
    DI_BATCH_REQUIRED_TOTAL_TO_MATCH_INFO.fieldApiName,
];
Object.freeze(DEFAULT_BATCH_HEADER_FIELDS);

// We've opted to exclude the following batch fields related to
// matching logic as we're removing the matching options page
// from this flow.
// We're considering putting matching options in a 'global
// batch settings' area. Potentially in NPSP Settings.
const EXCLUDED_BATCH_HEADER_FIELDS = [
    DI_BATCH_PROCESS_SIZE_INFO.fieldApiName,
    DI_BATCH_RUN_ROLLUPS_WHILE_PROCESSING_INFO.fieldApiName,
    DI_BATCH_DONATION_MATCHING_BEHAVIOR_INFO.fieldApiName,
    DI_BATCH_DONATION_MATCHING_IMPLENTING_CLASS_INFO.fieldApiName,
    DI_BATCH_DONATION_MATCHING_RULE_INFO.fieldApiName,
    DI_BATCH_DONATION_DATE_RANGE_INFO.fieldApiName,
    DI_BATCH_POST_PROCESS_IMPLEMENTING_CLASS_INFO.fieldApiName,
    DI_BATCH_OWNER_ID_INFO.fieldApiName,
    DI_BATCH_ACCOUNT_CUSTOM_ID_INFO.fieldApiName,
    DI_BATCH_ACTIVE_FIELDS_INFO.fieldApiName,
    DI_BATCH_CONTACT_CUSTOM_ID_INFO.fieldApiName,
    DI_BATCH_GIFT_BATCH_INFO.fieldApiName,
    DI_BATCH_LAST_PROCESSED_ON_INFO.fieldApiName,
    DI_BATCH_PROCESS_USING_SCHEDULED_JOB_INFO.fieldApiName,
    DI_BATCH_RECORDS_FAILED_INFO.fieldApiName,
    DI_BATCH_RECORDS_SUCCESSFULLY_PROCESSED_INFO.fieldApiName,
    DI_BATCH_CONTACT_MATCHING_RULE_INFO.fieldApiName,
    DI_BATCH_DEFAULTS_INFO.fieldApiName,
    DI_BATCH_GIFT_ENTRY_VERSION_INFO.fieldApiName,
    DI_BATCH_FORM_TEMPLATE_INFO.fieldApiName,
];
Object.freeze(EXCLUDED_BATCH_HEADER_FIELDS);

// Default form fields to add to new templates
const DEFAULT_FORM_FIELDS = {
    [DONATION_DONOR_INFO.fieldApiName]: DATA_IMPORT_INFO.objectApiName,
    [ACCOUNT1_IMPORTED_INFO.fieldApiName]: ACCOUNT1_IMPORTED_INFO.objectApiName,
    [CONTACT1_IMPORTED_INFO.fieldApiName]: CONTACT1_IMPORTED_INFO.objectApiName,
    [DONATION_AMOUNT_INFO.fieldApiName]: OPPORTUNITY_INFO.objectApiName,
    [DONATION_DATE_INFO.fieldApiName]: OPPORTUNITY_INFO.objectApiName,
    [PAYMENT_CHECK_REF_NUM_INFO.fieldApiName]: PAYMENT_INFO.objectApiName,
    [PAYMENT_METHOD_INFO.fieldApiName]: PAYMENT_INFO.objectApiName,
}
Object.freeze(DEFAULT_FORM_FIELDS);

/*******************************************************************************
* @description Map of lightning-input types by data type.
*/
const inputTypeByDescribeType = {
    'address': 'text',
    'base64': 'text',
    'boolean': 'checkbox',
    'combobox': 'combobox',
    'currency': 'number',
    'datacategorygroupreference': 'text',
    'date': 'date',
    'datetime': 'datetime-local',
    'double': 'number',
    'email': 'email',
    'encryptedstring': 'password',
    'id': 'id',
    'integer': 'number',
    'long': 'textarea',
    'multipicklist': 'select',
    'percent': 'number',
    'phone': 'tel',
    'picklist': 'combobox',
    'reference': 'search',
    'string': 'text',
    'textarea': 'textarea',
    'time': 'time',
    'url': 'url',
    'richtext': 'richtext'
}

/*******************************************************************************
* @description Map of base lightning components by data type excluding
* lightning-input.
*/
const lightningInputTypeByDataType = {
    'richtext': 'lightning-input-rich-text',
    'textarea': 'lightning-textarea',
    'combobox': 'lightning-combobox'
}

/*******************************************************************************
* @description Collects all the missing required field mappings. Currently only
* checks 'requiredness' of the source (DataImport__c).
*
* @param {object} TemplateBuilderService: Instance of geTemplateBuilderService
* web component.
* @param {list} formSections: List of existing form sections in the template.
*
* @return {list} missingRequiredFieldMappings: List of missing field mappings.
*/
const findMissingRequiredFieldMappings = (TemplateBuilderService, formSections) => {
    const requiredFieldMappings =
        Object.keys(TemplateBuilderService.fieldMappingByDevName).filter(developerName => {
            if (TemplateBuilderService.fieldMappingByDevName[developerName].Is_Required) {
                return developerName;
            }
            return undefined;
        });

    let selectedFieldMappingDevNames =
        formSections
            .flatMap(section => section.elements)
            .map(element => {
                return element.componentName ? element.componentName : element.dataImportFieldMappingDevNames[0]
            });

    const missingRequiredFieldMappings =
        requiredFieldMappings
            .filter(developerName => !selectedFieldMappingDevNames.includes(developerName));

    return missingRequiredFieldMappings;
}

/*******************************************************************************
* @description Collects all the missing required DataImportBatch__c fields.
*
* @param {list} batchFields: List of all Batch Header fields.
* @param {list} selectedBatchFields: List of added Batch Header fields.
*
* @return {list} missingRequiredFields: List of missing DataImportBatch__c fields.
*/
const findMissingRequiredBatchFields = (batchFields, selectedBatchFields) => {
    let missingRequiredFields = [];
    const requiredFields = batchFields.filter(batchField => { return batchField.required });
    const selectedFieldsExists = selectedBatchFields && selectedBatchFields.length > 0;

    requiredFields.forEach((field) => {
        if (selectedFieldsExists) {
            const alreadySelected = selectedBatchFields.find(bf => { return bf.apiName === field.apiName; });
            if (!alreadySelected) {
                missingRequiredFields = [...missingRequiredFields, { apiName: field.apiName, label: field.label }];
            }
        }
    });

    return missingRequiredFields;
}

/*******************************************************************************
<<<<<<< HEAD
=======
* @description Removes an item in an array by a property.
*
* @param {list} array: List of items.
* @param {string} property: Property to find by.
* @param {string} value: Value of property to check against.
*/
const removeByProperty = (array, property, value) => {
    const index = array.findIndex(element => element[property] === value);
    array.splice(index, 1);
}

/*******************************************************************************
* @description Finds an item in an array by a property.
*
* @param {list} array: List of items.
* @param {string} property: Property to find by.
* @param {string} value: Value of property to check against.
*
* @return {Integer}: Index of the item from provided array.
*/
const findIndexByProperty = (array, property, value) => {
    return array.findIndex(element => element[property] === value);
}

/*******************************************************************************
* @description Shifts an item in the array to a given index.
*
* @param {list} array: List of items.
* @param {integer} oldIndex: Current index of the item to be moved.
* @param {integer} newIndex: Index to move the item to.
*
* @return {list} array: Array with shifted items.
*/
const shiftToIndex = (array, oldIndex, newIndex) => {
    [array[oldIndex], array[newIndex]] = [array[newIndex], array[oldIndex]];
    return array;
}

/*******************************************************************************
* @description Shallow clones the provided object.
*
* @param {object} obj: Object to clone
*
* @return {object}: Cloned object
*/
const mutable = (obj) => {
    return JSON.parse(JSON.stringify(obj));
}

/*******************************************************************************
* @description Checks if value parameter is null or undefined
*
* @param {*} value: Anything
*
* @return {boolean}: True if provided value is null or undefined.
*/
const isEmpty = (value) => {
    return value === null || value === undefined;
};

/*******************************************************************************
* @description Checks if value parameter is a function
*
* @param {*} value: Anything
*
* @return {boolean}: True if provided value is a function.
*/
const isFunction = (value) => {
    return typeof value === FUNCTION;
};

/*******************************************************************************
* @description Checks to see if the passed parameter is of type 'Object' or
* 'function'.
*
* @param {any} obj: Thing to check
*
* @return {boolean}: True if the provided obj is an object or a function.
*/
const isObject = (obj) => {
    return isFunction(obj) || typeof obj === OBJECT && !!obj;
}

/*******************************************************************************
* @description Checks to see if the passed parameter is a primative.
*
* @param {any} value: Thing to check
*
* @return {boolean}: True if the provided obj is a primative.
*/
const isPrimitive = (value) => {
    return (value !== Object(value));
}

/*******************************************************************************
* @description Loop through provided array or object properties. Recursively check
* if the current value is an object or an array and copy accordingly.
*
* @param {any} src: Thing to clone
*
* @return {object} clone: Deep clone copy of src
*/
const deepClone = (src) => {
    let clone = null;

    if (isPrimitive(src)) {
        return src;
    }

    if (isObject(src)) {
        clone = {};
        for (let property in src) {
            if (src.hasOwnProperty(property)) {
                // if the value is a nested object, recursively copy all it's properties
                clone[property] = isObject(src[property]) ? deepClone(src[property]) : src[property];
            }
        }
    }

    if (Array.isArray(src)) {
        clone = [];
        for (let item of src) {
            clone.push(deepClone(item));
        }
    }

    return clone;
}

/*******************************************************************************
>>>>>>> 1e0bab6a
* @description Dispatches a CustomEvent.
*
* @param {object} context: 'this' context from which to dispatch this event from.
* @param {string} name: Name of the CustomEvent.
* @param {object} detail: Detail object to pass in the event.
* @param {boolean} bubbles: Boolean flagging whether to bubble the event.
* @param {boolean} composed: Boolean flagging whether the event will trigger
* listeners outside of the shadow root.
*/
const dispatch = (context, name, detail, bubbles = false, composed = false) => {
    context.dispatchEvent(new CustomEvent(name, {
        detail: detail,
        bubbles: bubbles,
        composed: composed
    }));
}

/*******************************************************************************
* @description Creates and dispatches a ShowToastEvent
*
* @param {string} title: Title of the toast, displayed as a heading.
* @param {string} message: Message of the toast. It can contain placeholders in
* the form of {0} ... {N}. The placeholders are replaced with the links from
* messageData param
* @param {string} mode: Mode of the toast
* @param {array} messageData: List of values that replace the {index} placeholders
* in the message param
*/
const showToast = (title, message, variant, mode, messageData) => {
    const event = new ShowToastEvent({
        title: title,
        message: message,
        variant: variant,
        mode: mode,
        messageData: messageData
    });
    dispatchEvent(event);
}

/*******************************************************************************
* @description Creates and dispatches an error toast.
*
* @param {object} error: Event holding error details
*/
const handleError = (error) => {
    let message = commonUnknownError;

    // error.body is the error from apex calls
    // error.detail.output.errors is the error from record-edit-forms
    if (typeof error === 'string' || error instanceof String) {
        message = error;
    } else if (error) {
        if (Array.isArray(error.body)) {
            message = error.body.map(e => e.message).join(', ');
        } else if (error.body && typeof error.body.message === 'string') {
            message = error.body.message;
        } else if (error.detail &&
            error.detail.output &&
            Array.isArray(error.detail.output.errors)) {

            message = error.detail.output.errors.map(e => e.message).join(', ');
        }
    }

    showToast(commonError, message, 'error', 'sticky');
};

/*******************************************************************************
* @description Creates a 'unique' id made to look like a UUID.
*
* @return {string} params: String acting like a UUID.
*/
const generateId = () => {
    // NOTE: This format of 8 chars, followed by 3 groups of 4 chars, followed by 12 chars
    //       is known as a UUID and is defined in RFC4122 and is a standard for generating unique IDs.
    //       This function DOES NOT implement this standard. It simply outputs a string
    //       that looks similar.
    const random4 = () => {
        return Math.random().toString(16).slice(-4);
    };
    return random4() +
        random4() +
        '-' + random4() +
        '-' + random4() +
        '-' + random4() +
        '-' + random4() + random4() + random4();
};

/*******************************************************************************
* @description returns a list of target field names for the fields in the template
* in the format objectName.fieldName
* @param formTemplate: the form template
* @param fieldMappings: the field mappings dev names
*/
const getRecordFieldNames = (formTemplate, fieldMappings) => {
    let fieldNames = [];

    for (const section of formTemplate.layout.sections) {
        for (const element of section.elements) {
            for (const fieldMappingDevName of element.dataImportFieldMappingDevNames) {
                let objectName = fieldMappings[fieldMappingDevName].Target_Object_API_Name;
                if (objectName === CONTACT_INFO.objectApiName || objectName === ACCOUNT_INFO.objectApiName) {
                    let fieldName = fieldMappings[fieldMappingDevName].Target_Field_API_Name;
                    fieldNames.push(`${objectName}.${fieldName}`);
                }              
            }     
        }
    }
    return fieldNames;
};

/*******************************************************************************
* @description returns a copy of the form template that has record values on the element
* stored in the recordValue attribute
* in the format objectName.fieldName
* @param formTemplate: the form template
* @param fieldMappings: the field mappings dev names
* @param record: the contact or account record
*/
const setRecordValuesOnTemplate = (templateSections, fieldMappings, record) => {
    // check if we have a contact or account record
    if (isEmpty(record)) {
        return templateSections;
    }

    // create a copy of the sections
    // so we can add the record value to the elements
    let sections = deepClone(templateSections);

    sections.forEach(section => {
        const elements = section.elements;
        elements.forEach(element => {
            // set an empty default value
            element.recordValue = '';

            for (const fieldMappingDevName of element.dataImportFieldMappingDevNames) {
                 let objectName = fieldMappings[fieldMappingDevName].Target_Object_API_Name;
                 if (objectName === record.apiName) {
                     // field name from the mappings
                     let fieldName = fieldMappings[fieldMappingDevName].Target_Field_API_Name;

                     // get the record value and store it in the element
                     element.recordValue = record.fields[fieldName].value;
                }
             }
        });                 
    });
    return sections;
};

export {
    DEFAULT_FORM_FIELDS,
    ADDITIONAL_REQUIRED_BATCH_HEADER_FIELDS,
    DEFAULT_BATCH_HEADER_FIELDS,
    EXCLUDED_BATCH_HEADER_FIELDS,
    dispatch,
    showToast,
    handleError,
    generateId,
    inputTypeByDescribeType,
    lightningInputTypeByDataType,
<<<<<<< HEAD
=======
    deepClone,
    isEmpty,
    isFunction,
    isPrimitive,
>>>>>>> 1e0bab6a
    findMissingRequiredFieldMappings,
    findMissingRequiredBatchFields,
    getRecordFieldNames,
    setRecordValuesOnTemplate,
    CONTACT_INFO,
    ACCOUNT_INFO,
    DI_CONTACT1_IMPORTED_INFO,
    DI_ACCOUNT1_IMPORTED_INFO,
    DI_DONATION_DONOR_INFO,
    CONTACT1,
    ACCOUNT1
}<|MERGE_RESOLUTION|>--- conflicted
+++ resolved
@@ -12,7 +12,6 @@
 import DI_BATCH_DONATION_DATE_RANGE_INFO from '@salesforce/schema/DataImportBatch__c.Donation_Date_Range__c'
 import DI_BATCH_POST_PROCESS_IMPLEMENTING_CLASS_INFO from '@salesforce/schema/DataImportBatch__c.Post_Process_Implementing_Class__c'
 import DI_BATCH_OWNER_ID_INFO from '@salesforce/schema/DataImportBatch__c.OwnerId'
-<<<<<<< HEAD
 import DI_BATCH_ACCOUNT_CUSTOM_ID_INFO from '@salesforce/schema/DataImportBatch__c.Account_Custom_Unique_ID__c';
 import DI_BATCH_ACTIVE_FIELDS_INFO from '@salesforce/schema/DataImportBatch__c.Active_Fields__c';
 import DI_BATCH_CONTACT_CUSTOM_ID_INFO from '@salesforce/schema/DataImportBatch__c.Contact_Custom_Unique_ID__c';
@@ -40,23 +39,15 @@
 import DONATION_DATE_INFO from '@salesforce/schema/DataImport__c.Donation_Date__c';
 import PAYMENT_CHECK_REF_NUM_INFO from '@salesforce/schema/DataImport__c.Payment_Check_Reference_Number__c';
 import PAYMENT_METHOD_INFO from '@salesforce/schema/DataImport__c.Payment_Method__c';
-import ACCOUNT1_IMPORTED_INFO from '@salesforce/schema/DataImport__c.Account1Imported__c';
-import CONTACT1_IMPORTED_INFO from '@salesforce/schema/DataImport__c.Contact1Imported__c';
-import DONATION_DONOR_INFO from '@salesforce/schema/DataImport__c.Donation_Donor__c';
-
-=======
+import DI_ACCOUNT1_IMPORTED_INFO from '@salesforce/schema/DataImport__c.Account1Imported__c';
 import DI_CONTACT1_IMPORTED_INFO from '@salesforce/schema/DataImport__c.Contact1Imported__c';
-import DI_ACCOUNT1_IMPORTED_INFO from '@salesforce/schema/DataImport__c.Account1Imported__c';
 import DI_DONATION_DONOR_INFO from '@salesforce/schema/DataImport__c.Donation_Donor__c';
+
 import CONTACT_INFO from '@salesforce/schema/Contact';
 import ACCOUNT_INFO from '@salesforce/schema/Account';
->>>>>>> 1e0bab6a
 import commonError from '@salesforce/label/c.commonError';
 import commonUnknownError from '@salesforce/label/c.commonUnknownError';
 
-const OBJECT = 'object';
-const FUNCTION = 'function';
-const ASC = 'asc';
 const CONTACT1 = 'Contact1';
 const ACCOUNT1 = 'Account1';
 
@@ -104,9 +95,9 @@
 
 // Default form fields to add to new templates
 const DEFAULT_FORM_FIELDS = {
-    [DONATION_DONOR_INFO.fieldApiName]: DATA_IMPORT_INFO.objectApiName,
-    [ACCOUNT1_IMPORTED_INFO.fieldApiName]: ACCOUNT1_IMPORTED_INFO.objectApiName,
-    [CONTACT1_IMPORTED_INFO.fieldApiName]: CONTACT1_IMPORTED_INFO.objectApiName,
+    [DI_DONATION_DONOR_INFO.fieldApiName]: DATA_IMPORT_INFO.objectApiName,
+    [DI_ACCOUNT1_IMPORTED_INFO.fieldApiName]: DI_ACCOUNT1_IMPORTED_INFO.objectApiName,
+    [DI_CONTACT1_IMPORTED_INFO.fieldApiName]: DI_CONTACT1_IMPORTED_INFO.objectApiName,
     [DONATION_AMOUNT_INFO.fieldApiName]: OPPORTUNITY_INFO.objectApiName,
     [DONATION_DATE_INFO.fieldApiName]: OPPORTUNITY_INFO.objectApiName,
     [PAYMENT_CHECK_REF_NUM_INFO.fieldApiName]: PAYMENT_INFO.objectApiName,
@@ -213,139 +204,6 @@
 }
 
 /*******************************************************************************
-<<<<<<< HEAD
-=======
-* @description Removes an item in an array by a property.
-*
-* @param {list} array: List of items.
-* @param {string} property: Property to find by.
-* @param {string} value: Value of property to check against.
-*/
-const removeByProperty = (array, property, value) => {
-    const index = array.findIndex(element => element[property] === value);
-    array.splice(index, 1);
-}
-
-/*******************************************************************************
-* @description Finds an item in an array by a property.
-*
-* @param {list} array: List of items.
-* @param {string} property: Property to find by.
-* @param {string} value: Value of property to check against.
-*
-* @return {Integer}: Index of the item from provided array.
-*/
-const findIndexByProperty = (array, property, value) => {
-    return array.findIndex(element => element[property] === value);
-}
-
-/*******************************************************************************
-* @description Shifts an item in the array to a given index.
-*
-* @param {list} array: List of items.
-* @param {integer} oldIndex: Current index of the item to be moved.
-* @param {integer} newIndex: Index to move the item to.
-*
-* @return {list} array: Array with shifted items.
-*/
-const shiftToIndex = (array, oldIndex, newIndex) => {
-    [array[oldIndex], array[newIndex]] = [array[newIndex], array[oldIndex]];
-    return array;
-}
-
-/*******************************************************************************
-* @description Shallow clones the provided object.
-*
-* @param {object} obj: Object to clone
-*
-* @return {object}: Cloned object
-*/
-const mutable = (obj) => {
-    return JSON.parse(JSON.stringify(obj));
-}
-
-/*******************************************************************************
-* @description Checks if value parameter is null or undefined
-*
-* @param {*} value: Anything
-*
-* @return {boolean}: True if provided value is null or undefined.
-*/
-const isEmpty = (value) => {
-    return value === null || value === undefined;
-};
-
-/*******************************************************************************
-* @description Checks if value parameter is a function
-*
-* @param {*} value: Anything
-*
-* @return {boolean}: True if provided value is a function.
-*/
-const isFunction = (value) => {
-    return typeof value === FUNCTION;
-};
-
-/*******************************************************************************
-* @description Checks to see if the passed parameter is of type 'Object' or
-* 'function'.
-*
-* @param {any} obj: Thing to check
-*
-* @return {boolean}: True if the provided obj is an object or a function.
-*/
-const isObject = (obj) => {
-    return isFunction(obj) || typeof obj === OBJECT && !!obj;
-}
-
-/*******************************************************************************
-* @description Checks to see if the passed parameter is a primative.
-*
-* @param {any} value: Thing to check
-*
-* @return {boolean}: True if the provided obj is a primative.
-*/
-const isPrimitive = (value) => {
-    return (value !== Object(value));
-}
-
-/*******************************************************************************
-* @description Loop through provided array or object properties. Recursively check
-* if the current value is an object or an array and copy accordingly.
-*
-* @param {any} src: Thing to clone
-*
-* @return {object} clone: Deep clone copy of src
-*/
-const deepClone = (src) => {
-    let clone = null;
-
-    if (isPrimitive(src)) {
-        return src;
-    }
-
-    if (isObject(src)) {
-        clone = {};
-        for (let property in src) {
-            if (src.hasOwnProperty(property)) {
-                // if the value is a nested object, recursively copy all it's properties
-                clone[property] = isObject(src[property]) ? deepClone(src[property]) : src[property];
-            }
-        }
-    }
-
-    if (Array.isArray(src)) {
-        clone = [];
-        for (let item of src) {
-            clone.push(deepClone(item));
-        }
-    }
-
-    return clone;
-}
-
-/*******************************************************************************
->>>>>>> 1e0bab6a
 * @description Dispatches a CustomEvent.
 *
 * @param {object} context: 'this' context from which to dispatch this event from.
@@ -507,13 +365,6 @@
     generateId,
     inputTypeByDescribeType,
     lightningInputTypeByDataType,
-<<<<<<< HEAD
-=======
-    deepClone,
-    isEmpty,
-    isFunction,
-    isPrimitive,
->>>>>>> 1e0bab6a
     findMissingRequiredFieldMappings,
     findMissingRequiredBatchFields,
     getRecordFieldNames,
