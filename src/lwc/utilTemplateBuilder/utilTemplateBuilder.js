/* eslint-disable @lwc/lwc/no-async-operation */
import { ShowToastEvent } from 'lightning/platformShowToastEvent'
import { isEmpty, deepClone } from 'c/utilCommon';

// Import schema for additionally required fields for the template batch header
import DI_BATCH_NAME_FIELD_INFO from '@salesforce/schema/DataImportBatch__c.Name';

// Import schema for excluded template batch header fields
import DI_BATCH_PROCESS_SIZE_INFO from '@salesforce/schema/DataImportBatch__c.Batch_Process_Size__c';
import DI_BATCH_RUN_ROLLUPS_WHILE_PROCESSING_INFO from '@salesforce/schema/DataImportBatch__c.Run_Opportunity_Rollups_while_Processing__c'
import DI_BATCH_DONATION_MATCHING_BEHAVIOR_INFO from '@salesforce/schema/DataImportBatch__c.Donation_Matching_Behavior__c'
import DI_BATCH_DONATION_MATCHING_IMPLENTING_CLASS_INFO from '@salesforce/schema/DataImportBatch__c.Donation_Matching_Implementing_Class__c'
import DI_BATCH_DONATION_MATCHING_RULE_INFO from '@salesforce/schema/DataImportBatch__c.Donation_Matching_Rule__c'
import DI_BATCH_DONATION_DATE_RANGE_INFO from '@salesforce/schema/DataImportBatch__c.Donation_Date_Range__c'
import DI_BATCH_POST_PROCESS_IMPLEMENTING_CLASS_INFO from '@salesforce/schema/DataImportBatch__c.Post_Process_Implementing_Class__c'
import DI_BATCH_OWNER_ID_INFO from '@salesforce/schema/DataImportBatch__c.OwnerId'
import DI_BATCH_ACCOUNT_CUSTOM_ID_INFO from '@salesforce/schema/DataImportBatch__c.Account_Custom_Unique_ID__c';
import DI_BATCH_ACTIVE_FIELDS_INFO from '@salesforce/schema/DataImportBatch__c.Active_Fields__c';
import DI_BATCH_CONTACT_CUSTOM_ID_INFO from '@salesforce/schema/DataImportBatch__c.Contact_Custom_Unique_ID__c';
import DI_BATCH_GIFT_BATCH_INFO from '@salesforce/schema/DataImportBatch__c.GiftBatch__c';
import DI_BATCH_LAST_PROCESSED_ON_INFO from '@salesforce/schema/DataImportBatch__c.Last_Processed_On__c';
import DI_BATCH_PROCESS_USING_SCHEDULED_JOB_INFO from '@salesforce/schema/DataImportBatch__c.Process_Using_Scheduled_Job__c';
import DI_BATCH_RECORDS_FAILED_INFO from '@salesforce/schema/DataImportBatch__c.Records_Failed__c';
import DI_BATCH_RECORDS_SUCCESSFULLY_PROCESSED_INFO from '@salesforce/schema/DataImportBatch__c.Records_Successfully_Processed__c';
import DI_BATCH_CONTACT_MATCHING_RULE_INFO from '@salesforce/schema/DataImportBatch__c.Contact_Matching_Rule__c';
import DI_BATCH_DESCRIPTION_INFO from '@salesforce/schema/DataImportBatch__c.Batch_Description__c';
import DI_BATCH_EXPECTED_COUNT_GIFTS_INFO from '@salesforce/schema/DataImportBatch__c.Expected_Count_of_Gifts__c';
import DI_BATCH_EXPECTED_TOTAL_BATCH_AMOUNT_INFO from '@salesforce/schema/DataImportBatch__c.Expected_Total_Batch_Amount__c';
import DI_BATCH_REQUIRED_TOTAL_TO_MATCH_INFO from '@salesforce/schema/DataImportBatch__c.RequireTotalMatch__c';
import DI_BATCH_DEFAULTS_INFO from '@salesforce/schema/DataImportBatch__c.Batch_Defaults__c';
import DI_BATCH_GIFT_ENTRY_VERSION_INFO from '@salesforce/schema/DataImportBatch__c.Batch_Gift_Entry_Version__c';
import DI_BATCH_FORM_TEMPLATE_INFO from '@salesforce/schema/DataImportBatch__c.Form_Template__c';
import FIELD_MAPPING_METHOD_FIELD_INFO from '@salesforce/schema/Data_Import_Settings__c.Field_Mapping_Method__c';
import GIFT_ENTRY_FEATURE_GATE_INFO from '@salesforce/schema/Gift_Entry_Settings__c.Enable_Gift_Entry__c';

// Import schema for default form field element objects
import DATA_IMPORT_INFO from '@salesforce/schema/DataImport__c';
import OPPORTUNITY_INFO from '@salesforce/schema/Opportunity';
import PAYMENT_INFO from '@salesforce/schema/npe01__OppPayment__c';

// Import schema info for default form field elements
import DONATION_AMOUNT_INFO from '@salesforce/schema/DataImport__c.Donation_Amount__c';
import DONATION_DATE_INFO from '@salesforce/schema/DataImport__c.Donation_Date__c';
import PAYMENT_CHECK_REF_NUM_INFO from '@salesforce/schema/DataImport__c.Payment_Check_Reference_Number__c';
import PAYMENT_METHOD_INFO from '@salesforce/schema/DataImport__c.Payment_Method__c';
import DI_ACCOUNT1_IMPORTED_INFO from '@salesforce/schema/DataImport__c.Account1Imported__c';
import DI_CONTACT1_IMPORTED_INFO from '@salesforce/schema/DataImport__c.Contact1Imported__c';
import DI_DONATION_DONOR_INFO from '@salesforce/schema/DataImport__c.Donation_Donor__c';
// Additional schema needed for donation donor validation
import DI_ACCOUNT1_NAME_INFO from '@salesforce/schema/DataImport__c.Account1_Name__c';
import DI_CONTACT1_LAST_NAME_INFO from '@salesforce/schema/DataImport__c.Contact1_Lastname__c';

import CONTACT_INFO from '@salesforce/schema/Contact';
import ACCOUNT_INFO from '@salesforce/schema/Account';
import commonError from '@salesforce/label/c.commonError';
import commonUnknownError from '@salesforce/label/c.commonUnknownError';

import getDataImportSettings from '@salesforce/apex/UTIL_CustomSettingsFacade.getDataImportSettings';
import getGiftEntrySettings from
        '@salesforce/apex/UTIL_CustomSettingsFacade.getGiftEntrySettings';

// relevant Donation_Donor picklist values
const CONTACT1 = 'Contact1';
const ACCOUNT1 = 'Account1';

const ADVANCED_MAPPING = 'Data Import Field Mapping';

// relevant Donation_Donor custom validation fields
const DONATION_DONOR_FIELDS = {
    account1ImportedField:  DI_ACCOUNT1_IMPORTED_INFO.fieldApiName,
    account1NameField:      DI_ACCOUNT1_NAME_INFO.fieldApiName,
    contact1ImportedField:  DI_CONTACT1_IMPORTED_INFO.fieldApiName,
    contact1LastNameField:  DI_CONTACT1_LAST_NAME_INFO.fieldApiName,
    donationDonorField:     DI_DONATION_DONOR_INFO.fieldApiName
};

// encapsulate Donation_Donor picklist values
const DONATION_DONOR = {
    isAccount1: ACCOUNT1,
    isContact1: CONTACT1
};

const ADDITIONAL_REQUIRED_BATCH_HEADER_FIELDS = [
    DI_BATCH_NAME_FIELD_INFO.fieldApiName
];
Object.freeze(ADDITIONAL_REQUIRED_BATCH_HEADER_FIELDS);

const DEFAULT_BATCH_HEADER_FIELDS = [
    DI_BATCH_DESCRIPTION_INFO.fieldApiName,
    DI_BATCH_EXPECTED_COUNT_GIFTS_INFO.fieldApiName,
    DI_BATCH_EXPECTED_TOTAL_BATCH_AMOUNT_INFO.fieldApiName,
    DI_BATCH_REQUIRED_TOTAL_TO_MATCH_INFO.fieldApiName,
];
Object.freeze(DEFAULT_BATCH_HEADER_FIELDS);

// We've opted to exclude the following batch fields related to
// matching logic as we're removing the matching options page
// from this flow.
// We're considering putting matching options in a 'global
// batch settings' area. Potentially in NPSP Settings.
const EXCLUDED_BATCH_HEADER_FIELDS = [
    DI_BATCH_PROCESS_SIZE_INFO.fieldApiName,
    DI_BATCH_RUN_ROLLUPS_WHILE_PROCESSING_INFO.fieldApiName,
    DI_BATCH_DONATION_MATCHING_BEHAVIOR_INFO.fieldApiName,
    DI_BATCH_DONATION_MATCHING_IMPLENTING_CLASS_INFO.fieldApiName,
    DI_BATCH_DONATION_MATCHING_RULE_INFO.fieldApiName,
    DI_BATCH_DONATION_DATE_RANGE_INFO.fieldApiName,
    DI_BATCH_POST_PROCESS_IMPLEMENTING_CLASS_INFO.fieldApiName,
    DI_BATCH_OWNER_ID_INFO.fieldApiName,
    DI_BATCH_ACCOUNT_CUSTOM_ID_INFO.fieldApiName,
    DI_BATCH_ACTIVE_FIELDS_INFO.fieldApiName,
    DI_BATCH_CONTACT_CUSTOM_ID_INFO.fieldApiName,
    DI_BATCH_GIFT_BATCH_INFO.fieldApiName,
    DI_BATCH_LAST_PROCESSED_ON_INFO.fieldApiName,
    DI_BATCH_PROCESS_USING_SCHEDULED_JOB_INFO.fieldApiName,
    DI_BATCH_RECORDS_FAILED_INFO.fieldApiName,
    DI_BATCH_RECORDS_SUCCESSFULLY_PROCESSED_INFO.fieldApiName,
    DI_BATCH_CONTACT_MATCHING_RULE_INFO.fieldApiName,
    DI_BATCH_DEFAULTS_INFO.fieldApiName,
    DI_BATCH_GIFT_ENTRY_VERSION_INFO.fieldApiName,
    DI_BATCH_FORM_TEMPLATE_INFO.fieldApiName,
];
Object.freeze(EXCLUDED_BATCH_HEADER_FIELDS);

// Default form fields to add to new templates
const DEFAULT_FORM_FIELDS = {
    [DI_DONATION_DONOR_INFO.fieldApiName]: DATA_IMPORT_INFO.objectApiName,
    [DI_ACCOUNT1_IMPORTED_INFO.fieldApiName]: DI_ACCOUNT1_IMPORTED_INFO.objectApiName,
    [DI_CONTACT1_IMPORTED_INFO.fieldApiName]: DI_CONTACT1_IMPORTED_INFO.objectApiName,
    [DONATION_AMOUNT_INFO.fieldApiName]: OPPORTUNITY_INFO.objectApiName,
    [DONATION_DATE_INFO.fieldApiName]: OPPORTUNITY_INFO.objectApiName,
    [PAYMENT_CHECK_REF_NUM_INFO.fieldApiName]: PAYMENT_INFO.objectApiName,
    [PAYMENT_METHOD_INFO.fieldApiName]: PAYMENT_INFO.objectApiName,
}
Object.freeze(DEFAULT_FORM_FIELDS);

/*******************************************************************************
* @description Map of lightning-input types by data type.
*/
const inputTypeByDescribeType = {
    'address': 'text',
    'base64': 'text',
    'boolean': 'checkbox',
    'combobox': 'combobox',
    'currency': 'number',
    'datacategorygroupreference': 'text',
    'date': 'date',
    'datetime': 'datetime-local',
    'double': 'number',
    'email': 'email',
    'encryptedstring': 'password',
    'id': 'id',
    'integer': 'number',
    'long': 'textarea',
    'multipicklist': 'select',
    'percent': 'number',
    'phone': 'tel',
    'picklist': 'combobox',
    'reference': 'search',
    'string': 'text',
    'textarea': 'textarea',
    'time': 'time',
    'url': 'url',
    'richtext': 'richtext'
}

/*******************************************************************************
* @description Map of base lightning components by data type excluding
* lightning-input.
*/
const lightningInputTypeByDataType = {
    'richtext': 'lightning-input-rich-text',
    'textarea': 'lightning-textarea',
    'combobox': 'lightning-combobox'
}

/*******************************************************************************
* @description Collects all the missing required field mappings. Currently only
* checks 'requiredness' of the source (DataImport__c).
*
* @param {object} TemplateBuilderService: Instance of geTemplateBuilderService
* web component.
* @param {list} formSections: List of existing form sections in the template.
*
* @return {list} missingRequiredFieldMappings: List of missing field mappings.
*/
const findMissingRequiredFieldMappings = (TemplateBuilderService, formSections) => {
    const requiredFieldMappings =
        Object.keys(TemplateBuilderService.fieldMappingByDevName).filter(developerName => {
            if (TemplateBuilderService.fieldMappingByDevName[developerName].Is_Required) {
                return developerName;
            }
            return undefined;
        });

    let selectedFieldMappingDevNames =
        formSections
            .flatMap(section => section.elements)
            .map(element => {
                return element.componentName ? element.componentName : element.dataImportFieldMappingDevNames[0]
            });

    const missingRequiredFieldMappings =
        requiredFieldMappings
            .filter(developerName => !selectedFieldMappingDevNames.includes(developerName));

    return missingRequiredFieldMappings;
}

/*******************************************************************************
* @description Collects all the missing required DataImportBatch__c fields.
*
* @param {list} batchFields: List of all Batch Header fields.
* @param {list} selectedBatchFields: List of added Batch Header fields.
*
* @return {list} missingRequiredFields: List of missing DataImportBatch__c fields.
*/
const findMissingRequiredBatchFields = (batchFields, selectedBatchFields) => {
    let missingRequiredFields = [];
    const requiredFields = batchFields.filter(batchField => { return batchField.required });
    const selectedFieldsExists = selectedBatchFields && selectedBatchFields.length > 0;

    requiredFields.forEach((field) => {
        if (selectedFieldsExists) {
            const alreadySelected = selectedBatchFields.find(bf => { return bf.apiName === field.apiName; });
            if (!alreadySelected) {
                missingRequiredFields = [...missingRequiredFields, { apiName: field.apiName, label: field.label }];
            }
        }
    });

    return missingRequiredFields;
}

/*******************************************************************************
* @description Dispatches a CustomEvent.
*
* @param {object} context: 'this' context from which to dispatch this event from.
* @param {string} name: Name of the CustomEvent.
* @param {object} detail: Detail object to pass in the event.
* @param {boolean} bubbles: Boolean flagging whether to bubble the event.
* @param {boolean} composed: Boolean flagging whether the event will trigger
* listeners outside of the shadow root.
*/
const dispatch = (context, name, detail, bubbles = false, composed = false) => {
    context.dispatchEvent(new CustomEvent(name, {
        detail: detail,
        bubbles: bubbles,
        composed: composed
    }));
}

/*******************************************************************************
* @description Creates and dispatches a ShowToastEvent
*
* @param {string} title: Title of the toast, displayed as a heading.
* @param {string} message: Message of the toast. It can contain placeholders in
* the form of {0} ... {N}. The placeholders are replaced with the links from
* messageData param
* @param {string} mode: Mode of the toast
* @param {array} messageData: List of values that replace the {index} placeholders
* in the message param
*/
const showToast = (title, message, variant, mode, messageData) => {
    const event = new ShowToastEvent({
        title: title,
        message: message,
        variant: variant,
        mode: mode,
        messageData: messageData
    });
    dispatchEvent(event);
}

/*******************************************************************************
* @description Creates and dispatches an error toast.
*
* @param {object} error: Event holding error details
*/
const handleError = (error) => {
    let message = commonUnknownError;

    // error.body is the error from apex calls
    // error.detail.output.errors is the error from record-edit-forms
    // error.body.output.errors is for AuraHandledException messages
    if (typeof error === 'string' || error instanceof String) {
        message = error;
    } else if (error.message) {
        message = error.message;
    } else if ((error.body && error.body.output) || error.detail) {
        if (Array.isArray(error.body) &&
            !error.body.output.errors) {
            message = error.body.map(e => e.message).join(', ');

        } else if (typeof error.body.message === 'string' &&
            !error.body.output.errors) {
            message = error.body.message;

        } else if (error.body.output &&
            Array.isArray(error.body.output.errors)) {
            message = error.body.output.errors.map(e => e.message).join(', ');

        } else if (error.detail.output &&
            Array.isArray(error.detail.output.errors)) {
            message = error.detail.output.errors.map(e => e.message).join(', ');
        }
    }

    showToast(commonError, message, 'error', 'sticky');
};

/*******************************************************************************
* @description Creates a 'unique' id made to look like a UUID.
*
* @return {string} params: String acting like a UUID.
*/
const generateId = () => {
    // NOTE: This format of 8 chars, followed by 3 groups of 4 chars, followed by 12 chars
    //       is known as a UUID and is defined in RFC4122 and is a standard for generating unique IDs.
    //       This function DOES NOT implement this standard. It simply outputs a string
    //       that looks similar.
    const random4 = () => {
        return Math.random().toString(16).slice(-4);
    };
    return random4() +
        random4() +
        '-' + random4() +
        '-' + random4() +
        '-' + random4() +
        '-' + random4() + random4() + random4();
};

/*******************************************************************************
* @description returns a list of target field names for the fields in the template
* in the format objectName.fieldName
* @param formTemplate: the form template
* @param fieldMappings: the field mappings dev names
* @param apiName: the sObject api name
*/
const getRecordFieldNames = (formTemplate, fieldMappings, apiName) => {
    let fieldNames = ['Id'];

    for (const section of formTemplate.layout.sections) {
        for (const element of section.elements) {
            for (const fieldMappingDevName of element.dataImportFieldMappingDevNames) {
                let objectName = fieldMappings[fieldMappingDevName].Target_Object_API_Name;
                if (objectName === apiName) {
                    let fieldName = fieldMappings[fieldMappingDevName].Target_Field_API_Name;
                    fieldNames.push(`${objectName}.${fieldName}`);
                }
            }
        }
    }
    return fieldNames;
};

/*******************************************************************************
* @description returns a copy of the form template that has record values on the element
* stored in the recordValue attribute
* in the format objectName.fieldName
* @param formTemplate: the form template
* @param fieldMappings: the field mappings dev names
* @param record: the contact or account record
*/
const setRecordValuesOnTemplate = (templateSections, fieldMappings, record) => {
    // check if we have a contact or account record
    if (isEmpty(record)) {
        return templateSections;
    }

    // create a copy of the sections
    // so we can add the record value to the elements
    let sections = deepClone(templateSections);

    sections.forEach(section => {
        const elements = section.elements;
  
        elements.forEach(element => {
            // set an empty default value
            element.recordValue = '';

            for (const fieldMappingDevName of element.dataImportFieldMappingDevNames) {
                let objectName = fieldMappings[fieldMappingDevName].Target_Object_API_Name;

                // set the field values for contact and account
                if (objectName === record.apiName) {
                    // field name from the mappings
                    let fieldName = fieldMappings[fieldMappingDevName].Target_Field_API_Name;

                    // get the record value and store it in the element
                    element.recordValue = record.fields[fieldName].value;
                }

<<<<<<< HEAD
                // Handle account/contact imported fields
                const targetFieldApiName = fieldMappings[fieldMappingDevName].Target_Field_API_Name;
                const isAccountImportedField =
                    targetFieldApiName === DI_ACCOUNT1_IMPORTED_INFO.fieldApiName &&
                    record.apiName === ACCOUNT_INFO.objectApiName;
                const isContactImportedField =
                    targetFieldApiName === DI_CONTACT1_IMPORTED_INFO.fieldApiName &&
                    record.apiName === CONTACT_INFO.objectApiName;

                if (isAccountImportedField || isContactImportedField) {
                    element.defaultValue = record.id;
=======
                // set the values for the donor di fields
                if (objectName === DATA_IMPORT_INFO.objectApiName) {
                    // set the value for the contact/account 1 imported
                    if (element.fieldApiName === DI_CONTACT1_IMPORTED_INFO.fieldApiName &&
                            record.apiName === CONTACT_INFO.objectApiName ||
                            element.fieldApiName === DI_ACCOUNT1_IMPORTED_INFO.fieldApiName &&
                            record.apiName === ACCOUNT_INFO.objectApiName) {
                        element.defaultValue = record.id;
                    }

                    // set the value for donor type
                    if (element.fieldApiName === DI_DONATION_DONOR_INFO.fieldApiName) {
                        if (record.apiName === CONTACT_INFO.objectApiName) {
                            element.defaultValue = CONTACT1;
                        } else if (record.apiName === ACCOUNT_INFO.objectApiName) {
                            element.defaultValue = ACCOUNT1;
                        }
                    }
>>>>>>> 4033cd7e
                }
            }
        });
    });
    return sections;
};

/*******************************************************************************
 * @description Method checks for page level access. Currently checks
 * if Advanced Mapping is on from the Data Import Custom Settings and
 * if the Gift Entry Feature Gate is turned on.
 */
const getPageAccess = async () => {
    const dataImportSettings = await getDataImportSettings();
    const giftEntryGateSettings = await getGiftEntrySettings();
    const isAdvancedMappingOn =
        dataImportSettings[FIELD_MAPPING_METHOD_FIELD_INFO.fieldApiName] === ADVANCED_MAPPING;
    const isGiftEntryEnabled = giftEntryGateSettings[GIFT_ENTRY_FEATURE_GATE_INFO.fieldApiName];
    return isAdvancedMappingOn && isGiftEntryEnabled;
};

export {
    DEFAULT_FORM_FIELDS,
    ADDITIONAL_REQUIRED_BATCH_HEADER_FIELDS,
    DEFAULT_BATCH_HEADER_FIELDS,
    EXCLUDED_BATCH_HEADER_FIELDS,
    dispatch,
    showToast,
    handleError,
    generateId,
    inputTypeByDescribeType,
    lightningInputTypeByDataType,
    findMissingRequiredFieldMappings,
    findMissingRequiredBatchFields,
    getRecordFieldNames,
    setRecordValuesOnTemplate,
    getPageAccess,
    CONTACT_INFO,
    ACCOUNT_INFO,
    DI_CONTACT1_IMPORTED_INFO,
    DI_ACCOUNT1_IMPORTED_INFO,
    DI_DONATION_DONOR_INFO,
    CONTACT1,
    ACCOUNT1,
    DONATION_DONOR_FIELDS,
    DONATION_DONOR
}<|MERGE_RESOLUTION|>--- conflicted
+++ resolved
@@ -391,19 +391,6 @@
                     element.recordValue = record.fields[fieldName].value;
                 }
 
-<<<<<<< HEAD
-                // Handle account/contact imported fields
-                const targetFieldApiName = fieldMappings[fieldMappingDevName].Target_Field_API_Name;
-                const isAccountImportedField =
-                    targetFieldApiName === DI_ACCOUNT1_IMPORTED_INFO.fieldApiName &&
-                    record.apiName === ACCOUNT_INFO.objectApiName;
-                const isContactImportedField =
-                    targetFieldApiName === DI_CONTACT1_IMPORTED_INFO.fieldApiName &&
-                    record.apiName === CONTACT_INFO.objectApiName;
-
-                if (isAccountImportedField || isContactImportedField) {
-                    element.defaultValue = record.id;
-=======
                 // set the values for the donor di fields
                 if (objectName === DATA_IMPORT_INFO.objectApiName) {
                     // set the value for the contact/account 1 imported
@@ -422,7 +409,6 @@
                             element.defaultValue = ACCOUNT1;
                         }
                     }
->>>>>>> 4033cd7e
                 }
             }
         });
