/* eslint-disable @lwc/lwc/no-async-operation */
import { ShowToastEvent } from 'lightning/platformShowToastEvent'
import { isEmpty, deepClone } from 'c/utilCommon';

// Import schema for additionally required fields for the template batch header
import DI_BATCH_NAME_FIELD_INFO from '@salesforce/schema/DataImportBatch__c.Name';

// Import custom label service
import GeLabelService from 'c/geLabelService';

// Import schema for excluded template batch header fields
import DI_BATCH_PROCESS_SIZE_INFO from '@salesforce/schema/DataImportBatch__c.Batch_Process_Size__c';
import DI_BATCH_RUN_ROLLUPS_WHILE_PROCESSING_INFO from '@salesforce/schema/DataImportBatch__c.Run_Opportunity_Rollups_while_Processing__c'
import DI_BATCH_DONATION_MATCHING_BEHAVIOR_INFO from '@salesforce/schema/DataImportBatch__c.Donation_Matching_Behavior__c'
import DI_BATCH_DONATION_MATCHING_IMPLENTING_CLASS_INFO from '@salesforce/schema/DataImportBatch__c.Donation_Matching_Implementing_Class__c'
import DI_BATCH_DONATION_MATCHING_RULE_INFO from '@salesforce/schema/DataImportBatch__c.Donation_Matching_Rule__c'
import DI_BATCH_DONATION_DATE_RANGE_INFO from '@salesforce/schema/DataImportBatch__c.Donation_Date_Range__c'
import DI_BATCH_POST_PROCESS_IMPLEMENTING_CLASS_INFO from '@salesforce/schema/DataImportBatch__c.Post_Process_Implementing_Class__c'
import DI_BATCH_OWNER_ID_INFO from '@salesforce/schema/DataImportBatch__c.OwnerId'
import DI_BATCH_ACCOUNT_CUSTOM_ID_INFO from '@salesforce/schema/DataImportBatch__c.Account_Custom_Unique_ID__c';
import DI_BATCH_ACTIVE_FIELDS_INFO from '@salesforce/schema/DataImportBatch__c.Active_Fields__c';
import DI_BATCH_CONTACT_CUSTOM_ID_INFO from '@salesforce/schema/DataImportBatch__c.Contact_Custom_Unique_ID__c';
import DI_BATCH_GIFT_BATCH_INFO from '@salesforce/schema/DataImportBatch__c.GiftBatch__c';
import DI_BATCH_LAST_PROCESSED_ON_INFO from '@salesforce/schema/DataImportBatch__c.Last_Processed_On__c';
import DI_BATCH_PROCESS_USING_SCHEDULED_JOB_INFO from '@salesforce/schema/DataImportBatch__c.Process_Using_Scheduled_Job__c';
import DI_BATCH_RECORDS_FAILED_INFO from '@salesforce/schema/DataImportBatch__c.Records_Failed__c';
import DI_BATCH_RECORDS_SUCCESSFULLY_PROCESSED_INFO from '@salesforce/schema/DataImportBatch__c.Records_Successfully_Processed__c';
import DI_BATCH_CONTACT_MATCHING_RULE_INFO from '@salesforce/schema/DataImportBatch__c.Contact_Matching_Rule__c';
import DI_BATCH_DESCRIPTION_INFO from '@salesforce/schema/DataImportBatch__c.Batch_Description__c';
import DI_BATCH_EXPECTED_COUNT_GIFTS_INFO from '@salesforce/schema/DataImportBatch__c.Expected_Count_of_Gifts__c';
import DI_BATCH_EXPECTED_TOTAL_BATCH_AMOUNT_INFO from '@salesforce/schema/DataImportBatch__c.Expected_Total_Batch_Amount__c';
import DI_BATCH_REQUIRED_TOTAL_TO_MATCH_INFO from '@salesforce/schema/DataImportBatch__c.RequireTotalMatch__c';
import DI_BATCH_DEFAULTS_INFO from '@salesforce/schema/DataImportBatch__c.Batch_Defaults__c';
import DI_BATCH_GIFT_ENTRY_VERSION_INFO from '@salesforce/schema/DataImportBatch__c.Batch_Gift_Entry_Version__c';
import DI_BATCH_FORM_TEMPLATE_INFO from '@salesforce/schema/DataImportBatch__c.Form_Template__c';
import FIELD_MAPPING_METHOD_FIELD_INFO from '@salesforce/schema/Data_Import_Settings__c.Field_Mapping_Method__c';
import GIFT_ENTRY_FEATURE_GATE_INFO from '@salesforce/schema/Gift_Entry_Settings__c.Enable_Gift_Entry__c';

// Import schema for default form field element objects
import DATA_IMPORT_INFO from '@salesforce/schema/DataImport__c';
import OPPORTUNITY_INFO from '@salesforce/schema/Opportunity';
import PAYMENT_INFO from '@salesforce/schema/npe01__OppPayment__c';

// Import schema info for default form field elements
import DONATION_AMOUNT_INFO from '@salesforce/schema/DataImport__c.Donation_Amount__c';
import DONATION_DATE_INFO from '@salesforce/schema/DataImport__c.Donation_Date__c';
import PAYMENT_CHECK_REF_NUM_INFO from '@salesforce/schema/DataImport__c.Payment_Check_Reference_Number__c';
import PAYMENT_METHOD_INFO from '@salesforce/schema/DataImport__c.Payment_Method__c';
import DI_ACCOUNT1_IMPORTED_INFO from '@salesforce/schema/DataImport__c.Account1Imported__c';
import DI_CONTACT1_IMPORTED_INFO from '@salesforce/schema/DataImport__c.Contact1Imported__c';
import DI_DONATION_DONOR_INFO from '@salesforce/schema/DataImport__c.Donation_Donor__c';
// Additional schema needed for donation donor validation
import DI_ACCOUNT1_NAME_INFO from '@salesforce/schema/DataImport__c.Account1_Name__c';
import DI_CONTACT1_LAST_NAME_INFO from '@salesforce/schema/DataImport__c.Contact1_Lastname__c';

import CONTACT_INFO from '@salesforce/schema/Contact';
import ACCOUNT_INFO from '@salesforce/schema/Account';
import commonError from '@salesforce/label/c.commonError';
import commonUnknownError from '@salesforce/label/c.commonUnknownError';

import getDataImportSettings from '@salesforce/apex/UTIL_CustomSettingsFacade.getDataImportSettings';
import getGiftEntrySettings from
        '@salesforce/apex/GE_GiftEntry_UTIL.getGiftEntrySettings';

// relevant Donation_Donor picklist values
const CONTACT1 = 'Contact1';
const ACCOUNT1 = 'Account1';
const CUSTOM_LABELS = GeLabelService.CUSTOM_LABELS;

const ADVANCED_MAPPING = 'Data Import Field Mapping';

// relevant Donation_Donor custom validation fields
const DONATION_DONOR_FIELDS = {
    account1ImportedField:  DI_ACCOUNT1_IMPORTED_INFO.fieldApiName,
    account1NameField:      DI_ACCOUNT1_NAME_INFO.fieldApiName,
    contact1ImportedField:  DI_CONTACT1_IMPORTED_INFO.fieldApiName,
    contact1LastNameField:  DI_CONTACT1_LAST_NAME_INFO.fieldApiName,
    donationDonorField:     DI_DONATION_DONOR_INFO.fieldApiName
};

// encapsulate Donation_Donor picklist values
const DONATION_DONOR = {
    isAccount1: ACCOUNT1,
    isContact1: CONTACT1
};

const ADDITIONAL_REQUIRED_BATCH_HEADER_FIELDS = [
    DI_BATCH_NAME_FIELD_INFO.fieldApiName
];
Object.freeze(ADDITIONAL_REQUIRED_BATCH_HEADER_FIELDS);

const DEFAULT_BATCH_HEADER_FIELDS = [
    DI_BATCH_DESCRIPTION_INFO.fieldApiName,
    DI_BATCH_EXPECTED_COUNT_GIFTS_INFO.fieldApiName,
    DI_BATCH_EXPECTED_TOTAL_BATCH_AMOUNT_INFO.fieldApiName,
    DI_BATCH_REQUIRED_TOTAL_TO_MATCH_INFO.fieldApiName,
];
Object.freeze(DEFAULT_BATCH_HEADER_FIELDS);

// We've opted to exclude the following batch fields related to
// matching logic as we're removing the matching options page
// from this flow.
// We're considering putting matching options in a 'global
// batch settings' area. Potentially in NPSP Settings.
const EXCLUDED_BATCH_HEADER_FIELDS = [
    DI_BATCH_PROCESS_SIZE_INFO.fieldApiName,
    DI_BATCH_RUN_ROLLUPS_WHILE_PROCESSING_INFO.fieldApiName,
    DI_BATCH_DONATION_MATCHING_BEHAVIOR_INFO.fieldApiName,
    DI_BATCH_DONATION_MATCHING_IMPLENTING_CLASS_INFO.fieldApiName,
    DI_BATCH_DONATION_MATCHING_RULE_INFO.fieldApiName,
    DI_BATCH_DONATION_DATE_RANGE_INFO.fieldApiName,
    DI_BATCH_POST_PROCESS_IMPLEMENTING_CLASS_INFO.fieldApiName,
    DI_BATCH_OWNER_ID_INFO.fieldApiName,
    DI_BATCH_ACCOUNT_CUSTOM_ID_INFO.fieldApiName,
    DI_BATCH_ACTIVE_FIELDS_INFO.fieldApiName,
    DI_BATCH_CONTACT_CUSTOM_ID_INFO.fieldApiName,
    DI_BATCH_GIFT_BATCH_INFO.fieldApiName,
    DI_BATCH_LAST_PROCESSED_ON_INFO.fieldApiName,
    DI_BATCH_PROCESS_USING_SCHEDULED_JOB_INFO.fieldApiName,
    DI_BATCH_RECORDS_FAILED_INFO.fieldApiName,
    DI_BATCH_RECORDS_SUCCESSFULLY_PROCESSED_INFO.fieldApiName,
    DI_BATCH_CONTACT_MATCHING_RULE_INFO.fieldApiName,
    DI_BATCH_DEFAULTS_INFO.fieldApiName,
    DI_BATCH_GIFT_ENTRY_VERSION_INFO.fieldApiName,
    DI_BATCH_FORM_TEMPLATE_INFO.fieldApiName,
];
Object.freeze(EXCLUDED_BATCH_HEADER_FIELDS);

// Default form fields to add to new templates
const DEFAULT_FORM_FIELDS = {
    [DI_DONATION_DONOR_INFO.fieldApiName]: DATA_IMPORT_INFO.objectApiName,
    [DI_ACCOUNT1_IMPORTED_INFO.fieldApiName]: DI_ACCOUNT1_IMPORTED_INFO.objectApiName,
    [DI_CONTACT1_IMPORTED_INFO.fieldApiName]: DI_CONTACT1_IMPORTED_INFO.objectApiName,
    [DONATION_AMOUNT_INFO.fieldApiName]: OPPORTUNITY_INFO.objectApiName,
    [DONATION_DATE_INFO.fieldApiName]: OPPORTUNITY_INFO.objectApiName,
    [PAYMENT_CHECK_REF_NUM_INFO.fieldApiName]: PAYMENT_INFO.objectApiName,
    [PAYMENT_METHOD_INFO.fieldApiName]: PAYMENT_INFO.objectApiName,
}
Object.freeze(DEFAULT_FORM_FIELDS);

/*******************************************************************************
* @description Map of lightning-input types by data type.
*/
const inputTypeByDescribeType = {
    'address': 'text',
    'base64': 'text',
    'boolean': 'checkbox',
    'combobox': 'combobox',
    'currency': 'number',
    'datacategorygroupreference': 'text',
    'date': 'date',
    'datetime': 'datetime-local',
    'double': 'number',
    'email': 'email',
    'encryptedstring': 'password',
    'id': 'id',
    'integer': 'number',
    'long': 'textarea',
    'multipicklist': 'select',
    'percent': 'number',
    'phone': 'tel',
    'picklist': 'combobox',
    'reference': 'search',
    'string': 'text',
    'textarea': 'textarea',
    'time': 'time',
    'url': 'url',
    'richtext': 'richtext'
}

/*******************************************************************************
* @description Map of base lightning components by data type excluding
* lightning-input.
*/
const lightningInputTypeByDataType = {
    'richtext': 'lightning-input-rich-text',
    'textarea': 'lightning-textarea',
    'combobox': 'lightning-combobox'
}

/*******************************************************************************
* @description Collects all the missing required field mappings. Currently only
* checks 'requiredness' of the source (DataImport__c).
*
* @param {object} TemplateBuilderService: Instance of geTemplateBuilderService
* web component.
* @param {list} formSections: List of existing form sections in the template.
*
* @return {list} missingRequiredFieldMappings: List of missing field mappings.
*/
const findMissingRequiredFieldMappings = (TemplateBuilderService, formSections) => {
    const requiredFieldMappings =
        Object.keys(TemplateBuilderService.fieldMappingByDevName).filter(developerName => {
            if (TemplateBuilderService.fieldMappingByDevName[developerName].Is_Required) {
                return developerName;
            }
            return undefined;
        });

    let selectedFieldMappingDevNames =
        formSections
            .flatMap(section => section.elements)
            .map(element => {
                return element.componentName ? element.componentName : element.dataImportFieldMappingDevNames[0]
            });

    const missingRequiredFieldMappings =
        requiredFieldMappings
            .filter(developerName => !selectedFieldMappingDevNames.includes(developerName));

    return missingRequiredFieldMappings;
}

/*******************************************************************************
* @description Collects all the missing required DataImportBatch__c fields.
*
* @param {list} batchFields: List of all Batch Header fields.
* @param {list} selectedBatchFields: List of added Batch Header fields.
*
* @return {list} missingRequiredFields: List of missing DataImportBatch__c fields.
*/
const findMissingRequiredBatchFields = (batchFields, selectedBatchFields) => {
    let missingRequiredFields = [];
    const requiredFields = batchFields.filter(batchField => { return batchField.required });
    const selectedFieldsExists = selectedBatchFields && selectedBatchFields.length > 0;

    requiredFields.forEach((field) => {
        if (selectedFieldsExists) {
            const alreadySelected = selectedBatchFields.find(bf => { return bf.apiName === field.apiName; });
            if (!alreadySelected) {
                missingRequiredFields = [...missingRequiredFields, { apiName: field.apiName, label: field.label }];
            }
        }
    });

    return missingRequiredFields;
}

/*******************************************************************************
* @description Dispatches a CustomEvent.
*
* @param {object} context: 'this' context from which to dispatch this event from.
* @param {string} name: Name of the CustomEvent.
* @param {object} detail: Detail object to pass in the event.
* @param {boolean} bubbles: Boolean flagging whether to bubble the event.
* @param {boolean} composed: Boolean flagging whether the event will trigger
* listeners outside of the shadow root.
*/
const dispatch = (context, name, detail, bubbles = false, composed = false) => {
    context.dispatchEvent(new CustomEvent(name, {
        detail: detail,
        bubbles: bubbles,
        composed: composed
    }));
}

/*******************************************************************************
* @description Creates and dispatches a ShowToastEvent
*
* @param {string} title: Title of the toast, displayed as a heading.
* @param {string} message: Message of the toast. It can contain placeholders in
* the form of {0} ... {N}. The placeholders are replaced with the links from
* messageData param
* @param {string} mode: Mode of the toast
* @param {array} messageData: List of values that replace the {index} placeholders
* in the message param
*/
const showToast = (title, message, variant, mode, messageData) => {
    const event = new ShowToastEvent({
        title: title,
        message: message,
        variant: variant,
        mode: mode,
        messageData: messageData
    });
    dispatchEvent(event);
}

/*******************************************************************************
* @description Creates and dispatches an error toast.
*
* @param {object} error: Event holding error details
*/
const handleError = (error) => {
    let message = commonUnknownError;

    // error.body is the error from apex calls
    // error.detail.output.errors is the error from record-edit-forms
    // error.body.output.errors is for AuraHandledException messages
    if (typeof error === 'string' || error instanceof String) {
        message = error;
    } else if (error.message) {
        message = error.message;
    } else if ((error.body && error.body.output) || error.detail) {
        if (Array.isArray(error.body) &&
            !error.body.output.errors) {
            message = error.body.map(e => e.message).join(', ');

        } else if (typeof error.body.message === 'string' &&
            !error.body.output.errors) {
            message = error.body.message;

        } else if (error.body.output &&
            Array.isArray(error.body.output.errors)) {
            message = error.body.output.errors.map(e => e.message).join(', ');

        } else if (error.detail.output &&
            Array.isArray(error.detail.output.errors)) {
            message = error.detail.output.errors.map(e => e.message).join(', ');
        }
    } else if (error.body.message) {
        message = error.body.message;
    }

    showToast(commonError, message, 'error', 'sticky');
};

/*******************************************************************************
* @description Creates a 'unique' id made to look like a UUID.
*
* @return {string} params: String acting like a UUID.
*/
const generateId = () => {
    // NOTE: This format of 8 chars, followed by 3 groups of 4 chars, followed by 12 chars
    //       is known as a UUID and is defined in RFC4122 and is a standard for generating unique IDs.
    //       This function DOES NOT implement this standard. It simply outputs a string
    //       that looks similar.
    const random4 = () => {
        return Math.random().toString(16).slice(-4);
    };
    return random4() +
        random4() +
        '-' + random4() +
        '-' + random4() +
        '-' + random4() +
        '-' + random4() + random4() + random4();
};

/*******************************************************************************
* @description returns a list of target field names for the fields in the template
* in the format objectName.fieldName
* @param formTemplate: the form template
* @param fieldMappings: the field mappings dev names
* @param apiName: the sObject api name
*/
const getRecordFieldNames = (formTemplate, fieldMappings, apiName) => {
    let fieldNames = [`${apiName}.Id`];

    for (const section of formTemplate.layout.sections) {
        for (const element of section.elements) {
<<<<<<< HEAD
            if(element.elementType !== 'widget') {
=======
            if (element.elementType === 'field') {
>>>>>>> 47c4ed96
                for (const fieldMappingDevName of element.dataImportFieldMappingDevNames) {
                    let objectName = fieldMappings[fieldMappingDevName].Target_Object_API_Name;
                    if (objectName === apiName) {
                        let fieldName = fieldMappings[fieldMappingDevName].Target_Field_API_Name;
                        fieldNames.push(`${objectName}.${fieldName}`);
                    }
                }
            }
            
        }
    }
    return fieldNames;
};

/*******************************************************************************
* @description this function will determine if a CRUD or FLS permission error page should display if a from   * template is returned with CRUD or FLS errors.
* @param formTemplate: the form template
*/
const checkPermissionErrors = (formTemplate) => {
    let templateStr = JSON.stringify(formTemplate);
    let template = JSON.parse(templateStr);
    if (!template.permissionErrors) {
        return null;
    }

    let permissionErrors = new Array(template.permissionErrors);
    let errorObject = {};

    const FLS_ERROR_TYPE = 'FLS';
    const CRUD_ERROR_TYPE = 'CRUD';

    if (template.permissionErrors) {
        errorObject.isPermissionError = true;
    }

    if (template.permissionErrorType === CRUD_ERROR_TYPE) {
        errorObject.errorTitle = CUSTOM_LABELS.geErrorObjectCRUDHeader;
        errorObject.errorMessage = GeLabelService.format                                                      (CUSTOM_LABELS.geErrorObjectCRUDBody, permissionErrors);
    } else if (template.permissionErrorType === FLS_ERROR_TYPE) {
        errorObject.errorTitle = CUSTOM_LABELS.geErrorFLSHeader;
        errorObject.errorMessage = GeLabelService.format(CUSTOM_LABELS.geErrorFLSBody,                   permissionErrors);
    }

    return errorObject;
};

/*******************************************************************************
* @description returns a copy of the form template that has record values on the element
* stored in the recordValue attribute
* in the format objectName.fieldName
* @param formTemplate: the form template
* @param fieldMappings: the field mappings dev names
* @param record: the contact or account record
*/
const setRecordValuesOnTemplate = (templateSections, fieldMappings, record) => {
    // check if we have a contact or account record
    if (isEmpty(record)) {
        return templateSections;
    }

    // create a copy of the sections
    // so we can add the record value to the elements
    let sections = deepClone(templateSections);

    sections.forEach(section => {
        const elements = section.elements;
  
        elements.forEach(element => {
            if (element.elementType === 'field') {
                // set an empty default value
                element.recordValue = '';

                for (const fieldMappingDevName of element.dataImportFieldMappingDevNames) {
                    let objectName = fieldMappings[fieldMappingDevName].Target_Object_API_Name;
    
                    // set the field values for contact and account
                    if (objectName === record.apiName) {
                        // field name from the mappings
                        let fieldName = fieldMappings[fieldMappingDevName].Target_Field_API_Name;
    
                        // get the record value and store it in the element
                        element.recordValue = record.fields[fieldName].value;
                    }
    
                    // set the values for the donor di fields
                    if (objectName === DATA_IMPORT_INFO.objectApiName) {
                        // set the value for the contact/account 1 imported
                        if (element.fieldApiName === DI_CONTACT1_IMPORTED_INFO.fieldApiName &&
                                record.apiName === CONTACT_INFO.objectApiName ||
                                element.fieldApiName === DI_ACCOUNT1_IMPORTED_INFO.fieldApiName &&
                                record.apiName === ACCOUNT_INFO.objectApiName) {
                            element.defaultValue = record.id;
                        }
    
                        // set the value for donor type
                        if (element.fieldApiName === DI_DONATION_DONOR_INFO.fieldApiName) {
                            if (record.apiName === CONTACT_INFO.objectApiName) {
                                element.defaultValue = CONTACT1;
                            } else if (record.apiName === ACCOUNT_INFO.objectApiName) {
                                element.defaultValue = ACCOUNT1;
                            }
                        }
                    }
                }
            }
        });
    });
    return sections;
};

/*******************************************************************************
 * @description Method checks for page level access. Currently checks
 * if Advanced Mapping is on from the Data Import Custom Settings and
 * if the Gift Entry Feature Gate is turned on.
 */
const getPageAccess = async () => {
    const dataImportSettings = await getDataImportSettings();
    const giftEntryGateSettings = await getGiftEntrySettings();
    const isAdvancedMappingOn =
        dataImportSettings[FIELD_MAPPING_METHOD_FIELD_INFO.fieldApiName] === ADVANCED_MAPPING;
    const isGiftEntryEnabled = giftEntryGateSettings[GIFT_ENTRY_FEATURE_GATE_INFO.fieldApiName];
    return isAdvancedMappingOn && isGiftEntryEnabled;
};

export {
    DEFAULT_FORM_FIELDS,
    ADDITIONAL_REQUIRED_BATCH_HEADER_FIELDS,
    DEFAULT_BATCH_HEADER_FIELDS,
    EXCLUDED_BATCH_HEADER_FIELDS,
    CONTACT_INFO,
    ACCOUNT_INFO,
    DI_CONTACT1_IMPORTED_INFO,
    DI_ACCOUNT1_IMPORTED_INFO,
    DI_DONATION_DONOR_INFO,
    CONTACT1,
    ACCOUNT1,
    DONATION_DONOR_FIELDS,
    DONATION_DONOR,
    dispatch,
    showToast,
    handleError,
    generateId,
    inputTypeByDescribeType,
    lightningInputTypeByDataType,
    findMissingRequiredFieldMappings,
    findMissingRequiredBatchFields,
    checkPermissionErrors,
    getRecordFieldNames,
    setRecordValuesOnTemplate,
    getPageAccess,
}<|MERGE_RESOLUTION|>--- conflicted
+++ resolved
@@ -348,11 +348,7 @@
 
     for (const section of formTemplate.layout.sections) {
         for (const element of section.elements) {
-<<<<<<< HEAD
-            if(element.elementType !== 'widget') {
-=======
             if (element.elementType === 'field') {
->>>>>>> 47c4ed96
                 for (const fieldMappingDevName of element.dataImportFieldMappingDevNames) {
                     let objectName = fieldMappings[fieldMappingDevName].Target_Object_API_Name;
                     if (objectName === apiName) {
@@ -361,7 +357,7 @@
                     }
                 }
             }
-            
+
         }
     }
     return fieldNames;
@@ -427,16 +423,16 @@
 
                 for (const fieldMappingDevName of element.dataImportFieldMappingDevNames) {
                     let objectName = fieldMappings[fieldMappingDevName].Target_Object_API_Name;
-    
+
                     // set the field values for contact and account
                     if (objectName === record.apiName) {
                         // field name from the mappings
                         let fieldName = fieldMappings[fieldMappingDevName].Target_Field_API_Name;
-    
+
                         // get the record value and store it in the element
                         element.recordValue = record.fields[fieldName].value;
                     }
-    
+
                     // set the values for the donor di fields
                     if (objectName === DATA_IMPORT_INFO.objectApiName) {
                         // set the value for the contact/account 1 imported
@@ -446,7 +442,7 @@
                                 record.apiName === ACCOUNT_INFO.objectApiName) {
                             element.defaultValue = record.id;
                         }
-    
+
                         // set the value for donor type
                         if (element.fieldApiName === DI_DONATION_DONOR_INFO.fieldApiName) {
                             if (record.apiName === CONTACT_INFO.objectApiName) {
