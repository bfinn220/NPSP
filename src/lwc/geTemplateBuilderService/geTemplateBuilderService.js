--- conflicted
+++ resolved
@@ -33,11 +33,7 @@
     */
     handleGetFieldMappingSet = (fieldMappingSetName) => {
         return new Promise((resolve, reject) => {
-<<<<<<< HEAD
-            getFieldMappingSet({ fieldMappingSetName: fieldMappingSetName, includeUnmappedFields: true })
-=======
             getFieldMappingSet({ fieldMappingSetName: fieldMappingSetName, includeUtilityFields: true })
->>>>>>> 50ef8fe9
                 .then(data => {
                     this.fieldMappingByDevName = data.fieldMappingByDevName;
                     this.objectMappingByDevName = data.objectMappingByDevName;
