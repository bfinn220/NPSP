import { LightningElement, api, track } from 'lwc';
import GeLabelService from 'c/geLabelService';
import { isNotEmpty, isEmpty } from 'c/utilCommon';

const COMBO_BOX_CLASS = 'slds-combobox slds-dropdown-trigger slds-dropdown-trigger_click';
const INPUT_CLASS = 'slds-input slds-combobox__input';
const VARIANTS = {
    'label-inline': ['slds-form-element_horizontal', 'slds-m-around_none'],
    'label-hidden': ['slds-form-element_hidden', 'slds-m-around_none'],
    'label-stacked': ['slds-form-element_stacked'],
}

export default class GeAutocomplete extends LightningElement {
    @api displayValue;
    @api value;
    @api options;
    @api iconName;
    @api label;
    @api fieldInfo;
    @api valid;
    @api required;
    @api variant;
<<<<<<< HEAD
    @api disabled;
=======
    @track errorMessage;
>>>>>>> 5294fa99

    CUSTOM_LABELS = GeLabelService.CUSTOM_LABELS;

    /**
     * Handle changes in the value being searched for.
     * @param event
     */
    handleChange(event) {
        this.dispatchEvent(new CustomEvent('change', {detail: event.target.value}));
    }

    /**
     * Handle selecting one of the options in the dropdown list, clear the dropdown list.
     * @param event
     */
    handleSelect(event) {
        this.dispatchEvent(new CustomEvent('select', event));
        this.options = [];
    }

    /**
     * Clear the selected value and the search input value.
     * @param event
     */
    handleClear(event) {
        this.displayValue = '';
        this.value = null;
        const payload = {
            detail: {
                value: this.value,
                displayValue: this.displayValue
            }
        };
        this.dispatchEvent(new CustomEvent('select', payload));
    }

    /**
     * When TRUE, options are available in the dropdown list.
     * @returns {boolean}
     */
    get hasOptions() {
        return typeof this.options !== 'undefined' && Array.isArray(this.options) && this.options.length > 0;
    }

    /**
     * @returns {boolean} TRUE when an option is selected for this lookup
     */
    get hasOptionSelected() {
        return !this.hasOptions && isNotEmpty(this.value);
    }

    get invalid() {
        // necessary for aria attributes
        return !this.valid;
    }

    /**
     * set custom error on lookup field using message or a label as default
     * @param message, String - custom message to display if needed
     */
    @api
    setCustomError(message) {
        if ( isEmpty(message) ) {
            message = this.CUSTOM_LABELS.geErrorCompleteThisField;
        }
        this.errorMessage = message;
        this.valid = false;
    }

    /**
     * clear error on lookup field
     */
    @api
    clearCustomError() {
        this.valid = true;
    }

    /*******************************************
     Dynamic CSS/Id / Display Attributes below here
     *******************************************/

    get formElementClass() {
        let baseClass = ['slds-form-element'];

        if (this.variant && VARIANTS[this.variant]) {
            baseClass = [...baseClass, ...VARIANTS[this.variant]];
        }

        if (!this.valid) {
            baseClass = [...baseClass, 'slds-has-error'];
        }

        return baseClass.join(' ');
    }

    get comboBoxClass() {
        return this.hasOptions ? COMBO_BOX_CLASS + ' slds-is-open' : COMBO_BOX_CLASS;
    }

    get comboBoxContainerClass() {
        return this.hasOptionSelected ? 'slds-combobox_container slds-has-selection' : 'slds-combobox_container';
    }

    get comboBoxFormElementClass() {
        return this.hasOptionSelected ?
            'slds-combobox__form-element slds-input-has-icon slds-input-has-icon_left-right'
            : 'slds-combobox__form-element slds-input-has-icon slds-input-has-icon_right';
    }

    get inputClass() {
        return this.hasOptionSelected ? INPUT_CLASS + ' slds-combobox__input-value' : INPUT_CLASS;
    }

    get comboBoxId() {
        return `comboBox-${this.id}`;
    }

    get listBoxId() {
        return `listBox-${this.id}`;
    }

    get errorMsgId() {
        return `errMsg-${this.id}`;
    }
}<|MERGE_RESOLUTION|>--- conflicted
+++ resolved
@@ -20,11 +20,8 @@
     @api valid;
     @api required;
     @api variant;
-<<<<<<< HEAD
     @api disabled;
-=======
     @track errorMessage;
->>>>>>> 5294fa99
 
     CUSTOM_LABELS = GeLabelService.CUSTOM_LABELS;
 
