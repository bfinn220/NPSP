import { LightningElement, api, track } from 'lwc';
import { getQueryParameters, getNamespace } from 'c/utilCommon';
import { dispatch, getPageAccess } from 'c/utilTemplateBuilder';
import TemplateBuilderService from 'c/geTemplateBuilderService';
import GeLabelService from 'c/geLabelService';
<<<<<<< HEAD
import DataImport from '@salesforce/schema/DataImport__c';
=======
import { registerListener } from 'c/pubsubNoPageRef'
>>>>>>> af6a27a4

const EVENT_TOGGLE_MODAL = 'togglemodal';
const GIFT_ENTRY_TAB_NAME = 'GE_Gift_Entry';
const GIFT_ENTRY = 'Gift_Entry';
const TEMPLATE_BUILDER = 'Template_Builder';
const SINGLE_GIFT_ENTRY = 'Single_Gift_Entry';

export default class geHome extends LightningElement {

    // Expose custom labels to template
    CUSTOM_LABELS = GeLabelService.CUSTOM_LABELS;

    @track view = GIFT_ENTRY;
    @track formTemplateId;
    @track cloneFormTemplate;
    @track isLoading = true;
    @track isAppAccessible = true;
    @track isListViewAccessible = true;
    _listViewPermissionErrorHeader;
    _listViewPermissionErrorBody;

    giftEntryTabName;

    get isLandingPage() {
        return this.view === GIFT_ENTRY ? true : false;
    }

    get isTemplateBuilder() {
        return this.view === TEMPLATE_BUILDER ? true : false;
    }

    async connectedCallback() {
<<<<<<< HEAD
        this.isAccessible = await getPageAccess();
        if (this.isAccessible) {
=======
        registerListener('listViewPermissionsChange',
          this.handleListViewPermissionsChange, this);
        this.isAppAccessible = await getPageAccess();
        if (this.isAppAccessible) {
            await TemplateBuilderService.init(DEFAULT_FIELD_MAPPING_SET);
>>>>>>> af6a27a4
            this.setGiftEntryTabName();
            this.setInitialView();
        }
        this.isLoading = false;
    }

    /*******************************************************************************
    * @description Method sets the Gift Entry tab name with the proper namespace.
    */
    setGiftEntryTabName() {
        this.giftEntryTabName =
            TemplateBuilderService.alignSchemaNSWithEnvironment(
                GIFT_ENTRY_TAB_NAME, this.namespace);
    }

    /*******************************************************************************
    * @description Method handles setting the initial view based on url parameters
    * if there are any.
    */
    setInitialView() {
        const queryParameters = getQueryParameters();
        if (queryParameters && queryParameters.c__view) {
            this.view = queryParameters.c__view;
        }
        if (this.view === SINGLE_GIFT_ENTRY) {
            this.dispatchEvent(new CustomEvent('newsinglegift'));
        }
    }

    /*******************************************************************************
    * @description Method handles changing the current view based on parameters
    * in the received event.
    *
    * @param {object} event: Event object containing parameters like 'c__view',
    * 'c__formTemplateRecordId', 'c__donorRecordId', etc used to change the current
    * view and set the respective view record id.
    */
    handleChangeView(event) {
        this.resetUrlParameters();

        this.view = event.detail.view;
        if (this.view === TEMPLATE_BUILDER && event.detail.formTemplateId) {
            this.formTemplateId = event.detail.formTemplateId;
            this.cloneFormTemplate = event.detail.clone;
        } else if (this.view === SINGLE_GIFT_ENTRY) {
            this.dispatchEvent(new CustomEvent('newsinglegift'));
        } else {
            this.formTemplateId = undefined;
        }
    }

    /*******************************************************************************
    * @description Method clears out any query parameters in the url.
    */
    resetUrlParameters() {
        window.history.pushState({}, document.title, this.giftEntryTabName);
    }

    /*******************************************************************************
    * @description Public method for receiving modal related events from geListView.
    *
    * @param {object} modalData: Event object containing the action and modal payload.
    * component chain: utilDualListbox -> geListView -> here.
    */
    @api
    notify(event) {
        if (event.receiverComponent && event.receiverComponent.length > 0) {
            const component = this.template.querySelector(`c-${event.receiverComponent}`);
            if (component) {
                component.notify(event);
            }
        }
    }

    /*******************************************************************************
    * @description Pass through method that receives an event from child components
    * to notify the parent aura component to construct a modal.
    *
    * @param {object} event: Event object containing a payload for the modal.
    */
    toggleModal(event) {
        dispatch(this, EVENT_TOGGLE_MODAL, event.detail);
    }

<<<<<<< HEAD
    get namespace() {
        return getNamespace(DataImport.objectApiName);
    }

=======
    handleListViewPermissionsChange(event) {
        this.setListViewPermissionErrors(event);
    }

    /**
     * @description Set permission (CRUD & FLS) errors for the geListView component
     * @param {object} event : Event object containing the error message
     */
    setListViewPermissionErrors(event) {
        this.isListViewAccessible = false;
        if (event) {
            this._listViewPermissionErrorBody = event.messageBody;
            this._listViewPermissionErrorHeader = event.messageHeader;
        }
    }
>>>>>>> af6a27a4
}<|MERGE_RESOLUTION|>--- conflicted
+++ resolved
@@ -3,11 +3,8 @@
 import { dispatch, getPageAccess } from 'c/utilTemplateBuilder';
 import TemplateBuilderService from 'c/geTemplateBuilderService';
 import GeLabelService from 'c/geLabelService';
-<<<<<<< HEAD
 import DataImport from '@salesforce/schema/DataImport__c';
-=======
 import { registerListener } from 'c/pubsubNoPageRef'
->>>>>>> af6a27a4
 
 const EVENT_TOGGLE_MODAL = 'togglemodal';
 const GIFT_ENTRY_TAB_NAME = 'GE_Gift_Entry';
@@ -40,16 +37,10 @@
     }
 
     async connectedCallback() {
-<<<<<<< HEAD
-        this.isAccessible = await getPageAccess();
-        if (this.isAccessible) {
-=======
         registerListener('listViewPermissionsChange',
           this.handleListViewPermissionsChange, this);
         this.isAppAccessible = await getPageAccess();
         if (this.isAppAccessible) {
-            await TemplateBuilderService.init(DEFAULT_FIELD_MAPPING_SET);
->>>>>>> af6a27a4
             this.setGiftEntryTabName();
             this.setInitialView();
         }
@@ -134,12 +125,6 @@
         dispatch(this, EVENT_TOGGLE_MODAL, event.detail);
     }
 
-<<<<<<< HEAD
-    get namespace() {
-        return getNamespace(DataImport.objectApiName);
-    }
-
-=======
     handleListViewPermissionsChange(event) {
         this.setListViewPermissionErrors(event);
     }
@@ -155,5 +140,9 @@
             this._listViewPermissionErrorHeader = event.messageHeader;
         }
     }
->>>>>>> af6a27a4
+
+    get namespace() {
+        return getNamespace(DataImport.objectApiName);
+    }
+
 }