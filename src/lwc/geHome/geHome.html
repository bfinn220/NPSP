<template>
    <template if:true={isLoading}>
        <c-util-page-header>
            <h1 slot="title">
                <span class="slds-page-header__title"
                      title={CUSTOM_LABELS.geHeaderGiftEntry}>
                    {CUSTOM_LABELS.geHeaderGiftEntry}
                </span>
            </h1>
        </c-util-page-header>

        <lightning-card>
            <div class="slds-card-body_extension">
                <lightning-spinner alternative-text={CUSTOM_LABELS.geAssistiveSpinner}>
                </lightning-spinner>
            </div>
        </lightning-card>
    </template>

    <template if:false={isLoading}>
        <template if:true={isLandingPage}>
            <c-ge-templates ontogglemodal={toggleModal}
                            onchangeview={handleChangeView}>
            </c-ge-templates>
        </template>

        <template if:true={isTemplateBuilder}>
            <c-ge-template-builder ontogglemodal={toggleModal}
                                   onchangeview={handleChangeView}
                                   form-template-record-id={formTemplateId}
                                   is-clone={cloneFormTemplate}>
            </c-ge-template-builder>
        </template>
   </template>

<<<<<<< HEAD
        <template if:true={isSingleGiftEntry}>
            <c-ge-form-renderer ontogglemodal={toggleModal}></c-ge-form-renderer>
        </template>
    </template>
=======
>>>>>>> 8bdd407c
</template><|MERGE_RESOLUTION|>--- conflicted
+++ resolved
@@ -32,12 +32,4 @@
             </c-ge-template-builder>
         </template>
    </template>
-
-<<<<<<< HEAD
-        <template if:true={isSingleGiftEntry}>
-            <c-ge-form-renderer ontogglemodal={toggleModal}></c-ge-form-renderer>
-        </template>
-    </template>
-=======
->>>>>>> 8bdd407c
 </template>