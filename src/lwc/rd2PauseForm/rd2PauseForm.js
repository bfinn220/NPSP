import { LightningElement, api, track, wire } from 'lwc';
import LOCALE from '@salesforce/i18n/locale';
import { showToast, constructErrorMessage, isNull } from 'c/utilCommon';
import { getRecord } from 'lightning/uiRecordApi';

import NAME_FIELD from '@salesforce/schema/npe03__Recurring_Donation__c.Name';

import header from '@salesforce/label/c.RD2_PauseHeader';
import description from '@salesforce/label/c.RD2_PauseDescription';
import loadingMessage from '@salesforce/label/c.labelMessageLoading';
import cancelButton from '@salesforce/label/c.stgBtnCancel';
import saveButton from '@salesforce/label/c.stgBtnSave';
import okButton from '@salesforce/label/c.stgLabelOK';
import selectedRowsSummaryPlural from '@salesforce/label/c.RD2_PauseSelectedInstallmentTextPlural';
import selectedRowsSummarySingular from '@salesforce/label/c.RD2_PauseSelectedInstallmentTextSingular';
import saveSuccessMessage from '@salesforce/label/c.RD2_PauseSaveSuccessMessage';
import deactivationSuccessMessage from '@salesforce/label/c.RD2_PauseDeactivationSuccessMessage';
import rdClosedMessage from '@salesforce/label/c.RD2_PauseClosedRDErrorMessage';
<<<<<<< HEAD
import firstDonationDateMessage from '@salesforce/label/c.RD2_PauseFirstDonationDateDynamicText';
=======
import elevateNotSupported from '@salesforce/label/c.RD2_ElevateNotSupported';
>>>>>>> b838530a
import permissionRequired from '@salesforce/label/c.RD2_PausePermissionRequired';
import insufficientPermissions from '@salesforce/label/c.commonInsufficientPermissions';

import getPauseData from '@salesforce/apex/RD2_PauseForm_CTRL.getPauseData';
import getInstallments from '@salesforce/apex/RD2_PauseForm_CTRL.getInstallments';
import savePause from '@salesforce/apex/RD2_PauseForm_CTRL.savePause';

export default class Rd2PauseForm extends LightningElement {

    labels = Object.freeze({
        header,
        description,
        loadingMessage,
        cancelButton,
        elevateNotSupported,
        saveButton,
        okButton,
        selectedRowsSummaryPlural,
        selectedRowsSummarySingular,
        saveSuccessMessage,
        deactivationSuccessMessage,
        rdClosedMessage,
        firstDonationDateMessage,
        permissionRequired,
        insufficientPermissions
    });

    @api recordId;
    recordName;

    @track isLoading = true;
    @track permissions = {
        hasAccess : false,
        isBlocked : false,
        blockedReason : ''
    };
    @track isSaveDisplayed;
    @track isSaveDisabled = false;
    @track pageHeader = '';
    @track pausedReason = {};
    scheduleId;

    @track columns = [];
    @track installments;

    numberOfInstallments = 13;
    maxRowDisplay = 12;
    maxRowSelection = 12;
    selectedIds = [];
    @track selectedRowsSummary = null;
    firstDonationDateBoundary = null;
    @track firstDonationDateMessage = null;

    @track error = {};

    /***
    * @description Initializes the component
    */
    connectedCallback() {
        this.init();
    }

    /***
    * @description Groups various calls to Apex:
    * - Loads installments
    * - Waits for latest pause data (if any) and initializes the Paused Reason
    */
    init = async () => {
        try {
            this.loadInstallments();
            await this.loadPauseData();

        } catch (error) {
            this.handleError(error);
        }
    }

    /***
    * @description Loads installments and sets datatable columns and records.
    * If the user does not have permission to create/edit RD, then installments are not rendered.
    */
    loadInstallments = async () => {
        getInstallments({ recordId: this.recordId, numberOfInstallments: this.numberOfInstallments })
            .then(response => {
                this.handleRecords(response);
                this.handleColumns(response);
            })
            .catch(error => {
                this.installments = null;

                if (this.permissions.isBlocked !== true && this.permissions.hasAccess !== false) {
                    this.handleError(error);
                }
            });
    }

    /***
    * @description Load active current/future Pause.
    * Sets Paused Reason field.
    * If the user does not have permission to create/edit RD, then pause details are not rendered.
    */
    loadPauseData = async () => {
        getPauseData({ rdId: this.recordId })
            .then(response => {
                const pauseData = JSON.parse(response);

                this.permissions.hasAccess = pauseData.hasAccess;
                this.permissions.isBlocked = pauseData.isRDClosed || pauseData.isElevateRecord;
                this.pausedReason = pauseData.pausedReason;
                this.scheduleId = pauseData.scheduleId;

                if (!this.permissions.hasAccess) {
                    this.error.detail = this.labels.permissionRequired;
                    this.handleErrorDisplay();
                }
                if (this.permissions.isBlocked) {
                    this.permissions.blockedReason = (pauseData.isElevateRecord)
                        ? this.labels.elevateNotSupported
                        : this.labels.rdClosedMessage;
                }
            })
            .catch(error => {
                this.handleError(error);
            })
            .finally(() => {
                this.isLoading = false;
                this.handleButtonsDisplay();
            });
    }

    /***
    * @description Loads the Recurring Donation name asynchronously
    */
    @wire(getRecord, {
        recordId: '$recordId',
        fields: NAME_FIELD
    })
    wiredRecurringDonation(response) {
        if (response.data) {
            this.recordName = response.data.fields.Name.value;
            this.pageHeader = this.labels.header.replace('{0}', this.recordName);

        } else if (response.error) {
            this.handleError(response.error);
        }
    }

    /***
     * @description Sets installment datatable records
     */
    handleRecords(response) {
        if (response && response.dataTable) {
            this.installments = response.dataTable.records;

            if (this.installments) {
                if (this.installments.length > this.maxRowDisplay) {
                    //Remove the last installment in order to display maximum
                    //number of rows that should be displayed.

                    //Save the installment date to help with the first donation date calculations
                    //when all displayed installments are selected
                    this.firstDonationDateBoundary = this.installments.pop().donationDate;
                }

                //Get selected installments to skip
                this.selectedIds = [];
                for (let i = 0; i < this.installments.length; i++) {
                    if (this.installments[i].isSkipped === true) {
                        this.selectedIds.push(this.installments[i].installmentNumber);
                    }
                }

                this.refreshSummaries();
            }
        }
    }

    /***
     * @description Sets installment datatable columns
     */
    handleColumns(response) {
        if (response && response.dataTable) {
            let tempColumns = response.dataTable.columns;
            this.columns = [];

            for (let i = 0; i < tempColumns.length; i++) {
                if (tempColumns[i].fieldName !== "pauseStatus") {
                    this.columns.push(tempColumns[i]);
                }
            }
        }
    }

    /***
     * @description Handles the row selection event fired on
     * both select and deselect of all and individual installments
     */
    handleRowSelection(event) {
        let selectedRows = this.template.querySelector("lightning-datatable").getSelectedRows();
        if (isNull(selectedRows)) {
            selectedRows = [];
        }
        const isSelectEvent = this.selectedIds.length < selectedRows.length;

        if (isSelectEvent) {
            this.handleSelect(selectedRows);
        } else {
            this.handleDeselect(selectedRows);
        }

        this.refreshSummaries();
    }

    /***
     * @description Handles select event on an installment or select all event
     */
    handleSelect(selectedRows) {
        this.selectedIds = [];
        let previousId = null;

        for (let i = 0; i < selectedRows.length; i++) {
            const selectedId = selectedRows[i].installmentNumber;

            this.selectRowsInBetween(previousId, selectedId);
            this.selectedIds.push(selectedId);
            previousId = selectedId;
        }
    }

    /***
     * @description Selects installments in between selected rows
     */
    selectRowsInBetween(previousId, selectedId) {
        if (previousId === null) {
            return;
        }

        for (let rowId = previousId + 1; rowId < selectedId; rowId++) {
            this.selectedIds.push(rowId);
        }
    }

    /***
     * @description Handles deselect event on an installment or deselect all event
     */
    handleDeselect(selectedRows) {
        this.selectedIds = [];
        let previousId = null;

        for (let i = 0; i < selectedRows.length; i++) {
            const selectedId = selectedRows[i].installmentNumber;

            if (previousId === null) {
                previousId = selectedId;
            }

            const isRowGap = selectedId > previousId + 1;
            if (isRowGap === true) {
                return;//ignore this and the rest of selected items
            }

            this.selectedIds.push(selectedId);
            previousId = selectedId;
        }
    }

    /***
     * @description Refreshes notification messages displayed
     * based on the currently selected installments to skip
     */
    refreshSummaries() {
        this.refreshSelectedRowsSummary();
        this.refreshFirstDonationDate();
    }

    /***
     * @description Constructs the installment selection summary message
     * notifying user how many installments has been selected
     */
    refreshSelectedRowsSummary() {
        const selectedCount = this.selectedIds.length;

        if (selectedCount > 0) {
            this.selectedRowsSummary = selectedCount === 1
                ? this.labels.selectedRowsSummarySingular
                : this.labels.selectedRowsSummaryPlural.replace('{0}', selectedCount);
        } else {
            this.selectedRowsSummary = null;
        }

        this.refreshSaveButton();
    }

    /***
     * @description Constructs the message displaying the date
     * of the first installment *after* the pause ends.
     * If the pause does not exist or it is being deactivated, no date message is displayed.
     * If all 12 installments are selected, then first donation date is
     * the date of the 13th installment that is not displayed.
     */
    refreshFirstDonationDate() {
        this.firstDonationDateMessage = null;
        let firstDateAfterPause = null;

        if (this.installments && this.selectedIds && this.selectedIds.length > 0) {
            const lastSelectedId = this.selectedIds[this.selectedIds.length - 1];

            if (lastSelectedId < this.installments.length) {
                firstDateAfterPause = this.installments[lastSelectedId].donationDate;

            } else if (lastSelectedId == this.installments.length) {
                firstDateAfterPause = this.firstDonationDateBoundary;
            }

            if (firstDateAfterPause !== null) {
                //Helps with converting the date into the format according to the user’s language.
                const dateTimeFormat = new Intl.DateTimeFormat(LOCALE);

                //Convert the date 'YYYY-MM-DD' into the local time by appending ' 00:00',
                //to keep the date value as specified in the string (no date offset due to timezone).
                const date = new Date(firstDateAfterPause + ' 00:00');

                this.firstDonationDateMessage = this.labels.firstDonationDateMessage.replace(
                    '{0}', dateTimeFormat.format(date)
                );
            }
        }
    }

    /***
    * @description Handles button display. In the case of permission, field visibility
    * or RD closed error, [OK] button is displayed and [Save] button is not displayed.
    */
    handleButtonsDisplay() {
        this.isSaveDisplayed = !this.isLoading && this.permissions.hasAccess && !this.permissions.isBlocked;

        // Disable data display and Save button when installments are not returned
        if (this.installments == null && this.isSaveDisplayed) {
            this.isSaveDisplayed = false;
            this.hasAccess = false;
        }

        this.refreshSaveButton();
    }

    /***
     * @description Rechecks if the [Save] button should be displayed
     */
    refreshSaveButton() {
        if (isNull(this.scheduleId)) {
            this.isSaveDisabled = (this.pausedReason && isNull(this.pausedReason.value))
                || (this.selectedIds.length == 0);
        } else {
            this.isSaveDisabled = false;
        }
    }

    /***
    * @description Save pause: Inserts new pause (if any) and deactivates the old one.
    */
    handleSave() {
        this.clearError();

        const pausedReasonField = this.template.querySelector("[data-id='pausedReason']");
        if (pausedReasonField && !pausedReasonField.reportValidity()) {
            return;
        }

        this.isLoading = true;
        try {
            const jsonData = JSON.stringify(this.constructPauseData());

            savePause({ jsonPauseData: jsonData })
                .then(() => {
                    this.handleSaveSuccess();
                })
                .catch((error) => {
                    this.handleError(error);
                });
        } catch (error) {
            this.handleError(error);
        }
    }

    /***
    * @description Displays message that the pause save has been successful
    * and closes the modal.
    */
    handleSaveSuccess() {
        const message = this.selectedIds.length > 0
            ? this.labels.saveSuccessMessage.replace('{0}', this.recordName)
            : this.labels.deactivationSuccessMessage.replace('{0}', this.recordName);
        showToast(message, '', 'success', []);

        const closeEvent = new CustomEvent('save');
        this.dispatchEvent(closeEvent);
    }

    /***
    * @description Records the latest Paused Reason value
    * and checks if the [Save] button should be enabled.
    */
    handlePausedReasonChange(event) {
        this.pausedReason.value = event.detail.value;

        const pausedReasonField = this.template.querySelector("[data-id='pausedReason']");
        pausedReasonField.reportValidity();

        this.refreshSaveButton();
    }

    /***
    * @description Constructs pause data to be sent to the Apex method when user clicks [Save]
    */
    constructPauseData() {
        let pauseData = {};
        pauseData.rdId = this.recordId;

        let installmentById = this.installments.reduce(function (map, installment) {
            map[installment.installmentNumber] = installment.donationDate;
            return map;
        }, {});

        const firstSelectedId = this.selectedIds[0];
        pauseData.startDate = installmentById[firstSelectedId];

        const lastSelectedId = this.selectedIds[this.selectedIds.length - 1];
        pauseData.resumeAfterDate = installmentById[lastSelectedId];

        pauseData.pausedReason = {};
        pauseData.pausedReason.value = this.pausedReason.value;

        return pauseData;
    }

    /***
    * @description Closes the pause modal on save
    */
    handleCancel() {
        const closeEvent = new CustomEvent('close');
        this.dispatchEvent(closeEvent);
    }

    /**
    * @description Clears the error notification
    */
    clearError() {
        this.error = {};
    }

    /***
    * @description Handle error
    * @param error: Error Event
    */
    handleError(error) {
        this.isLoading = false;

        this.error = constructErrorMessage(error);

        this.handleErrorDisplay();
    }


    /***
    * @description Handle component display when an error occurs
    * @param error: Error Event
    */
    handleErrorDisplay() {
        const errorDetail = this.error.detail;

        const isApexClassDisabled = errorDetail && errorDetail.includes("RD2_PauseForm_CTRL");
        if (isApexClassDisabled) {
            this.permissions.hasAccess = false;
        }

        if (errorDetail && this.permissions.hasAccess === false) {
            this.error.header = this.labels.insufficientPermissions;
        }

        this.template.querySelector(".slds-modal__header").scrollIntoView();
    }
}<|MERGE_RESOLUTION|>--- conflicted
+++ resolved
@@ -13,14 +13,11 @@
 import okButton from '@salesforce/label/c.stgLabelOK';
 import selectedRowsSummaryPlural from '@salesforce/label/c.RD2_PauseSelectedInstallmentTextPlural';
 import selectedRowsSummarySingular from '@salesforce/label/c.RD2_PauseSelectedInstallmentTextSingular';
+import firstDonationDateMessage from '@salesforce/label/c.RD2_PauseFirstDonationDateDynamicText';
 import saveSuccessMessage from '@salesforce/label/c.RD2_PauseSaveSuccessMessage';
 import deactivationSuccessMessage from '@salesforce/label/c.RD2_PauseDeactivationSuccessMessage';
 import rdClosedMessage from '@salesforce/label/c.RD2_PauseClosedRDErrorMessage';
-<<<<<<< HEAD
-import firstDonationDateMessage from '@salesforce/label/c.RD2_PauseFirstDonationDateDynamicText';
-=======
 import elevateNotSupported from '@salesforce/label/c.RD2_ElevateNotSupported';
->>>>>>> b838530a
 import permissionRequired from '@salesforce/label/c.RD2_PausePermissionRequired';
 import insufficientPermissions from '@salesforce/label/c.commonInsufficientPermissions';
 
@@ -53,9 +50,9 @@
 
     @track isLoading = true;
     @track permissions = {
-        hasAccess : false,
-        isBlocked : false,
-        blockedReason : ''
+        hasAccess: false,
+        isBlocked: false,
+        blockedReason: ''
     };
     @track isSaveDisplayed;
     @track isSaveDisabled = false;
