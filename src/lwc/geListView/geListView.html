<template>
    <div class="slds-page-header slds-page-header_extension">
        <div class="slds-page-header__row slds-p-bottom_x-small">
            <div class="slds-page-header__col-title">
                <div class="slds-media">
                    <div class="slds-media__figure">
                        <lightning-icon icon-name={iconName}>
                        </lightning-icon>
                    </div>
                    <div class="slds-media__body">
                        <div class="slds-page-header__name">
                            <div class="slds-page-header__name-title">
                                <template if:true={hasCustomTitle}>
                                    <h1 class="slds-lightning-button-menu_extension slds-p-top_xx-small">
                                        {title}
                                    </h1>
                                </template>
                            </div>
                        </div>
                    </div>
                    <slot name="actions"
                          class="slds-no-flex">
                    </slot>
<<<<<<< HEAD
                    <lightning-button-menu alternative-text="Show menu"
                                           variant="border-filled"
                                           icon-name="utility:settings"
                                           menu-alignment="auto">
                        <lightning-menu-item value="MenuItemOne"
                                             label="Select Fields to Display"
=======
                    <lightning-button-menu variant="border-filled"
                                           icon-name="utility:settings"
                                           menu-alignment="auto">
                        <lightning-menu-item value="selectFieldsToDisplay"
                                             label={CUSTOM_LABELS.geHeaderCustomTableHeaders}
>>>>>>> 545d3f69
                                             onclick={toggleModal}>
                        </lightning-menu-item>
                    </lightning-button-menu>
                </div>
            </div>
        </div>
        <div class="slds-page-header__row">
            <div class="slds-page-header__col-meta">
                <p class="slds-page-header__meta-text slds-p-bottom_medium">
                    {recordCount} {sortedByLabel} {lastUpdatedOn}
                </p>
                <p class="slds-page-header__meta-text">
                    {description}
                </p>
            </div>
        </div>
    </div>

    <template if:true={isLoading}>
        <lightning-spinner alternative-text={CUSTOM_LABELS.geAssistiveSpinner}>
        </lightning-spinner>
        <c-util-stencil column-count="5"
                        row-count="5">
        </c-util-stencil>
    </template>
    <template if:false={isLoading}>
        <lightning-datatable key-field="id"
                             data={recordsToDisplay}
                             columns={columns}
                             hide-checkbox-column
                             onrowaction={handleRowAction}
                             sorted-by={sortedBy}
                             sorted-direction={sortedDirection}
                             onsort={handleColumnSorting}>
        </lightning-datatable>
    </template>

    <slot></slot>

    <template if:false={isLoading}>
        <template if:false={hasRecords}>
            <div class="slds-align_absolute-center"
                 style="height:5rem">
                {CUSTOM_LABELS.commonNoItems}
            </div>
        </template>
    </template>

    <template if:true={isShowStandardFooter}>
        <footer class="slds-card__footer slds-m-top_none">
            <template if:true={hasRecords}>
                <a class="slds-card__footer-action"
                   onclick={handleViewMore}>
                    {CUSTOM_LABELS.commonViewMore}
                </a>
            </template>
        </footer>
    </template>

    <slot name="footer"></slot>
</template><|MERGE_RESOLUTION|>--- conflicted
+++ resolved
@@ -21,20 +21,11 @@
                     <slot name="actions"
                           class="slds-no-flex">
                     </slot>
-<<<<<<< HEAD
-                    <lightning-button-menu alternative-text="Show menu"
-                                           variant="border-filled"
-                                           icon-name="utility:settings"
-                                           menu-alignment="auto">
-                        <lightning-menu-item value="MenuItemOne"
-                                             label="Select Fields to Display"
-=======
                     <lightning-button-menu variant="border-filled"
                                            icon-name="utility:settings"
                                            menu-alignment="auto">
                         <lightning-menu-item value="selectFieldsToDisplay"
                                              label={CUSTOM_LABELS.geHeaderCustomTableHeaders}
->>>>>>> 545d3f69
                                              onclick={toggleModal}>
                         </lightning-menu-item>
                     </lightning-button-menu>
