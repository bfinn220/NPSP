import { LightningElement, api, track, wire } from 'lwc';
import { getObjectInfo } from 'lightning/uiObjectInfoApi';
import { getRecord } from 'lightning/uiRecordApi';
import {
    dispatch,
    handleError,
    generateId,
    showToast,
    dispatchApplicationEvent,
    EVENT_SOURCE_LIST_VIEW
} from 'c/utilTemplateBuilder'
import {
    format,
    deepClone,
    isNotEmpty,
    hasNestedProperty,
} from 'c/utilCommon'

import LibsMoment from 'c/libsMoment';
import GeLabelService from 'c/geLabelService';
import TemplateBuilderService from 'c/geTemplateBuilderService';
import upsertCustomColumnHeaders from '@salesforce/apex/FORM_ServiceGiftEntry.upsertCustomColumnHeaders';
import retrieveCustomColumnHeaders from '@salesforce/apex/FORM_ServiceGiftEntry.retrieveCustomColumnHeaders';
import retrieveRecords from '@salesforce/apex/FORM_ServiceGiftEntry.retrieveRecords';
import userId from '@salesforce/user/Id';
import USER_TIMEZONE_SID_KEY_FIELD from '@salesforce/schema/User.TimeZoneSidKey';
import COLUMN_ID_INFO from '@salesforce/schema/Custom_Column_Header__c.Id';
import COLUMN_NAME_INFO from '@salesforce/schema/Custom_Column_Header__c.Name';
import COLUMN_FIELD_API_NAME_INFO from '@salesforce/schema/Custom_Column_Header__c.Field_Api_Name__c';
import COLUMN_INDEX_INFO from '@salesforce/schema/Custom_Column_Header__c.Index__c';
import COLUMN_LIST_NAME_INFO from '@salesforce/schema/Custom_Column_Header__c.List_Name__c';
import FORM_TEMPLATE_INFO from '@salesforce/schema/Form_Template__c';

const SLDS_ICON_CATEGORY_STANDARD = 'standard';
const DEFAULT_INCREMENT_BY = 10;
const DEFAULT_LIMIT = 10;
const DEFAULT_ORDER_BY = 'LastModifiedDate DESC, Id ASC';
const MAX_RECORDS = 2000;
const NAME = 'Name';
const USER = 'User';
const URL = 'url';
const _SELF = '_self';
const SAVE = 'save';
const EXCLUDED_COLUMN_HEADERS = [
    'CloneSourceId',
    'SystemModstamp'
];


const EVENT_TOGGLE_MODAL = 'togglemodal';

export default class geListView extends LightningElement {

    // Expose custom labels to template
    CUSTOM_LABELS = GeLabelService.CUSTOM_LABELS;

    @api listName;
    @api objectApiName;
    @api customIcon;
    @api title;
    @api objectName;
    @api listViewApiName;
    @api showStandardFooter;
    @api description;
    @api limit = DEFAULT_LIMIT;
    @api incrementBy = DEFAULT_INCREMENT_BY;
    @api actions;
    @api sortedBy;
    @api sortedDirection;
    @api filteredBy;
    @api target;

    @track objectInfo;
    @track selectedColumnHeaders;
    @track isLoading = true;
    @track options = [];
    @track records = [];
    @track columns = [];
    @track columnEntriesByName = {};
    @track selectedListView;
    @track orderedByInfo;

    columnHeadersByFieldApiName;
<<<<<<< HEAD

    isLoaded = false;
=======
>>>>>>> b079af18
    hasAdditionalRows = false;
    // Array of callback functions required by children that extend this component
    callbacks = [];
    // Flag to set when this component has been extended and is running from a child component
    isExtended = false;

    constructor(objectApiName) {
        super();

        if (isNotEmpty(objectApiName)) {
            this.isExtended = true;
            this.objectApiName = objectApiName;
        }
    }

    @wire(getRecord, { recordId: userId, fields: [USER_TIMEZONE_SID_KEY_FIELD] })
    wiredUserRecord;


    get recordsToDisplay() {
        if (this.actions && this.columns.length === 1) {
            return [];
        }
        return this.records;
    }

    get hasCustomTitle() {
        return this.title && this.title.length > 0;
    }

    get iconName() {
        if (this.customIcon) {
            return this.customIcon;
        }
        return this.objectInfo && this.objectInfo ?
            `${SLDS_ICON_CATEGORY_STANDARD}:${this.objectInfo.apiName}`
            : '';
    }

    get objectLabel() {
        return this.objectInfo && this.objectInfo ? this.objectInfo.label : '';
    }

    get listViewLabel() {
        return this.selectedListView ? this.selectedListView.label : '';
    }

    get recordCount() {
        const ITEM_COUNT = [this.recordsToDisplay.length];
        return this.recordsToDisplay.length !== 1 ?
            GeLabelService.format(this.CUSTOM_LABELS.geTextListViewItemsCount, ITEM_COUNT)
            : GeLabelService.format(this.CUSTOM_LABELS.geTextListViewItemCount, ITEM_COUNT);
    }

    get sortedByLabel() {
        const columnEntry = this.columnEntriesByName[this.sortedBy];
        if (columnEntry) {
            let sortLabel = GeLabelService.format(this.CUSTOM_LABELS.geTextListViewSortedBy, [columnEntry.label]);
            return this.sortedBy ? sortLabel : undefined;
        }
        return undefined;
    }

    get lastUpdatedOn() {
        const isMomentLoaded = LibsMoment && LibsMoment.moment;
        if (isMomentLoaded && this.hasRecords) {
            let records = deepClone(this.records);
            records.sort((a, b) => {
                return new Date(b.LastModifiedDate) - new Date(a.LastModifiedDate);
            });

            const UPDATED_TIME_AGO = [LibsMoment.moment(records[0].LastModifiedDate).fromNow()];
            return GeLabelService.format(this.CUSTOM_LABELS.geTextListViewUpdatedAgo, UPDATED_TIME_AGO);
        }
        return '';
    }

    get hasRecords() {
        return this.recordsToDisplay && this.recordsToDisplay.length > 0;
    }

    get showViewMore() {
        return this.hasRecords && this.hasAdditionalRows;
    }

    /*******************************************************************************
    * Start getters for data-qa-locator attributes
    */

    get qaLocatorDatatable() {
        return `datatable ${this.title}`;
    }

    get qaLocatorViewMore() {
        return `link ${this.CUSTOM_LABELS.commonViewMore} ${this.title}`;
    }

    get qaLocatorSettings() {
        return `button Settings ${this.title}`;
    }

    get qaLocatorSettingsSelectFields() {
        return `button ${this.CUSTOM_LABELS.geHeaderCustomTableHeaders} ${this.title}`;
    }

    /*******************************************************************************
    * End getters for data-qa-locator attributes
    */

    @api
    setProperty(property, value) {
        this[property] = value;
    }

    /*******************************************************************************
    * @description Public method for receiving modal related events.\
    *
    * @param {object} modalData: Event object containing the action and payload.
    * component chain: utilDualListbox -> GE_GiftEntry -> geTemplates -> here.
    */
    @api
    notify(modalData) {
        if (modalData.action === SAVE) {
            this.saveColumnHeaders(modalData.payload.values);
        }
    }

    /*******************************************************************************
    * @description Public method to force a refresh of the list view.
    */
    @api
    refresh() {
        this.handleImperativeRefresh();
    }

    handleImperativeRefresh = async () => {
        this.isLoading = true;

        let columns = this.buildNameFieldColumns(this.selectedColumnHeaders);
        this.setDatatableColumns(columns);

        this.setDatatableActions();
        await this.getRecords(this.columns)
            .catch(error => {
                handleError(error);
            });
        this.isLoading = false;
    };

    @wire(getObjectInfo, { objectApiName: '$objectApiName' })
    wiredObjectInfo(response) {
        if (response.data) {
            this.objectInfo = response.data;
            if (this.isExtended) {
                // execute child component callbacks
                this.callbacks.forEach(callback => {
                    if (typeof callback === 'function') {
                        this.executeCallbackAsync(callback);
                    }
                });
            } else {
                this.init();
            }
        }

        if (response.error) {
            // Build CRUD error and inform geHome
            dispatchApplicationEvent('appPermissionsChange',
              this.CUSTOM_LABELS.geErrorObjectCRUDHeader,
              GeLabelService.format(this.CUSTOM_LABELS.geErrorObjectCRUDBody,
                [this.objectApiName]), EVENT_SOURCE_LIST_VIEW
            );
        }
    }

    async executeCallbackAsync(callback) {
        callback.call();
    }

    init = async () => {
        // Initialize static resources if not already initialized (moment.js)
        await LibsMoment.init(this);

        // Set 'Available Fields' options for the column headers
        this.options = this.buildFieldsToDisplayOptions(this.objectInfo.fields);
        // Get column header data
        let columnHeaderData = await this.getColumnHeaderData(this.listName)
            .catch(error => {
                handleError(error);
            });

        let flsErrors = columnHeaderData.permissionErrorData;

        if (isNotEmpty(flsErrors)) {
            // Inform geHome about the FLS error
            dispatchApplicationEvent('appPermissionsChange',
              this.CUSTOM_LABELS.geErrorFLSHeader,
              GeLabelService.format(this.CUSTOM_LABELS.geErrorFLSBody,
                [flsErrors]), EVENT_SOURCE_LIST_VIEW
            );
            return;
        }

        // Set currently selected column headers
        this.selectedColumnHeaders = this.setSelectedColumnHeaders(columnHeaderData);

        // Build the columns for the datatable using the currently selected column headers
        let columns = this.buildNameFieldColumns(this.selectedColumnHeaders);
        this.setDatatableColumns(columns);

        // Set the datatable actions
        this.setDatatableActions();

        // Get records
        await this.getRecords(this.columns)
            .catch(error => {
                handleError(error);
            });

        this.isLoading = false;
    }

    /*******************************************************************************
    * @description Method takes in the currently selected column headers and builds
    * a query string that's used to get records with the relevant fields.
    *
    * @param {list} displayColumns: List of display columns used by lightning-datatable.
    */
    getRecords = async (columns) => {
        const fields = columns.filter(column => column.fieldApiName).map(column => column.fieldApiName);
        if (fields.length > 0) {
            let orderBy = DEFAULT_ORDER_BY;
            if (this.sortedBy && this.sortedDirection) {
                const columnEntry = this.columnEntriesByName[this.sortedBy];
                let orderedByFieldApiName;

                if (columnEntry) {
                    if (hasNestedProperty(this.columnEntriesByName[this.sortedBy],
                        'typeAttributes', 'label', 'fieldName')) {
                        orderedByFieldApiName = columnEntry.typeAttributes.label.fieldName;
                    } else {
                        orderedByFieldApiName = columnEntry.fieldApiName;
                    }
                    orderBy = `${orderedByFieldApiName} ${this.sortedDirection}`;
                }
            }
            try {
                const records = await retrieveRecords({
                    selectFields: fields,
                    sObjectApiName: this.objectApiName,
                    orderByClause: orderBy,
                    limitClause: this.limit + 1
                });

                if (records.length > this.limit) {
                    this.hasAdditionalRows = true;
                    this.setDatatableRecordsForImperativeCall(records.slice(0, -1));
                } else {
                    this.hasAdditionalRows = false;
                    this.setDatatableRecordsForImperativeCall(records);
                }

            } catch (error) {
                handleError(error);
            }
        }
    };

    /*******************************************************************************
    * @description Method retrieves the column header data held in the List Custom
    * Setting Custom_Column_Header__c records.
    *
    * @param {string} listViewDeveloperName: The value held in the List_Name__c of
    * the Custom_Column_Header__c List Custom Setting.
    */
    getColumnHeaderData = async (listViewDeveloperName) => {
        return retrieveCustomColumnHeaders({ listName: listViewDeveloperName })
            .catch(error => {
                handleError(error);
            });
    };

    /*******************************************************************************
    * @description Method sets the columnHeadersByFieldApiName map. Map contains
    * currently selected column headers and is used to quickly find a column header
    * records based on their target field api name.
    *
    * @param {list} columnHeaderData: List of Custom_Column_Header__c records.
    */
    setSelectedColumnHeaders(columnHeaderData) {
        this.columnHeadersByFieldApiName = {};
        return columnHeaderData.columnHeaders.map(column => {
            this.columnHeadersByFieldApiName[column[COLUMN_FIELD_API_NAME_INFO.fieldApiName]] = column;
            return column[COLUMN_FIELD_API_NAME_INFO.fieldApiName]
        });
    }

    /*******************************************************************************
    * @description Method builds a list of options used to populate the available
    * fields in the utilDualListbox component. utilDualListbox is used in the list
    * settings modal.
    *
    * @param {list} fields: List of fields from the object describe info.
    */
    buildFieldsToDisplayOptions(fields) {
        let options = [];

        Object.keys(fields).forEach(key => {
            let fieldDescribe = this.objectInfo.fields[key];
            let label = fieldDescribe.label;

            if (!EXCLUDED_COLUMN_HEADERS.includes(fieldDescribe.apiName)) {
                options.push({
                    label: label,
                    value: fieldDescribe.apiName
                });
            }
        });

        return options;
    }

    /************************************************************************************************************
     * @description Convert all reference type columns so that column values can be dynamically assigned to each
     * column in the lightning data table
     *
     * @param {array} fieldApiNames: List of field api names to check if reference conversation is needed
     * @return array
     */
    buildNameFieldColumns(fieldApiNames) {
        this.columnEntriesByName = {};
        let _columns = [];

        for (let fieldApiName of fieldApiNames) {
            const fieldDescribe = this.objectInfo.fields[fieldApiName];
            let columnEntry = {
                fieldApiName: fieldDescribe.apiName,
                label: fieldDescribe.label,
                sortable: fieldDescribe.sortable,
                isNameField: fieldDescribe.nameField,
                referenceTo: fieldDescribe.reference ? fieldDescribe.referenceToInfos[0] : null
            };

            let referenceField = this.getComputedReferenceFieldApiName(fieldDescribe);

            if (isNotEmpty(referenceField)) {
                columnEntry.fieldApiName = referenceField;
            }

            // // Special case for relationship references e.g. 'CreatedBy.Name'
            // // so we can display the Name property of the reference in the table.
            if (columnEntry.fieldApiName.includes(`.${NAME}`)) {
               fieldApiName = columnEntry.fieldApiName.split('.')[0];
            }

            // Need to convert types derived from schema to types useable by lightning-datable
            const types = {
                'double': 'number',
                'datetime': 'date',
                'date': 'date-local',
                'reference': URL,
                'string': columnEntry.isNameField ? URL : 'string'
            };

            columnEntry.fieldName = fieldApiName;

            const convertedType = types[fieldDescribe.dataType.toLowerCase()];

            columnEntry.type = convertedType ? convertedType : fieldDescribe.dataType.toLowerCase();

            columnEntry = this.handleTypesAttribute(columnEntry, fieldApiName);

            _columns.push(columnEntry)
        }

        return _columns;
    }


    /*******************************************************************************
    * @description Set json datable columns once all columns are built to improve rendering performance
    *
    * @param {array} columnEntries: List of json columns
    */
     setDatatableColumns(columnEntries) {
        let _columnEntriesByName = {};

        columnEntries.forEach(column => {
            _columnEntriesByName[column.fieldName] = column;
        });

        this.columnEntriesByName = _columnEntriesByName;
        this.columns = columnEntries;
     }



    /*******************************************************************************
    * @description Method checks to see if the provided field is a reference and
    * adjusts the relevant column entry properties as needed.
    *
    * @param {object} fieldDescribe: Field describe from the schema.
    */
    getComputedReferenceFieldApiName(fieldDescribe) {
        const isRelationshipField =
            fieldDescribe.relationshipName &&
            fieldDescribe.referenceToInfos &&
            fieldDescribe.referenceToInfos.length >= 1;
        let fieldApiName = '';

        if (isRelationshipField) {
            const reference = fieldDescribe.referenceToInfos[0];
            const isUserReference = fieldDescribe.referenceToInfos.find(info => info.apiName === USER);

            const nameFields = isUserReference ? isUserReference.nameFields : reference.nameFields;
            const nameField = nameFields.find(field => field === NAME) || nameFields[0];

            fieldApiName = `${fieldDescribe.relationshipName}.${nameField}`;
        }

        return fieldApiName;
    }

    /*******************************************************************************
    * @description Method sets the typeAttributes property in a column entry if
    * needed.
    *
    * @param {object} columnEntry: A column header entry for lightning-datatable.
    * @param {string} fieldApiName: Field Api Name of an sObject.
    */
    handleTypesAttribute(columnEntry, fieldApiName) {
        const hasUserTimezoneData = this.wiredUserRecord.data &&
            this.wiredUserRecord.data.fields &&
            this.wiredUserRecord.data.fields.TimeZoneSidKey.value;
        let timezone = hasUserTimezoneData ?
            this.wiredUserRecord.data.fields.TimeZoneSidKey.value :
            undefined;

        if (columnEntry.type === 'date') {
            columnEntry.typeAttributes = {
                year: "numeric",
                month: "numeric",
                day: "numeric",
                hour: "numeric",
                minute: "2-digit",
                hour12: "true",
                timeZone: timezone,
            }
        }

        if (columnEntry.type === 'date-local') {
            columnEntry.typeAttributes = {
                year: "numeric",
                month: "numeric",
                day: "numeric",
                timeZone: timezone,
            }
        }

        // Turn fields in the 'Name' column into URLs
        if (columnEntry.type === URL) {
            columnEntry.fieldName = fieldApiName + '_' + URL;
            columnEntry.typeAttributes = {
                label: {
                    fieldName: fieldApiName
                },
                target: isNotEmpty(this.target) ? this.target : _SELF
            }
        }
        return columnEntry;
    }

    /*******************************************************************************
    * @description Method handles the save action in the list view settings modal.
    */
    saveColumnHeaders = async (updatedColumnHeaders) => {
        this.isLoading = true;
        this.selectedColumnHeaders = updatedColumnHeaders;
        const columnHeaders = this.prepareColumnHeadersForSave(updatedColumnHeaders);

        upsertCustomColumnHeaders({
            listName: this.listName,
            columnHeadersString: JSON.stringify(columnHeaders)
        })
            .then(() => {
                this.init();
                showToast(this.CUSTOM_LABELS.geToastListViewUpdated, '', 'success');
            })
            .catch(error => {
                handleError(error);
            })
            .finally(() => {
                this.isLoading = false;
            })
    };

    /*******************************************************************************
    * @description Method prepares the provided column headers to be saved.
    */
    prepareColumnHeadersForSave(updatedColumnHeaders) {
        return updatedColumnHeaders.map((fieldApiName, index) => {
            let columnHeader = this.columnHeadersByFieldApiName[fieldApiName];

            if (!columnHeader) {
                columnHeader = {};
                columnHeader[COLUMN_ID_INFO.fieldApiName] = this.columnHeadersByFieldApiName[fieldApiName];
                columnHeader[COLUMN_NAME_INFO.fieldApiName] = generateId();
                columnHeader[COLUMN_LIST_NAME_INFO.fieldApiName] = this.listName;
            }

            columnHeader[COLUMN_FIELD_API_NAME_INFO.fieldApiName] = fieldApiName;
            columnHeader[COLUMN_INDEX_INFO.fieldApiName] = index;

            return columnHeader;
        });
    }

    /*******************************************************************************
    * @description Method sets the actions for the lightning-datatable based on
    * the public property 'actions'.
    */
    setDatatableActions() {
        if (this.actions) {
            this.columns = [...this.columns, {
                type: 'action',
                typeAttributes: { rowActions: this.actions },
            }];
        }
    }

    /*******************************************************************************
    * @description Method handles setting up the records provided by the imperative
    * method call retrieveRecords. Some values for fields like 'CreatedBy.Name' and
    * 'LastModifiedDate' need to get parsed/reassigned so we can display more user
    * friendly values i.e. Name rather than RecordId or a formatted date.
    *
    * @param {array} dataRecords: List of sObject records
    */
     setDatatableRecordsForImperativeCall(dataRecords) {
        this.records = [];

        let records = deepClone(dataRecords);
        records.forEach(record => {
            Object.keys(record).forEach(key => {
                let fieldDescribe = this.objectInfo.fields[key];

                if (isNotEmpty(fieldDescribe)
                    && (fieldDescribe.nameField ||
                        fieldDescribe.reference)) {

                    let _objectApiName = fieldDescribe.nameField ? this.objectInfo.apiName :
                        fieldDescribe.referenceToInfos[0].apiName;

                    let recordUrl = this.getRecordUrl(_objectApiName);
                    let recordId = fieldDescribe.nameField ? record.Id : record[key];
                    let urlName = fieldDescribe.nameField ? key : fieldDescribe.relationshipName;

                    record[urlName + '_' + URL] = format(recordUrl, [recordId]);
                }

                if (isNotEmpty(record[key])) {
                    if (isNotEmpty(record[key].Name)) {
                        record[key] = record[key].Name;
                    }
                }
            });
        });

        this.records = records;

        return records;
    }

    /*******************************************************************************
    * @description Method builds the url to be used for the 'Name' column in the
    * list view lightning-datatable. We're special casing the url for the
    * Form_Template__c object specifically to go to the Template Builder.
    */
    getRecordUrl(objectApiName) {
        let url;
        if (objectApiName === FORM_TEMPLATE_INFO.objectApiName) {
            const giftEntryTabName = TemplateBuilderService.alignSchemaNSWithEnvironment('GE_Gift_Entry');
            url = `/lightning/n/${giftEntryTabName}?c__view=Template_Builder&c__formTemplateRecordId={0}`;
        } else {
            url = `/lightning/r/${objectApiName}/{0}/view`;
        }

        return url;
    }

    /*******************************************************************************
    * @description Handles the onsort event from the lightning:datatable
    *
    * @param {object} event: Event holding column details of the action
    */
    handleColumnSorting(event) {
        this.sortedBy = event.detail.fieldName;
        const columnEntry = this.columnEntriesByName[this.sortedBy];
        this.sortedDirection = event.detail.sortDirection;

        // Set sortedBy to correct fieldName if a URL type column.
        let sortedBy = this.sortedBy;
        if (hasNestedProperty(columnEntry, 'typeAttributes', 'label', 'fieldName')) {
            sortedBy = columnEntry.typeAttributes.label.fieldName;
        }

        this.getRecords(this.columns);
    }

    /*******************************************************************************
    * @description Handles the rowaction event from lightning-datable and dispatches
    * an event to notify parent component.
    *
    * @param {object} event: Event holding row action details
    */
    handleRowAction(event) {
        dispatch(this, 'rowaction', event.detail);
    }

    /*******************************************************************************
    * @description Handles increasing the pageSize for the list-view and loading
    * more records.
    */
    handleViewMore = async () => {
        const NEW_LIMIT = Number(this.limit) + this.incrementBy;
        this.limit = NEW_LIMIT < MAX_RECORDS ? NEW_LIMIT : MAX_RECORDS;

        this.refresh();
    };

    /*******************************************************************************
    * @description Method handles dispatches a custom event to the parent component
    * to toggle a modal.
    */
    toggleModal(event) {
        event.stopPropagation();
        const detail = {
            componentProperties: {
                cssClass: 'slds-m-bottom_medium slds-p-horizontal_small',
                name: this.listName,
                options: this.options,
                values: this.selectedColumnHeaders,
                sourceLabel: this.CUSTOM_LABELS.geLabelCustomTableSourceFields,
                selectedLabel: this.CUSTOM_LABELS.geLabelCustomTableSelectedFields,
                showModalFooter: true,
                dedicatedListenerEventName: 'geGiftEntryModalEvent',
                targetComponentName: 'ge-templates',
            },
            modalProperties: {
                componentName: 'utilDualListbox',
                header: this.CUSTOM_LABELS.geHeaderCustomTableHeaders,
                showCloseButton: true,
            }
        };

        dispatch(this, EVENT_TOGGLE_MODAL, detail);
    }
<<<<<<< HEAD
}
=======

    informGiftEntryHomeApp (eventName, messageHeader, messageBody) {
        fireEvent(null, eventName,
          {
              messageBody: messageBody,
              messageHeader: messageHeader,
          });
    }
}
>>>>>>> b079af18
<|MERGE_RESOLUTION|>--- conflicted
+++ resolved
@@ -81,11 +81,9 @@
     @track orderedByInfo;
 
     columnHeadersByFieldApiName;
-<<<<<<< HEAD
 
     isLoaded = false;
-=======
->>>>>>> b079af18
+
     hasAdditionalRows = false;
     // Array of callback functions required by children that extend this component
     callbacks = [];
@@ -743,16 +741,4 @@
 
         dispatch(this, EVENT_TOGGLE_MODAL, detail);
     }
-<<<<<<< HEAD
-}
-=======
-
-    informGiftEntryHomeApp (eventName, messageHeader, messageBody) {
-        fireEvent(null, eventName,
-          {
-              messageBody: messageBody,
-              messageHeader: messageHeader,
-          });
-    }
-}
->>>>>>> b079af18
+}