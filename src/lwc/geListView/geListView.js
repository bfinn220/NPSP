import { LightningElement, api, track, wire } from 'lwc';
import { getObjectInfo } from 'lightning/uiObjectInfoApi';
import { getRecord } from 'lightning/uiRecordApi';
import {
    dispatch,
    handleError,
    generateId,
} from 'c/utilTemplateBuilder'
import {
    format,
    deepClone,
    isNotEmpty,
    hasNestedProperty,
<<<<<<< HEAD
    getNamespace
=======
    showToast,
>>>>>>> 19f0a8ba
} from 'c/utilCommon'
import { fireEvent } from 'c/pubsubNoPageRef'
import LibsMoment from 'c/libsMoment';
import GeLabelService from 'c/geLabelService';
import TemplateBuilderService from 'c/geTemplateBuilderService';
import upsertCustomColumnHeaders from '@salesforce/apex/FORM_ServiceGiftEntry.upsertCustomColumnHeaders';
import retrieveCustomColumnHeaders from '@salesforce/apex/FORM_ServiceGiftEntry.retrieveCustomColumnHeaders';
import retrieveRecords from '@salesforce/apex/FORM_ServiceGiftEntry.retrieveRecords';
import userId from '@salesforce/user/Id';
import USER_TIMEZONE_SID_KEY_FIELD from '@salesforce/schema/User.TimeZoneSidKey';
import COLUMN_ID_INFO from '@salesforce/schema/Custom_Column_Header__c.Id';
import COLUMN_NAME_INFO from '@salesforce/schema/Custom_Column_Header__c.Name';
import COLUMN_FIELD_API_NAME_INFO from '@salesforce/schema/Custom_Column_Header__c.Field_Api_Name__c';
import COLUMN_INDEX_INFO from '@salesforce/schema/Custom_Column_Header__c.Index__c';
import COLUMN_LIST_NAME_INFO from '@salesforce/schema/Custom_Column_Header__c.List_Name__c';
import FORM_TEMPLATE_INFO from '@salesforce/schema/Form_Template__c';

const SLDS_ICON_CATEGORY_STANDARD = 'standard';
const DEFAULT_INCREMENT_BY = 10;
const DEFAULT_LIMIT = 10;
const DEFAULT_ORDER_BY = 'LastModifiedDate DESC, Id ASC';
const MAX_RECORDS = 2000;
const NAME = 'Name';
const USER = 'User';
const URL = 'url';
const _SELF = '_self';
const SAVE = 'save';
const EXCLUDED_COLUMN_HEADERS = [
    'CloneSourceId',
    'SystemModstamp'
];


const EVENT_TOGGLE_MODAL = 'togglemodal';

export default class geListView extends LightningElement {

    // Expose custom labels to template
    CUSTOM_LABELS = GeLabelService.CUSTOM_LABELS;

    @api listName;
    @api objectApiName;
    @api customIcon;
    @api title;
    @api objectName;
    @api listViewApiName;
    @api showStandardFooter;
    @api description;
    @api limit = DEFAULT_LIMIT;
    @api incrementBy = DEFAULT_INCREMENT_BY;
    @api actions;
    @api sortedBy;
    @api sortedDirection;
    @api filteredBy;
    @api target;

    @track objectInfo;
    @track selectedColumnHeaders;
    @track isLoading = true;
    @track options = [];
    @track records = [];
    @track columns = [];
    @track columnEntriesByName = {};
    @track selectedListView;
    @track orderedByInfo;

    columnHeadersByFieldApiName;
    hasAdditionalRows = false;
    // Array of callback functions required by children that extend this component
    callbacks = [];
    // Flag to set when this component has been extended and is running from a child component
    isExtended = false;

    constructor(objectApiName) {
        super();

        if (isNotEmpty(objectApiName)) {
            this.isExtended = true;
            this.objectApiName = objectApiName;
        }
    }

    @wire(getRecord, { recordId: userId, fields: [USER_TIMEZONE_SID_KEY_FIELD] })
    wiredUserRecord;


    get recordsToDisplay() {
        if (this.actions && this.columns.length === 1) {
            return [];
        }
        return this.records;
    }

    get hasCustomTitle() {
        return this.title && this.title.length > 0;
    }

    get iconName() {
        if (this.customIcon) {
            return this.customIcon;
        }
        return this.objectInfo && this.objectInfo ?
            `${SLDS_ICON_CATEGORY_STANDARD}:${this.objectInfo.apiName}`
            : '';
    }

    get objectLabel() {
        return this.objectInfo && this.objectInfo ? this.objectInfo.label : '';
    }

    get listViewLabel() {
        return this.selectedListView ? this.selectedListView.label : '';
    }

    get recordCount() {
        const ITEM_COUNT = [this.recordsToDisplay.length];
        return this.recordsToDisplay.length !== 1 ?
            GeLabelService.format(this.CUSTOM_LABELS.geTextListViewItemsCount, ITEM_COUNT)
            : GeLabelService.format(this.CUSTOM_LABELS.geTextListViewItemCount, ITEM_COUNT);
    }

    get sortedByLabel() {
        const columnEntry = this.columnEntriesByName[this.sortedBy];
        if (columnEntry) {
            let sortLabel = GeLabelService.format(this.CUSTOM_LABELS.geTextListViewSortedBy, [columnEntry.label]);
            return this.sortedBy ? sortLabel : undefined;
        }
        return undefined;
    }

    get lastUpdatedOn() {
        const isMomentLoaded = LibsMoment && LibsMoment.moment;
        if (isMomentLoaded && this.hasRecords) {
            let records = deepClone(this.records);
            records.sort((a, b) => {
                return new Date(b.LastModifiedDate) - new Date(a.LastModifiedDate);
            });

            const UPDATED_TIME_AGO = [LibsMoment.moment(records[0].LastModifiedDate).fromNow()];
            return GeLabelService.format(this.CUSTOM_LABELS.geTextListViewUpdatedAgo, UPDATED_TIME_AGO);
        }
        return '';
    }

    get hasRecords() {
        return this.recordsToDisplay && this.recordsToDisplay.length > 0;
    }

    get showViewMore() {
        return this.hasRecords && this.hasAdditionalRows;
    }

    /*******************************************************************************
    * Start getters for data-qa-locator attributes
    */

    get qaLocatorDatatable() {
        return `datatable ${this.title}`;
    }

    get qaLocatorViewMore() {
        return `link ${this.CUSTOM_LABELS.commonViewMore} ${this.title}`;
    }

    get qaLocatorSettings() {
        return `button Settings ${this.title}`;
    }

    get qaLocatorSettingsSelectFields() {
        return `button ${this.CUSTOM_LABELS.geHeaderCustomTableHeaders} ${this.title}`;
    }

    /*******************************************************************************
    * End getters for data-qa-locator attributes
    */

    @api
    setProperty(property, value) {
        this[property] = value;
    }

    /*******************************************************************************
    * @description Public method for receiving modal related events.\
    *
    * @param {object} modalData: Event object containing the action and payload.
    * component chain: utilDualListbox -> GE_GiftEntry -> geTemplates -> here.
    */
    @api
    notify(modalData) {
        if (modalData.action === SAVE) {
            this.saveColumnHeaders(modalData.payload.values);
        }
    }

    /*******************************************************************************
    * @description Public method to force a refresh of the list view.
    */
    @api
    refresh() {
        this.handleImperativeRefresh();
    }

    handleImperativeRefresh = async () => {
        this.isLoading = true;

        let columns = this.buildNameFieldColumns(this.selectedColumnHeaders);
        this.setDatatableColumns(columns);

        this.setDatatableActions();
        await this.getRecords(this.columns)
            .catch(error => {
                handleError(error);
            });
        this.isLoading = false;
    };

    @wire(getObjectInfo, { objectApiName: '$objectApiName' })
    wiredObjectInfo(response) {
        if (response.data) {
            this.objectInfo = response.data;
            if (this.isExtended) {
                // execute child component callbacks
                this.callbacks.forEach(callback => {
                    if (typeof callback === 'function') {
                        this.executeCallbackAsync(callback);
                    }
                });
            } else {
                this.init();
            }
        }

        if (response.error) {
            // Build CRUD error and inform geHome
            this.informGiftEntryHomeApp('listViewPermissionsChange',
              this.CUSTOM_LABELS.geErrorObjectCRUDHeader,
              GeLabelService.format(this.CUSTOM_LABELS.geErrorObjectCRUDBody,
                [this.objectApiName])
            );
        }
    }

    async executeCallbackAsync(callback) {
        callback.call();
    }

    init = async () => {
        // Initialize static resources if not already initialized (moment.js)
        await LibsMoment.init(this);

        // Set 'Available Fields' options for the column headers
        this.options = this.buildFieldsToDisplayOptions(this.objectInfo.fields);
        // Get column header data
        let columnHeaderData = await this.getColumnHeaderData(this.listName)
            .catch(error => {
                handleError(error);
            });

        let flsErrors = columnHeaderData.permissionErrorData;

        if (isNotEmpty(flsErrors)) {
            // Inform geHome about the FLS error
            this.informGiftEntryHomeApp('listViewPermissionsChange',
              this.CUSTOM_LABELS.geErrorFLSHeader,
              GeLabelService.format(this.CUSTOM_LABELS.geErrorFLSBody,
                [flsErrors])
            );
            return;
        }

        // Set currently selected column headers
        this.selectedColumnHeaders = this.setSelectedColumnHeaders(columnHeaderData);

        // Build the columns for the datatable using the currently selected column headers
        let columns = this.buildNameFieldColumns(this.selectedColumnHeaders);
        this.setDatatableColumns(columns);

        // Set the datatable actions
        this.setDatatableActions();

        // Get records
        await this.getRecords(this.columns)
            .catch(error => {
                handleError(error);
            });

        this.isLoading = false;
    }

    /*******************************************************************************
    * @description Method takes in the currently selected column headers and builds
    * a query string that's used to get records with the relevant fields.
    *
    * @param {list} displayColumns: List of display columns used by lightning-datatable.
    */
    getRecords = async (columns) => {
        const fields = columns.filter(column => column.fieldApiName).map(column => column.fieldApiName);
        if (fields.length > 0) {
            let orderBy = DEFAULT_ORDER_BY;
            if (this.sortedBy && this.sortedDirection) {
                const columnEntry = this.columnEntriesByName[this.sortedBy];
                let orderedByFieldApiName;

                if (columnEntry) {
                    if (hasNestedProperty(this.columnEntriesByName[this.sortedBy],
                        'typeAttributes', 'label', 'fieldName')) {
                        orderedByFieldApiName = columnEntry.typeAttributes.label.fieldName;
                    } else {
                        orderedByFieldApiName = columnEntry.fieldApiName;
                    }
                    orderBy = `${orderedByFieldApiName} ${this.sortedDirection}`;
                }
            }
            try {
                const records = await retrieveRecords({
                    selectFields: fields,
                    sObjectApiName: this.objectApiName,
                    orderByClause: orderBy,
                    limitClause: this.limit + 1
                });

                if (records.length > this.limit) {
                    this.hasAdditionalRows = true;
                    this.setDatatableRecordsForImperativeCall(records.slice(0, -1));
                } else {
                    this.hasAdditionalRows = false;
                    this.setDatatableRecordsForImperativeCall(records);
                }

            } catch (error) {
                handleError(error);
            }
        }
    };

    /*******************************************************************************
    * @description Method retrieves the column header data held in the List Custom
    * Setting Custom_Column_Header__c records.
    *
    * @param {string} listViewDeveloperName: The value held in the List_Name__c of
    * the Custom_Column_Header__c List Custom Setting.
    */
    getColumnHeaderData = async (listViewDeveloperName) => {
        return retrieveCustomColumnHeaders({ listName: listViewDeveloperName })
            .catch(error => {
                handleError(error);
            });
    };

    /*******************************************************************************
    * @description Method sets the columnHeadersByFieldApiName map. Map contains
    * currently selected column headers and is used to quickly find a column header
    * records based on their target field api name.
    *
    * @param {list} columnHeaderData: List of Custom_Column_Header__c records.
    */
    setSelectedColumnHeaders(columnHeaderData) {
        this.columnHeadersByFieldApiName = {};
        return columnHeaderData.columnHeaders.map(column => {
            this.columnHeadersByFieldApiName[column[COLUMN_FIELD_API_NAME_INFO.fieldApiName]] = column;
            return column[COLUMN_FIELD_API_NAME_INFO.fieldApiName]
        });
    }

    /*******************************************************************************
    * @description Method builds a list of options used to populate the available
    * fields in the utilDualListbox component. utilDualListbox is used in the list
    * settings modal.
    *
    * @param {list} fields: List of fields from the object describe info.
    */
    buildFieldsToDisplayOptions(fields) {
        let options = [];

        Object.keys(fields).forEach(key => {
            let fieldDescribe = this.objectInfo.fields[key];
            let label = fieldDescribe.label;

            if (!EXCLUDED_COLUMN_HEADERS.includes(fieldDescribe.apiName)) {
                options.push({
                    label: label,
                    value: fieldDescribe.apiName
                });
            }
        });

        return options;
    }

    /************************************************************************************************************
     * @description Convert all reference type columns so that column values can be dynamically assigned to each
     * column in the lightning data table
     *
     * @param {array} fieldApiNames: List of field api names to check if reference conversation is needed
     * @return array
     */
    buildNameFieldColumns(fieldApiNames) {
        this.columnEntriesByName = {};
        let _columns = [];

        for (let fieldApiName of fieldApiNames) {
            const fieldDescribe = this.objectInfo.fields[fieldApiName];
            let columnEntry = {
                fieldApiName: fieldDescribe.apiName,
                label: fieldDescribe.label,
                sortable: fieldDescribe.sortable,
                isNameField: fieldDescribe.nameField,
                referenceTo: fieldDescribe.reference ? fieldDescribe.referenceToInfos[0] : null
            };

            let referenceField = this.getComputedReferenceFieldApiName(fieldDescribe);

            if (isNotEmpty(referenceField)) {
                columnEntry.fieldApiName = referenceField;
            }

            // // Special case for relationship references e.g. 'CreatedBy.Name'
            // // so we can display the Name property of the reference in the table.
            if (columnEntry.fieldApiName.includes(`.${NAME}`)) {
               fieldApiName = columnEntry.fieldApiName.split('.')[0];
            }

            // Need to convert types derived from schema to types useable by lightning-datable
            const types = {
                'double': 'number',
                'datetime': 'date',
                'date': 'date-local',
                'reference': URL,
                'string': columnEntry.isNameField ? URL : 'string'
            };

            columnEntry.fieldName = fieldApiName;

            const convertedType = types[fieldDescribe.dataType.toLowerCase()];

            columnEntry.type = convertedType ? convertedType : fieldDescribe.dataType.toLowerCase();

            columnEntry = this.handleTypesAttribute(columnEntry, fieldApiName);

            _columns.push(columnEntry)
        }

        return _columns;
    }


    /*******************************************************************************
    * @description Set json datable columns once all columns are built to improve rendering performance
    *
    * @param {array} columnEntries: List of json columns
    */
     setDatatableColumns(columnEntries) {
        let _columnEntriesByName = {};

        columnEntries.forEach(column => {
            _columnEntriesByName[column.fieldName] = column;
        });

        this.columnEntriesByName = _columnEntriesByName;
        this.columns = columnEntries;
     }



    /*******************************************************************************
    * @description Method checks to see if the provided field is a reference and
    * adjusts the relevant column entry properties as needed.
    *
    * @param {object} fieldDescribe: Field describe from the schema.
    */
    getComputedReferenceFieldApiName(fieldDescribe) {
        const isRelationshipField =
            fieldDescribe.relationshipName &&
            fieldDescribe.referenceToInfos &&
            fieldDescribe.referenceToInfos.length >= 1;
        let fieldApiName = '';

        if (isRelationshipField) {
            const reference = fieldDescribe.referenceToInfos[0];
            const isUserReference = fieldDescribe.referenceToInfos.find(info => info.apiName === USER);

            const nameFields = isUserReference ? isUserReference.nameFields : reference.nameFields;
            const nameField = nameFields.find(field => field === NAME) || nameFields[0];

            fieldApiName = `${fieldDescribe.relationshipName}.${nameField}`;
        }

        return fieldApiName;
    }

    /*******************************************************************************
    * @description Method sets the typeAttributes property in a column entry if
    * needed.
    *
    * @param {object} columnEntry: A column header entry for lightning-datatable.
    * @param {string} fieldApiName: Field Api Name of an sObject.
    */
    handleTypesAttribute(columnEntry, fieldApiName) {
        const hasUserTimezoneData = this.wiredUserRecord.data &&
            this.wiredUserRecord.data.fields &&
            this.wiredUserRecord.data.fields.TimeZoneSidKey.value;
        let timezone = hasUserTimezoneData ?
            this.wiredUserRecord.data.fields.TimeZoneSidKey.value :
            undefined;

        if (columnEntry.type === 'date') {
            columnEntry.typeAttributes = {
                year: "numeric",
                month: "numeric",
                day: "numeric",
                hour: "numeric",
                minute: "2-digit",
                hour12: "true",
                timeZone: timezone,
            }
        }

        if (columnEntry.type === 'date-local') {
            columnEntry.typeAttributes = {
                year: "numeric",
                month: "numeric",
                day: "numeric",
                timeZone: timezone,
            }
        }

        // Turn fields in the 'Name' column into URLs
        if (columnEntry.type === URL) {
            columnEntry.fieldName = fieldApiName + '_' + URL;
            columnEntry.typeAttributes = {
                label: {
                    fieldName: fieldApiName
                },
                target: isNotEmpty(this.target) ? this.target : _SELF
            }
        }
        return columnEntry;
    }

    /*******************************************************************************
    * @description Method handles the save action in the list view settings modal.
    */
    saveColumnHeaders = async (updatedColumnHeaders) => {
        this.isLoading = true;
        this.selectedColumnHeaders = updatedColumnHeaders;
        const columnHeaders = this.prepareColumnHeadersForSave(updatedColumnHeaders);

        upsertCustomColumnHeaders({
            listName: this.listName,
            columnHeadersString: JSON.stringify(columnHeaders)
        })
            .then(() => {
                this.init();
                showToast(this.CUSTOM_LABELS.geToastListViewUpdated, '', 'success');
            })
            .catch(error => {
                handleError(error);
            })
            .finally(() => {
                this.isLoading = false;
            })
    };

    /*******************************************************************************
    * @description Method prepares the provided column headers to be saved.
    */
    prepareColumnHeadersForSave(updatedColumnHeaders) {
        return updatedColumnHeaders.map((fieldApiName, index) => {
            let columnHeader = this.columnHeadersByFieldApiName[fieldApiName];

            if (!columnHeader) {
                columnHeader = {};
                columnHeader[COLUMN_ID_INFO.fieldApiName] = this.columnHeadersByFieldApiName[fieldApiName];
                columnHeader[COLUMN_NAME_INFO.fieldApiName] = generateId();
                columnHeader[COLUMN_LIST_NAME_INFO.fieldApiName] = this.listName;
            }

            columnHeader[COLUMN_FIELD_API_NAME_INFO.fieldApiName] = fieldApiName;
            columnHeader[COLUMN_INDEX_INFO.fieldApiName] = index;

            return columnHeader;
        });
    }

    /*******************************************************************************
    * @description Method sets the actions for the lightning-datatable based on
    * the public property 'actions'.
    */
    setDatatableActions() {
        if (this.actions) {
            this.columns = [...this.columns, {
                type: 'action',
                typeAttributes: { rowActions: this.actions },
            }];
        }
    }

    /*******************************************************************************
    * @description Method handles setting up the records provided by the imperative
    * method call retrieveRecords. Some values for fields like 'CreatedBy.Name' and
    * 'LastModifiedDate' need to get parsed/reassigned so we can display more user
    * friendly values i.e. Name rather than RecordId or a formatted date.
    *
    * @param {array} dataRecords: List of sObject records
    */
     setDatatableRecordsForImperativeCall(dataRecords) {
        this.records = [];

        let records = deepClone(dataRecords);
        records.forEach(record => {
            Object.keys(record).forEach(key => {
                let fieldDescribe = this.objectInfo.fields[key];

                if (isNotEmpty(fieldDescribe)
                    && (fieldDescribe.nameField ||
                        fieldDescribe.reference)) {

                    let _objectApiName = fieldDescribe.nameField ? this.objectInfo.apiName :
                        fieldDescribe.referenceToInfos[0].apiName;

                    let recordUrl = this.getRecordUrl(_objectApiName);
                    let recordId = fieldDescribe.nameField ? record.Id : record[key];
                    let urlName = fieldDescribe.nameField ? key : fieldDescribe.relationshipName;

                    record[urlName + '_' + URL] = format(recordUrl, [recordId]);
                }

                if (isNotEmpty(record[key])) {
                    if (isNotEmpty(record[key].Name)) {
                        record[key] = record[key].Name;
                    }
                }
            });
        });

        this.records = records;

        return records;
    }

    /*******************************************************************************
    * @description Method builds the url to be used for the 'Name' column in the
    * list view lightning-datatable. We're special casing the url for the
    * Form_Template__c object specifically to go to the Template Builder.
    */
    getRecordUrl(objectApiName) {
        let url;

        if (this.objectApiName === FORM_TEMPLATE_INFO.objectApiName) {
            const giftEntryTabName =
                TemplateBuilderService.alignSchemaNSWithEnvironment(
                    'GE_Gift_Entry',
                    this.namespace
                );
            url = `/lightning/n/${giftEntryTabName}?c__view=Template_Builder&c__formTemplateRecordId={0}`;
        } else {
            url = `/lightning/r/${objectApiName}/{0}/view`;
        }

        return url;
    }

    /*******************************************************************************
    * @description Handles the onsort event from the lightning:datatable
    *
    * @param {object} event: Event holding column details of the action
    */
    handleColumnSorting(event) {
        this.sortedBy = event.detail.fieldName;
        const columnEntry = this.columnEntriesByName[this.sortedBy];
        this.sortedDirection = event.detail.sortDirection;

        // Set sortedBy to correct fieldName if a URL type column.
        let sortedBy = this.sortedBy;
        if (hasNestedProperty(columnEntry, 'typeAttributes', 'label', 'fieldName')) {
            sortedBy = columnEntry.typeAttributes.label.fieldName;
        }

        this.getRecords(this.columns);
    }

    /*******************************************************************************
    * @description Handles the rowaction event from lightning-datable and dispatches
    * an event to notify parent component.
    *
    * @param {object} event: Event holding row action details
    */
    handleRowAction(event) {
        dispatch(this, 'rowaction', event.detail);
    }

    /*******************************************************************************
    * @description Handles increasing the pageSize for the list-view and loading
    * more records.
    */
    handleViewMore = async () => {
        const NEW_LIMIT = Number(this.limit) + this.incrementBy;
        this.limit = NEW_LIMIT < MAX_RECORDS ? NEW_LIMIT : MAX_RECORDS;

        this.refresh();
    };

    /*******************************************************************************
    * @description Method handles dispatches a custom event to the parent component
    * to toggle a modal.
    */
    toggleModal(event) {
        event.stopPropagation();
        const detail = {
            componentProperties: {
                cssClass: 'slds-m-bottom_medium slds-p-horizontal_small',
                name: this.listName,
                options: this.options,
                values: this.selectedColumnHeaders,
                sourceLabel: this.CUSTOM_LABELS.geLabelCustomTableSourceFields,
                selectedLabel: this.CUSTOM_LABELS.geLabelCustomTableSelectedFields,
                showModalFooter: true,
                dedicatedListenerEventName: 'geGiftEntryModalEvent',
                targetComponentName: 'ge-templates',
            },
            modalProperties: {
                componentName: 'utilDualListbox',
                header: this.CUSTOM_LABELS.geHeaderCustomTableHeaders,
                showCloseButton: true,
            }
        };

        dispatch(this, EVENT_TOGGLE_MODAL, detail);
    }

    informGiftEntryHomeApp (eventName, messageHeader, messageBody) {
        fireEvent(null, eventName,
          {
              messageBody: messageBody,
              messageHeader: messageHeader,
          });
    }

    get namespace() {
        return getNamespace(FORM_TEMPLATE_INFO.objectApiName);
    }

}<|MERGE_RESOLUTION|>--- conflicted
+++ resolved
@@ -11,11 +11,8 @@
     deepClone,
     isNotEmpty,
     hasNestedProperty,
-<<<<<<< HEAD
-    getNamespace
-=======
-    showToast,
->>>>>>> 19f0a8ba
+    getNamespace,
+    showToast
 } from 'c/utilCommon'
 import { fireEvent } from 'c/pubsubNoPageRef'
 import LibsMoment from 'c/libsMoment';
