--- conflicted
+++ resolved
@@ -1,10 +1,6 @@
 import { LightningElement, api, track, wire } from 'lwc';
 import { getObjectInfo } from 'lightning/uiObjectInfoApi';
 import { getRecord } from 'lightning/uiRecordApi';
-<<<<<<< HEAD
-import { dispatch, handleError, generateId, showToast } from 'c/utilTemplateBuilder';
-import { format, deepClone, hasNestedProperty, getNamespace } from 'c/utilCommon';
-=======
 import {
     dispatch,
     handleError,
@@ -12,13 +8,13 @@
     showToast,
 } from 'c/utilTemplateBuilder'
 import {
+    deepClone,
     format,
-    deepClone,
+    getNamespace,
+    hasNestedProperty,
     isNotEmpty,
-    hasNestedProperty,
 } from 'c/utilCommon'
 import { fireEvent } from 'c/pubsubNoPageRef'
->>>>>>> af6a27a4
 import LibsMoment from 'c/libsMoment';
 import GeLabelService from 'c/geLabelService';
 import TemplateBuilderService from 'c/geTemplateBuilderService';
@@ -674,12 +670,6 @@
         dispatch(this, EVENT_TOGGLE_MODAL, detail);
     }
 
-<<<<<<< HEAD
-    get namespace() {
-        return getNamespace(FORM_TEMPLATE_INFO.objectApiName);
-    }
-
-=======
     informGiftEntryHomeApp (eventName, messageHeader, messageBody) {
         fireEvent(null, eventName,
           {
@@ -687,5 +677,9 @@
               messageHeader: messageHeader,
           });
     }
->>>>>>> af6a27a4
+
+    get namespace() {
+        return getNamespace(FORM_TEMPLATE_INFO.objectApiName);
+    }
+
 }