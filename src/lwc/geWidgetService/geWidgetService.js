--- conflicted
+++ resolved
@@ -3,10 +3,7 @@
     ALLOCATION_WIDGET_DEVELOPER_NAME_STUBS,
     TOKENIZE_CARD_WIDGET_NAME_STUBS
 } from './widgetStubs';
-<<<<<<< HEAD
-=======
 import GeLabelService from 'c/geLabelService';
->>>>>>> 7eca5b96
 
 class GeWidgetService {
     objectMappingByDevName = null;
@@ -29,15 +26,9 @@
         return {
             geFormWidgetAllocation: {
                 DeveloperName: 'geFormWidgetAllocation',
-<<<<<<< HEAD
-                MasterLabel: 'Allocations',
-                Target_Object_Mapping_Dev_Name: 'Widgets',
-                Target_Field_Label: 'Allocations',
-=======
                 MasterLabel: GeLabelService.CUSTOM_LABELS.commonGauAllocations,
                 Target_Object_Mapping_Dev_Name: 'Widgets',
                 Target_Field_Label: GeLabelService.CUSTOM_LABELS.commonGauAllocations,
->>>>>>> 7eca5b96
                 Required: 'No',
                 Element_Type: 'widget',
                 ...this.getMappingDeveloperNames(
@@ -46,15 +37,9 @@
             },
             geFormWidgetTokenizeCard: {
                 DeveloperName: 'geFormWidgetTokenizeCard',
-<<<<<<< HEAD
-                MasterLabel: 'Credit Card',
-                Target_Object_Mapping_Dev_Name: 'Widgets',
-                Target_Field_Label: 'Credit Card',
-=======
                 MasterLabel: GeLabelService.CUSTOM_LABELS.commonPaymentServices,
                 Target_Object_Mapping_Dev_Name: 'Widgets',
                 Target_Field_Label: GeLabelService.CUSTOM_LABELS.commonPaymentServices,
->>>>>>> 7eca5b96
                 Required: 'No',
                 Element_Type: 'widget',
                 ...this.getMappingDeveloperNames(
