--- conflicted
+++ resolved
@@ -116,13 +116,8 @@
     dataImportFieldData;
     dataImportFieldMappingSourceNames;
 
-<<<<<<< HEAD
-=======
-    @api namespace;
-
     _dataImportApiName;
 
->>>>>>> ec29a585
     constructor() {
         super();
         this.escapeFunction = this.escapeFunction.bind(this);
