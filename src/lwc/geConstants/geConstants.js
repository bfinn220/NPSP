--- conflicted
+++ resolved
@@ -1,8 +1,6 @@
 const DISABLE_TOKENIZE_WIDGET_EVENT_NAME = 'disableGeFormWidgetTokenizeCard';
 const LABEL_NEW_LINE = '/0x0A/';
 const WIDGET_TYPE_DI_FIELD_VALUE = 'DI_FIELD_VALUE';
-<<<<<<< HEAD
-=======
 // http://www.iana.org/assignments/http-status-codes/http-status-codes.xhtml
 const HTTP_CODES = Object.freeze({
     OK: 200,
@@ -10,14 +8,10 @@
     Bad_Request: 400,
     Request_Timeout: 408,
 });
->>>>>>> e280050d
 
 export {
     DISABLE_TOKENIZE_WIDGET_EVENT_NAME,
     LABEL_NEW_LINE,
     WIDGET_TYPE_DI_FIELD_VALUE,
-<<<<<<< HEAD
-=======
     HTTP_CODES,
->>>>>>> e280050d
 };