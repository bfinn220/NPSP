--- conflicted
+++ resolved
@@ -159,26 +159,6 @@
     * send out a response.
     */
     handleDeploymentTimeout(event) {
-<<<<<<< HEAD
-        let that = this;
-        this.deploymentTimer = setTimeout(function() {
-            that.isLoading = false;
-            fireEvent(this.pageRef, 'closeModal', {});
-
-            let url =
-                '/lightning/setup/DeployStatus/page?' +
-                'address=%2Fchangemgmt%2FmonitorDeploymentsDetails.apexp%3FasyncId%3D' +
-                event.deploymentId +
-                '%26retURL%3D%252Fchangemgmt%252FmonitorDeployment.apexp';
-
-            that.showToast(
-                bdiFMUILongDeployment,
-                bdiFMUILongDeploymentMessage + ' {0}',
-                'warning',
-                'sticky',
-                [{url, label: bdiFMUILongDeploymentLink}]);
-        }, this.deploymentTimeout, that);
-=======
         if (this.displayFieldMappings) {
             console.log('in bdiFieldMappings handleDeploymentResponse');
             let that = this;
@@ -192,7 +172,7 @@
                     event.deploymentId +
                     '%26retURL%3D%252Fchangemgmt%252FmonitorDeployment.apexp';
 
-                this.showToast(
+                that.showToast(
                     bdiFMUILongDeployment,
                     bdiFMUILongDeploymentMessage + ' {0}.',
                     'warning',
@@ -200,7 +180,6 @@
                     [{url, label: bdiFMUILongDeploymentLink}]);
             }, this.deploymentTimeout, that);
         }
->>>>>>> 789231f9
     }
 
     /*******************************************************************************
@@ -255,7 +234,6 @@
     * the currently selected object and child field mappings.
     */
     handleOpenModal() {
-<<<<<<< HEAD
         fireEvent(this.pageRef, 'openModal', {
             objectMapping: this.objectMapping,
             row: undefined,
@@ -263,15 +241,6 @@
             diFieldDescribes: this.diFieldDescribes,
             targetObjectFieldDescribes: this.targetObjectFieldDescribes,
         });
-=======
-        if (this.displayFieldMappings) {
-            fireEvent(this.pageRef, 'openModal', {
-                objectMapping: this.objectMapping,
-                row: undefined,
-                fieldMappings: this.fieldMappings
-            });
-        }
->>>>>>> 789231f9
     }
 
     /*******************************************************************************
