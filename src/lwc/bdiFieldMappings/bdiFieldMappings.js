--- conflicted
+++ resolved
@@ -43,28 +43,16 @@
 ];
 
 const columns = [
-<<<<<<< HEAD
-    { label: bdiFMUIFieldLabel, fieldName: 'xxPrefixTokenxx_Source_Field_Label_xxSuffixTokenxx', type: 'text', sortable: true },
-    { label: bdiFMUIFieldAPIName, fieldName: 'xxPrefixTokenxx_Source_Field_API_Name_xxSuffixTokenxx', type: 'text', sortable: true},
+    { label: bdiFMUIFieldLabel, fieldName: 'Source_Field_Label', type: 'text', sortable: true },
+    { label: bdiFMUIFieldAPIName, fieldName: 'Source_Field_API_Name', type: 'text', sortable: true},
     { label: bdiFMUIDataType, fieldName: 'Source_Field_Display_Type_Label', type: 'text', initialWidth: 125, sortable: true },
-=======
-    { label: bdiFMUIFieldLabel, fieldName: 'Source_Field_Label', type: 'text', sortable: true },
-    { label: bdiFMUIFieldAPIName, fieldName: 'Source_Field_API_Name', type: 'text' },
-    { label: bdiFMUIDataType, fieldName: 'Source_Field_Display_Type_Label', type: 'text', fixedWidth: 125 },
->>>>>>> f7eae188
         {
             label: bdiFMUIDatatableMapsTo, fieldName: '', type: 'text', fixedWidth: 95,
             cellAttributes: { alignment: 'center', iconName: { fieldName: 'Maps_To_Icon' } }
         },
-<<<<<<< HEAD
-    { label: bdiFMUIFieldLabel, fieldName: 'xxPrefixTokenxx_Target_Field_Label_xxSuffixTokenxx', type: 'text', sortable: true },
-    { label: bdiFMUIFieldAPIName, fieldName: 'xxPrefixTokenxx_Target_Field_API_Name_xxSuffixTokenxx', type: 'text', sortable: true },
+    { label: bdiFMUIFieldLabel, fieldName: 'Target_Field_Label', type: 'text', sortable: true },
+    { label: bdiFMUIFieldAPIName, fieldName: 'Target_Field_API_Name', type: 'text', sortable: true },
     { label: bdiFMUIDataType, fieldName: 'Target_Field_Display_Type_Label', type: 'text', initialWidth: 125, sortable: true },
-=======
-    { label: bdiFMUIFieldLabel, fieldName: 'Target_Field_Label', type: 'text' },
-    { label: bdiFMUIFieldAPIName, fieldName: 'Target_Field_API_Name', type: 'text' },
-    { label: bdiFMUIDataType, fieldName: 'Target_Field_Display_Type_Label', type: 'text', fixedWidth: 125 },
->>>>>>> f7eae188
     { type: 'action', typeAttributes: { rowActions: actions } }
 ];
 
@@ -157,14 +145,10 @@
                 });
 
             if (this.fieldMappings && this.fieldMappings.length > 0) {
-<<<<<<< HEAD
                 this.fieldMappings = this.sortData(
                     this.fieldMappings,
-                    'xxPrefixTokenxx_Source_Field_Label_xxSuffixTokenxx',
+                    'Source_Field_Label',
                     'asc');
-=======
-                this.fieldMappings = this.sortBy(this.fieldMappings, 'Source_Field_Label');
->>>>>>> f7eae188
             }
 
             this.isLoading = false;
@@ -193,7 +177,7 @@
                     event.deploymentId +
                     '%26retURL%3D%252Fchangemgmt%252FmonitorDeployment.apexp';
 
-                this.showToast(
+                that.showToast(
                     bdiFMUILongDeployment,
                     bdiFMUILongDeploymentMessage + ' {0}.',
                     'warning',
