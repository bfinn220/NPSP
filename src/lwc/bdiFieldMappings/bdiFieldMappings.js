--- conflicted
+++ resolved
@@ -9,13 +9,8 @@
     from '@salesforce/apex/BDI_ManageAdvancedMappingCtrl.createDataImportFieldMapping';
 import getObjectFieldDescribes
     from '@salesforce/apex/BDI_ManageAdvancedMappingCtrl.getObjectFieldDescribes';
-<<<<<<< HEAD
-import getMappedDISourceFields
-    from '@salesforce/apex/BDI_ManageAdvancedMappingCtrl.getMappedDISourceFields';
-=======
 import getDataImportObjectName
     from '@salesforce/apex/BDI_ManageAdvancedMappingCtrl.getDataImportObjectName';
->>>>>>> f1511490
 
 // Import custom labels
 import bdiFieldMappingsLabel from '@salesforce/label/c.bdiFieldMappings';
@@ -132,15 +127,6 @@
         try {
             this.isLoading = true;
 
-<<<<<<< HEAD
-            // Get all data import field describes
-            this.diFieldDescribes =
-                await getObjectFieldDescribes({objectName: 'DataImport__c'});
-
-            // Get mapped data import field describes
-            this.mappedDiFieldDescribes =
-                await getMappedDISourceFields();
-=======
             this._dataImportApiName = await getDataImportObjectName();
 
             // Get all the data import field describes
@@ -148,7 +134,6 @@
                 this.diFieldDescribes =
                     await getObjectFieldDescribes({objectName: this._dataImportApiName});
             }
->>>>>>> f1511490
 
             // Get all the target object field describes based on the currently
             // selected object mapping
