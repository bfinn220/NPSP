<?xml version="1.0" encoding="UTF-8"?>
<CustomObject xmlns="http://soap.sforce.com/2006/04/metadata">
    <compactLayouts>
        <fullName>NPSP_Payment_Compact_Layout</fullName>
        <fields>Name</fields>
        <fields>npe01__Payment_Amount__c</fields>
        <fields>npe01__Scheduled_Date__c</fields>
        <label>NPSP Payment Compact Layout</label>
    </compactLayouts>
    <enableEnhancedLookup>false</enableEnhancedLookup>
    <fieldSets>
<<<<<<< HEAD
        <fullName>Payment_Wizard</fullName>
=======
        <fullName>Payment_WizardFS</fullName>
>>>>>>> a13916aa
        <availableFields>
            <field>npe01__Check_Reference_Number__c</field>
            <isFieldManaged>false</isFieldManaged>
            <isRequired>false</isRequired>
        </availableFields>
        <availableFields>
<<<<<<< HEAD
            <field>CreatedById</field>
            <isFieldManaged>false</isFieldManaged>
            <isRequired>false</isRequired>
        </availableFields>
        <availableFields>
            <field>CreatedDate</field>
            <isFieldManaged>false</isFieldManaged>
            <isRequired>false</isRequired>
        </availableFields>
        <availableFields>
=======
>>>>>>> a13916aa
            <field>npe01__Custom_Payment_Field__c</field>
            <isFieldManaged>false</isFieldManaged>
            <isRequired>false</isRequired>
        </availableFields>
        <availableFields>
            <field>IsDeleted</field>
            <isFieldManaged>false</isFieldManaged>
            <isRequired>false</isRequired>
        </availableFields>
        <availableFields>
<<<<<<< HEAD
            <field>LastModifiedById</field>
            <isFieldManaged>false</isFieldManaged>
            <isRequired>false</isRequired>
        </availableFields>
        <availableFields>
            <field>LastModifiedDate</field>
            <isFieldManaged>false</isFieldManaged>
            <isRequired>false</isRequired>
        </availableFields>
        <availableFields>
=======
>>>>>>> a13916aa
            <field>Name</field>
            <isFieldManaged>false</isFieldManaged>
            <isRequired>false</isRequired>
        </availableFields>
        <availableFields>
            <field>npe01__Opportunity__c</field>
            <isFieldManaged>false</isFieldManaged>
            <isRequired>false</isRequired>
        </availableFields>
        <availableFields>
            <field>Payment_Acknowledged_Date__c</field>
            <isFieldManaged>false</isFieldManaged>
            <isRequired>false</isRequired>
        </availableFields>
        <availableFields>
            <field>Payment_Acknowledgment_Status__c</field>
            <isFieldManaged>false</isFieldManaged>
            <isRequired>false</isRequired>
        </availableFields>
        <availableFields>
            <field>npe01__Payment_Method__c</field>
            <isFieldManaged>false</isFieldManaged>
            <isRequired>false</isRequired>
        </availableFields>
        <availableFields>
            <field>npe01__Written_Off__c</field>
            <isFieldManaged>false</isFieldManaged>
            <isRequired>false</isRequired>
        </availableFields>
        <description>Schedule Payments Wizard</description>
        <displayedFields>
            <field>npe01__Payment_Amount__c</field>
            <isFieldManaged>false</isFieldManaged>
            <isRequired>false</isRequired>
        </displayedFields>
        <displayedFields>
            <field>npe01__Scheduled_Date__c</field>
            <isFieldManaged>false</isFieldManaged>
            <isRequired>false</isRequired>
        </displayedFields>
        <displayedFields>
            <field>npe01__Payment_Date__c</field>
            <isFieldManaged>false</isFieldManaged>
            <isRequired>false</isRequired>
        </displayedFields>
        <displayedFields>
            <field>npe01__Paid__c</field>
            <isFieldManaged>false</isFieldManaged>
            <isRequired>false</isRequired>
        </displayedFields>
<<<<<<< HEAD
        <label>Payment Wizard</label>
=======
        <label>Payment Wizard FS</label>
>>>>>>> a13916aa
    </fieldSets>
    <fields>
        <fullName>Payment_Acknowledged_Date__c</fullName>
        <description>Used to track date opportunity was acknowledged</description>
        <externalId>false</externalId>
        <inlineHelpText>Date of acknowledgment</inlineHelpText>
        <label>Payment Acknowledged Date</label>
        <required>false</required>
        <trackTrending>false</trackTrending>
        <type>Date</type>
    </fields>
    <fields>
        <fullName>Payment_Acknowledgment_Status__c</fullName>
        <description>Status of Acknowledgment of this payment.</description>
        <externalId>false</externalId>
        <inlineHelpText>Status of Acknowledgment of this payment.</inlineHelpText>
        <label>Payment Acknowledgment Status</label>
        <picklist>
            <picklistValues>
                <fullName>To Be Acknowledged</fullName>
                <default>false</default>
            </picklistValues>
            <picklistValues>
                <fullName>Acknowledged</fullName>
                <default>false</default>
            </picklistValues>
            <picklistValues>
                <fullName>Do Not Acknowledge</fullName>
                <default>false</default>
            </picklistValues>
            <sorted>false</sorted>
        </picklist>
        <required>false</required>
        <trackTrending>false</trackTrending>
        <type>Picklist</type>
    </fields>
</CustomObject><|MERGE_RESOLUTION|>--- conflicted
+++ resolved
@@ -9,30 +9,13 @@
     </compactLayouts>
     <enableEnhancedLookup>false</enableEnhancedLookup>
     <fieldSets>
-<<<<<<< HEAD
-        <fullName>Payment_Wizard</fullName>
-=======
         <fullName>Payment_WizardFS</fullName>
->>>>>>> a13916aa
         <availableFields>
             <field>npe01__Check_Reference_Number__c</field>
             <isFieldManaged>false</isFieldManaged>
             <isRequired>false</isRequired>
         </availableFields>
         <availableFields>
-<<<<<<< HEAD
-            <field>CreatedById</field>
-            <isFieldManaged>false</isFieldManaged>
-            <isRequired>false</isRequired>
-        </availableFields>
-        <availableFields>
-            <field>CreatedDate</field>
-            <isFieldManaged>false</isFieldManaged>
-            <isRequired>false</isRequired>
-        </availableFields>
-        <availableFields>
-=======
->>>>>>> a13916aa
             <field>npe01__Custom_Payment_Field__c</field>
             <isFieldManaged>false</isFieldManaged>
             <isRequired>false</isRequired>
@@ -43,19 +26,6 @@
             <isRequired>false</isRequired>
         </availableFields>
         <availableFields>
-<<<<<<< HEAD
-            <field>LastModifiedById</field>
-            <isFieldManaged>false</isFieldManaged>
-            <isRequired>false</isRequired>
-        </availableFields>
-        <availableFields>
-            <field>LastModifiedDate</field>
-            <isFieldManaged>false</isFieldManaged>
-            <isRequired>false</isRequired>
-        </availableFields>
-        <availableFields>
-=======
->>>>>>> a13916aa
             <field>Name</field>
             <isFieldManaged>false</isFieldManaged>
             <isRequired>false</isRequired>
@@ -106,11 +76,7 @@
             <isFieldManaged>false</isFieldManaged>
             <isRequired>false</isRequired>
         </displayedFields>
-<<<<<<< HEAD
-        <label>Payment Wizard</label>
-=======
         <label>Payment Wizard FS</label>
->>>>>>> a13916aa
     </fieldSets>
     <fields>
         <fullName>Payment_Acknowledged_Date__c</fullName>
