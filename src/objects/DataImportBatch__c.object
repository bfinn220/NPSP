--- conflicted
+++ resolved
@@ -62,11 +62,6 @@
     <enableSharing>true</enableSharing>
     <enableStreamingApi>true</enableStreamingApi>
     <fieldSets>
-<<<<<<< HEAD
-        <fullName>BatchGiftEntryTabDataTableColumns</fullName>
-        <description>The Batch fields to be displayed as columns in the table of Batches on the BGE tab.</description>
-        <displayedFields>
-=======
         <fullName>BatchGiftEntryTabColumns</fullName>
         <description>The Batch fields to be displayed as columns in the table of Batches on the BGE tab.</description>
         <displayedFields>
@@ -75,7 +70,6 @@
             <isRequired>true</isRequired>
         </displayedFields>
         <displayedFields>
->>>>>>> fc5d6d85
             <field>Batch_Description__c</field>
             <isFieldManaged>false</isFieldManaged>
             <isRequired>false</isRequired>
@@ -88,15 +82,9 @@
         <displayedFields>
             <field>CreatedDate</field>
             <isFieldManaged>false</isFieldManaged>
-<<<<<<< HEAD
-            <isRequired>false</isRequired>
-        </displayedFields>
-        <label>Batch Gift Entry Tab Data Table Columns</label>
-=======
             <isRequired>true</isRequired>
         </displayedFields>
         <label>Batch Gift Entry Tab Columns</label>
->>>>>>> fc5d6d85
     </fieldSets>
     <fields>
         <fullName>Account_Custom_Unique_ID__c</fullName>
