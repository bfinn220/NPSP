<?xml version="1.0" encoding="UTF-8"?>
<CustomObject xmlns="http://soap.sforce.com/2006/04/metadata">
    <actionOverrides>
        <actionName>Accept</actionName>
        <type>Default</type>
    </actionOverrides>
    <actionOverrides>
        <actionName>CancelEdit</actionName>
        <type>Default</type>
    </actionOverrides>
    <actionOverrides>
        <actionName>Clone</actionName>
        <content>BDI_BatchOverride</content>
        <skipRecordTypeSelect>false</skipRecordTypeSelect>
        <type>Visualforce</type>
    </actionOverrides>
    <actionOverrides>
        <actionName>Delete</actionName>
        <type>Default</type>
    </actionOverrides>
    <actionOverrides>
        <actionName>Edit</actionName>
        <content>BDI_BatchOverride</content>
        <skipRecordTypeSelect>false</skipRecordTypeSelect>
        <type>Visualforce</type>
    </actionOverrides>
    <actionOverrides>
        <actionName>List</actionName>
        <type>Default</type>
    </actionOverrides>
    <actionOverrides>
        <actionName>New</actionName>
        <content>BDI_BatchOverride</content>
        <skipRecordTypeSelect>false</skipRecordTypeSelect>
        <type>Visualforce</type>
    </actionOverrides>
    <actionOverrides>
        <actionName>SaveEdit</actionName>
        <type>Default</type>
    </actionOverrides>
    <actionOverrides>
        <actionName>Tab</actionName>
        <type>Default</type>
    </actionOverrides>
    <actionOverrides>
        <actionName>View</actionName>
        <type>Default</type>
    </actionOverrides>
    <allowInChatterGroups>false</allowInChatterGroups>
    <compactLayoutAssignment>SYSTEM</compactLayoutAssignment>
    <deploymentStatus>Deployed</deploymentStatus>
    <enableActivities>false</enableActivities>
    <enableBulkApi>true</enableBulkApi>
    <enableFeeds>false</enableFeeds>
    <enableHistory>true</enableHistory>
    <enableReports>true</enableReports>
    <enableSearch>true</enableSearch>
    <enableSharing>true</enableSharing>
    <enableStreamingApi>true</enableStreamingApi>
    <externalSharingModel>ReadWrite</externalSharingModel>
    <fields>
        <fullName>Account_Custom_Unique_ID__c</fullName>
        <description>An optional Unique Id field to use for Organization Account matching</description>
        <externalId>false</externalId>
        <inlineHelpText>An optional Unique Id field to use for Organization Account matching</inlineHelpText>
        <label>Account Custom Unique ID</label>
        <length>255</length>
        <required>false</required>
        <trackHistory>false</trackHistory>
        <trackTrending>false</trackTrending>
        <type>Text</type>
        <unique>false</unique>
    </fields>
    <fields>
        <fullName>Batch_Description__c</fullName>
        <externalId>false</externalId>
        <inlineHelpText>An optional description about this batch.</inlineHelpText>
        <label>Batch Description</label>
        <length>32768</length>
        <trackHistory>false</trackHistory>
        <trackTrending>false</trackTrending>
        <type>LongTextArea</type>
        <visibleLines>3</visibleLines>
    </fields>
    <fields>
        <fullName>Batch_Process_Size__c</fullName>
        <defaultValue>50</defaultValue>
        <description>The number of NPSP Data Import records to process at a time in each batch.</description>
        <externalId>false</externalId>
        <inlineHelpText>The number of NPSP Data Import records to process at a time in each batch.</inlineHelpText>
        <label>Batch Process Size</label>
        <precision>3</precision>
        <required>true</required>
        <scale>0</scale>
        <trackHistory>false</trackHistory>
        <trackTrending>false</trackTrending>
        <type>Number</type>
        <unique>false</unique>
    </fields>
    <fields>
        <fullName>Contact_Custom_Unique_ID__c</fullName>
        <description>An optional Unique Id field to use for Contact matching</description>
        <externalId>false</externalId>
        <inlineHelpText>An optional Unique Id field to use for Contact matching</inlineHelpText>
        <label>Contact Custom Unique ID</label>
        <length>255</length>
        <required>false</required>
        <trackHistory>false</trackHistory>
        <trackTrending>false</trackTrending>
        <type>Text</type>
        <unique>false</unique>
    </fields>
    <fields>
        <fullName>Contact_Matching_Rule__c</fullName>
        <defaultValue>&quot;Firstname,Lastname,Email&quot;</defaultValue>
        <description>Specifies which rule to follow when trying to match Contacts in Data Import records against existing Contacts.</description>
        <externalId>false</externalId>
        <inlineHelpText>Specifies which rule to follow when trying to match Contacts in Data Import records against existing Contacts.</inlineHelpText>
        <label>Contact Matching Rule</label>
        <length>255</length>
        <required>true</required>
        <trackHistory>false</trackHistory>
        <trackTrending>false</trackTrending>
        <type>Text</type>
        <unique>false</unique>
    </fields>
    <fields>
        <fullName>Donation_Date_Range__c</fullName>
        <defaultValue>0</defaultValue>
        <description>Enter the number of days from the Donation Date to consider when looking for a matching Opportunity or Payment. The Data Importer will choose the matching Opp or Payment whose date falls within the number of days AND is closest to the Donation Date.</description>
        <externalId>false</externalId>
        <inlineHelpText>Enter the number of days from the Donation Date to consider when looking for a matching Opportunity or Payment. The Data Importer will choose the matching Opp or Payment whose date falls within the number of days AND is closest to the Donation Date.</inlineHelpText>
        <label>Number of Days from Donation Date</label>
        <precision>2</precision>
        <required>true</required>
        <scale>0</scale>
        <trackHistory>false</trackHistory>
        <trackTrending>false</trackTrending>
        <type>Number</type>
        <unique>false</unique>
    </fields>
    <fields>
        <fullName>Donation_Matching_Behavior__c</fullName>
        <defaultValue>&quot;Do Not Match&quot;</defaultValue>
        <description>Defines how the Data Importer should handle matching Donations. You must choose a value.</description>
        <externalId>false</externalId>
        <inlineHelpText>Defines how the Data Importer should handle matching Donations. You must choose a value.</inlineHelpText>
        <label>Donation Matching Behavior</label>
        <required>true</required>
        <trackHistory>false</trackHistory>
        <trackTrending>false</trackTrending>
        <type>Picklist</type>
        <valueSet>
            <restricted>true</restricted>
            <valueSetDefinition>
                <sorted>false</sorted>
                <value>
                    <fullName>Do Not Match</fullName>
                    <default>false</default>
                    <label>Do Not Match</label>
                </value>
                <value>
                    <fullName>No Match</fullName>
                    <default>false</default>
                    <label>No Match</label>
                </value>
                <value>
                    <fullName>Single Match</fullName>
                    <default>false</default>
                    <label>Single Match</label>
                </value>
                <value>
                    <fullName>Single Match or Create</fullName>
                    <default>false</default>
                    <label>Single Match or Create</label>
                </value>
                <value>
                    <fullName>Best Match</fullName>
                    <default>false</default>
                    <label>Best Match</label>
                </value>
                <value>
                    <fullName>Best Match or Create</fullName>
                    <default>false</default>
                    <label>Best Match or Create</label>
                </value>
            </valueSetDefinition>
        </valueSet>
    </fields>
    <fields>
        <fullName>Donation_Matching_Implementing_Class__c</fullName>
        <description>The developer name of an Apex class that implements the BDI_IMatching interface for Donations. Leave blank to let NPSP handle matching.</description>
        <externalId>false</externalId>
        <inlineHelpText>The developer name of an Apex class that implements the BDI_IMatching interface for Donations. Leave blank to let NPSP handle matching.</inlineHelpText>
        <label>Donation Matching Implementing Class</label>
        <length>255</length>
        <required>false</required>
        <trackHistory>false</trackHistory>
        <trackTrending>false</trackTrending>
        <type>Text</type>
        <unique>false</unique>
    </fields>
    <fields>
        <fullName>Donation_Matching_Rule__c</fullName>
        <defaultValue>&quot;npsp__Donation_Amount__c;npsp__Donation_Date&quot;</defaultValue>
        <description>Specifies which fields to match by when trying to match Donations in Data Import records against existing Opportunities and Payments. Control or Command click to select more than one field.</description>
        <externalId>false</externalId>
        <inlineHelpText>Specifies which fields to match by when trying to match Donations in Data Import records against existing Opportunities and Payments. Control or Command click to select more than one field.</inlineHelpText>
        <label>Donation Matching Rule</label>
        <length>255</length>
        <required>true</required>
        <trackHistory>false</trackHistory>
        <trackTrending>false</trackTrending>
        <type>Text</type>
        <unique>false</unique>
    </fields>
    <fields>
        <fullName>Last_Processed_On__c</fullName>
        <description>The date and time when the batch was last processed.</description>
        <externalId>false</externalId>
        <inlineHelpText>The date and time when the batch was last processed.</inlineHelpText>
        <label>Last Processed On</label>
        <required>false</required>
        <trackHistory>false</trackHistory>
        <trackTrending>false</trackTrending>
        <type>DateTime</type>
    </fields>
    <fields>
        <fullName>Post_Process_Implementing_Class__c</fullName>
        <description>The developer name of an Apex class that implements the BDI_IPostProcess interface for NPSP Data Import records.</description>
        <externalId>false</externalId>
        <inlineHelpText>The developer name of an Apex class that implements the BDI_IPostProcess interface for NPSP Data Import records.</inlineHelpText>
        <label>Post Process Implementing Class</label>
        <length>255</length>
        <required>false</required>
        <trackHistory>false</trackHistory>
        <trackTrending>false</trackTrending>
        <type>Text</type>
        <unique>false</unique>
    </fields>
    <fields>
        <fullName>Process_Using_Scheduled_Job__c</fullName>
        <defaultValue>false</defaultValue>
        <description>When checked, the NPSP Data Import Batch will be automatically processed based on the schedule for the associated job.</description>
        <externalId>false</externalId>
        <inlineHelpText>When checked, the NPSP Data Import Batch will be automatically processed based on the schedule for the associated job.</inlineHelpText>
        <label>Process Using Scheduled Job</label>
        <trackHistory>false</trackHistory>
        <trackTrending>false</trackTrending>
        <type>Checkbox</type>
    </fields>
    <fields>
        <fullName>Records_Failed__c</fullName>
        <description>Shows the number of records that failed to be successfully processed on the date listed in the Last Processed On field.</description>
        <externalId>false</externalId>
        <inlineHelpText>Shows the number of records that failed to be successfully processed on the date listed in the Last Processed On field.</inlineHelpText>
        <label>Records Failed</label>
        <precision>8</precision>
        <required>false</required>
        <scale>0</scale>
        <trackHistory>false</trackHistory>
        <trackTrending>false</trackTrending>
        <type>Number</type>
        <unique>false</unique>
    </fields>
    <fields>
        <fullName>Records_Successfully_Processed__c</fullName>
        <description>Shows the number of records that were successfully processed on the date listed in the Last Processed On field.</description>
        <externalId>false</externalId>
        <inlineHelpText>Shows the number of records that were successfully processed on the date listed in the Last Processed On field.</inlineHelpText>
        <label>Records Successfully Processed</label>
        <precision>8</precision>
        <required>false</required>
        <scale>0</scale>
        <trackHistory>false</trackHistory>
        <trackTrending>false</trackTrending>
        <type>Number</type>
        <unique>false</unique>
    </fields>
    <label>NPSP Data Import Batch</label>
    <listViews>
        <fullName>All</fullName>
        <columns>OBJECT_ID</columns>
        <columns>NAME</columns>
        <columns>LAST_UPDATE</columns>
        <columns>Batch_Description__c</columns>
        <filterScope>Everything</filterScope>
        <label>All</label>
        <language>en_US</language>
    </listViews>
    <nameField>
        <label>Batch Name</label>
        <trackHistory>false</trackHistory>
        <type>Text</type>
    </nameField>
    <pluralLabel>NPSP Data Import Batches</pluralLabel>
    <searchLayouts>
        <lookupDialogsAdditionalFields>Batch_Description__c</lookupDialogsAdditionalFields>
        <lookupDialogsAdditionalFields>UPDATEDBY_USER</lookupDialogsAdditionalFields>
        <searchResultsAdditionalFields>Batch_Description__c</searchResultsAdditionalFields>
        <searchResultsAdditionalFields>UPDATEDBY_USER</searchResultsAdditionalFields>
    </searchLayouts>
    <sharingModel>ReadWrite</sharingModel>
<<<<<<< HEAD
    <visibility>Public</visibility>
=======
    <webLinks>
        <fullName>Process_Batch</fullName>
        <availability>online</availability>
        <description>invoke the Data Importer on all records associated with this Batch</description>
        <displayType>button</displayType>
        <encodingKey>UTF-8</encodingKey>
        <height>600</height>
        <linkType>url</linkType>
        <masterLabel>Process Batch</masterLabel>
        <openType>sidebar</openType>
        <protected>false</protected>
        <url>/apex/npsp__BDI_DataImport?batchId={!DataImportBatch__c.Id}&amp;retURL={!URLFOR(&apos;/&apos; + DataImportBatch__c.Id)}</url>
    </webLinks>
>>>>>>> e4c82bb2
</CustomObject><|MERGE_RESOLUTION|>--- conflicted
+++ resolved
@@ -301,9 +301,7 @@
         <searchResultsAdditionalFields>UPDATEDBY_USER</searchResultsAdditionalFields>
     </searchLayouts>
     <sharingModel>ReadWrite</sharingModel>
-<<<<<<< HEAD
     <visibility>Public</visibility>
-=======
     <webLinks>
         <fullName>Process_Batch</fullName>
         <availability>online</availability>
@@ -317,5 +315,4 @@
         <protected>false</protected>
         <url>/apex/npsp__BDI_DataImport?batchId={!DataImportBatch__c.Id}&amp;retURL={!URLFOR(&apos;/&apos; + DataImportBatch__c.Id)}</url>
     </webLinks>
->>>>>>> e4c82bb2
 </CustomObject>