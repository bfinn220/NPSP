<?xml version="1.0" encoding="UTF-8"?>
<CustomObject xmlns="http://soap.sforce.com/2006/04/metadata">
    <actionOverrides>
        <actionName>Accept</actionName>
        <type>Default</type>
    </actionOverrides>
    <actionOverrides>
        <actionName>CancelEdit</actionName>
        <type>Default</type>
    </actionOverrides>
    <actionOverrides>
        <actionName>Clone</actionName>
        <type>Default</type>
    </actionOverrides>
    <actionOverrides>
        <actionName>Delete</actionName>
        <type>Default</type>
    </actionOverrides>
    <actionOverrides>
        <actionName>Edit</actionName>
<<<<<<< HEAD
        <content>BGE_Wizard</content>
=======
        <content>BGE_ConfigurationWizard</content>
>>>>>>> bfcf7888
        <skipRecordTypeSelect>false</skipRecordTypeSelect>
        <type>LightningComponent</type>
    </actionOverrides>
    <actionOverrides>
        <actionName>Follow</actionName>
        <type>Default</type>
    </actionOverrides>
    <actionOverrides>
        <actionName>List</actionName>
        <type>Default</type>
    </actionOverrides>
    <actionOverrides>
        <actionName>New</actionName>
<<<<<<< HEAD
        <content>BGE_Wizard</content>
=======
        <content>BGE_ConfigurationWizard</content>
>>>>>>> bfcf7888
        <skipRecordTypeSelect>false</skipRecordTypeSelect>
        <type>LightningComponent</type>
    </actionOverrides>
    <actionOverrides>
        <actionName>SaveEdit</actionName>
        <type>Default</type>
    </actionOverrides>
    <actionOverrides>
        <actionName>Tab</actionName>
        <type>Default</type>
    </actionOverrides>
    <actionOverrides>
        <actionName>View</actionName>
        <comment>Action override created by Lightning App Builder during activation.</comment>
        <content>Batch_Template_Record_Home</content>
        <formFactor>Large</formFactor>
        <skipRecordTypeSelect>false</skipRecordTypeSelect>
        <type>Flexipage</type>
    </actionOverrides>
    <allowInChatterGroups>false</allowInChatterGroups>
    <compactLayoutAssignment>SYSTEM</compactLayoutAssignment>
    <deploymentStatus>Deployed</deploymentStatus>
    <enableActivities>false</enableActivities>
    <enableBulkApi>true</enableBulkApi>
    <enableFeeds>false</enableFeeds>
    <enableHistory>false</enableHistory>
    <enableReports>false</enableReports>
    <enableSearch>true</enableSearch>
    <enableSharing>true</enableSharing>
    <enableStreamingApi>true</enableStreamingApi>
    <fields>
        <fullName>Account_Custom_Unique_ID__c</fullName>
        <description>An optional Unique Id field to use for Organization Account matching</description>
        <externalId>false</externalId>
        <inlineHelpText>An optional Unique Id field to use for Organization Account matching</inlineHelpText>
        <label>Account Custom Unique ID</label>
        <length>255</length>
        <required>false</required>
        <trackTrending>false</trackTrending>
        <type>Text</type>
        <unique>false</unique>
    </fields>
    <fields>
        <fullName>Active_Fields__c</fullName>
        <description>Represents the data model of active fields for a NPSP_DataImportBatch__c record. Not intended for direct customer use and should not be edited directly.</description>
        <externalId>false</externalId>
        <label>Active Fields</label>
        <length>30000</length>
        <trackTrending>false</trackTrending>
        <type>LongTextArea</type>
        <visibleLines>3</visibleLines>
    </fields>
    <fields>
        <fullName>Batch_Process_Size__c</fullName>
        <defaultValue>50</defaultValue>
        <description>The number of NPSP Data Import records to process at a time in each batch.</description>
        <externalId>false</externalId>
        <inlineHelpText>The number of NPSP Data Import records to process at a time in each batch.</inlineHelpText>
        <label>Batch Process Size</label>
        <precision>3</precision>
        <required>false</required>
        <scale>0</scale>
        <trackTrending>false</trackTrending>
        <type>Number</type>
        <unique>false</unique>
    </fields>
    <fields>
        <fullName>Contact_Custom_Unique_ID__c</fullName>
        <description>An optional Unique Id field to use for Contact matching</description>
        <externalId>false</externalId>
        <inlineHelpText>An optional Unique Id field to use for Contact matching</inlineHelpText>
        <label>Contact Custom Unique ID</label>
        <length>255</length>
        <required>false</required>
        <trackTrending>false</trackTrending>
        <type>Text</type>
        <unique>false</unique>
    </fields>
    <fields>
        <fullName>Contact_Matching_Rule__c</fullName>
        <defaultValue>&quot;Firstname,Lastname,Email&quot;</defaultValue>
        <description>Specifies which rule to follow when trying to match Contacts in Data Import records against existing Contacts.</description>
        <externalId>false</externalId>
        <inlineHelpText>Specifies which rule to follow when trying to match Contacts in Data Import records against existing Contacts.</inlineHelpText>
        <label>Contact Matching Rule</label>
        <length>255</length>
        <required>false</required>
        <trackTrending>false</trackTrending>
        <type>Text</type>
        <unique>false</unique>
    </fields>
    <fields>
        <fullName>Description__c</fullName>
        <externalId>false</externalId>
        <label>Description</label>
        <required>false</required>
        <trackTrending>false</trackTrending>
        <type>TextArea</type>
    </fields>
    <fields>
        <fullName>Donation_Date_Range__c</fullName>
        <description>Enter the number of days from the Donation Date to consider when looking for a matching Opportunity or Payment. The Data Importer will choose the matching Opp or Payment whose date falls within the number of days AND is closest to the Donation Date.</description>
        <externalId>false</externalId>
        <inlineHelpText>Enter the number of days from the Donation Date to consider when looking for a matching Opportunity or Payment. The Data Importer will choose the matching Opp or Payment whose date falls within the number of days AND is closest to the Donation Date.</inlineHelpText>
        <label>Number of Days from Donation Date</label>
        <precision>2</precision>
        <required>false</required>
        <scale>0</scale>
        <trackTrending>false</trackTrending>
        <type>Number</type>
        <unique>false</unique>
    </fields>
    <fields>
        <fullName>Donation_Matching_Behavior__c</fullName>
        <defaultValue>&quot;Do Not Match&quot;</defaultValue>
        <description>Defines how the Data Importer should handle matching Donations. You must choose a value.</description>
        <externalId>false</externalId>
        <inlineHelpText>Defines how the Data Importer should handle matching Donations. You must choose a value.</inlineHelpText>
        <label>Donation Matching Behavior</label>
        <required>false</required>
        <trackTrending>false</trackTrending>
        <type>Picklist</type>
        <valueSet>
            <restricted>true</restricted>
            <valueSetDefinition>
                <sorted>false</sorted>
                <value>
                    <fullName>Do Not Match</fullName>
                    <default>false</default>
                    <label>Do Not Match</label>
                </value>
                <value>
                    <fullName>No Match</fullName>
                    <default>false</default>
                    <label>No Match</label>
                </value>
                <value>
                    <fullName>Single Match</fullName>
                    <default>false</default>
                    <label>Single Match</label>
                </value>
                <value>
                    <fullName>Single Match or Create</fullName>
                    <default>false</default>
                    <label>Single Match or Create</label>
                </value>
                <value>
                    <fullName>Best Match</fullName>
                    <default>false</default>
                    <label>Best Match</label>
                </value>
                <value>
                    <fullName>Best Match or Create</fullName>
                    <default>false</default>
                    <label>Best Match or Create</label>
                </value>
            </valueSetDefinition>
        </valueSet>
    </fields>
    <fields>
        <fullName>Donation_Matching_Implementing_Class__c</fullName>
        <description>The developer name of an Apex class that implements the BDI_IMatching interface for Donations. Leave blank to let NPSP handle matching.</description>
        <externalId>false</externalId>
        <inlineHelpText>The developer name of an Apex class that implements the BDI_IMatching interface for Donations. Leave blank to let NPSP handle matching.</inlineHelpText>
        <label>Donation Matching Implementing Class</label>
        <length>255</length>
        <required>false</required>
        <trackTrending>false</trackTrending>
        <type>Text</type>
        <unique>false</unique>
    </fields>
    <fields>
        <fullName>Donation_Matching_Rule__c</fullName>
        <defaultValue>&quot;npsp__Donation_Amount__c;npsp__Donation_Date&quot;</defaultValue>
        <description>Specifies which fields to match by when trying to match Donations in Data Import records against existing Opportunities and Payments. Control or Command click to select more than one field.</description>
        <externalId>false</externalId>
        <inlineHelpText>Specifies which fields to match by when trying to match Donations in Data Import records against existing Opportunities and Payments. Control or Command click to select more than one field.</inlineHelpText>
        <label>Donation Matching Rule</label>
        <length>255</length>
        <required>false</required>
        <trackTrending>false</trackTrending>
        <type>Text</type>
        <unique>false</unique>
    </fields>
    <fields>
        <fullName>Process_Using_Scheduled_Job__c</fullName>
        <defaultValue>false</defaultValue>
        <description>When checked, the NPSP Data Import Batch will be automatically processed based on the schedule for the associated job.</description>
        <externalId>false</externalId>
        <inlineHelpText>When checked, the NPSP Data Import Batch will be automatically processed based on the schedule for the associated job.</inlineHelpText>
        <label>Process Using Scheduled Job</label>
        <trackTrending>false</trackTrending>
        <type>Checkbox</type>
    </fields>
    <fields>
        <fullName>RequireTotalMatch__c</fullName>
        <defaultValue>false</defaultValue>
        <description>When checked, the total number of gifts and total amount must match the expected totals entered for the batch.</description>
        <externalId>false</externalId>
        <inlineHelpText>When checked, the total number of gifts and total amount must match the expected totals entered for the batch.</inlineHelpText>
        <label>Require Expected Totals Match</label>
        <trackTrending>false</trackTrending>
        <type>Checkbox</type>
    </fields>
    <fields>
        <fullName>Run_Opportunity_Rollups_while_Processing__c</fullName>
        <defaultValue>false</defaultValue>
        <description>When checked, NPSP calculates donor statistics when donations are processed. If unchecked, donor statistics are calculated during the default nightly Scheduled Job. Note that selecting this checkbox may slow down processing of this batch</description>
        <externalId>false</externalId>
        <inlineHelpText>When checked, NPSP calculates donor statistics when donations are processed. If unchecked, donor statistics are calculated during the default nightly Scheduled Job. Note that selecting this checkbox may slow down processing of this batch.</inlineHelpText>
        <label>Calculate Donation Rollups with Batch</label>
        <trackTrending>false</trackTrending>
        <type>Checkbox</type>
    </fields>
    <label>Batch Template</label>
    <listViews>
        <fullName>All</fullName>
        <columns>NAME</columns>
        <columns>Description__c</columns>
        <columns>CREATED_DATE</columns>
        <columns>CREATEDBY_USER</columns>
        <filterScope>Everything</filterScope>
        <label>All</label>
    </listViews>
    <nameField>
        <label>Template Name</label>
        <type>Text</type>
    </nameField>
    <pluralLabel>Batch Templates</pluralLabel>
    <searchLayouts>
        <searchResultsAdditionalFields>Description__c</searchResultsAdditionalFields>
        <searchResultsAdditionalFields>CREATED_DATE</searchResultsAdditionalFields>
        <searchResultsAdditionalFields>CREATEDBY_USER</searchResultsAdditionalFields>
    </searchLayouts>
    <sharingModel>ReadWrite</sharingModel>
    <visibility>Public</visibility>
    <webLinks>
        <fullName>Edit_Processing_Settings</fullName>
        <availability>online</availability>
        <displayType>button</displayType>
        <encodingKey>UTF-8</encodingKey>
        <height>600</height>
        <linkType>url</linkType>
        <masterLabel>Edit Processing Settings</masterLabel>
        <openType>sidebar</openType>
        <protected>false</protected>
        <url>/apex/BGE_BatchTemplateOverride?Id={!Batch_Template__c.Id}</url>
    </webLinks>
</CustomObject><|MERGE_RESOLUTION|>--- conflicted
+++ resolved
@@ -18,11 +18,7 @@
     </actionOverrides>
     <actionOverrides>
         <actionName>Edit</actionName>
-<<<<<<< HEAD
-        <content>BGE_Wizard</content>
-=======
         <content>BGE_ConfigurationWizard</content>
->>>>>>> bfcf7888
         <skipRecordTypeSelect>false</skipRecordTypeSelect>
         <type>LightningComponent</type>
     </actionOverrides>
@@ -36,11 +32,7 @@
     </actionOverrides>
     <actionOverrides>
         <actionName>New</actionName>
-<<<<<<< HEAD
-        <content>BGE_Wizard</content>
-=======
         <content>BGE_ConfigurationWizard</content>
->>>>>>> bfcf7888
         <skipRecordTypeSelect>false</skipRecordTypeSelect>
         <type>LightningComponent</type>
     </actionOverrides>
