<?xml version="1.0" encoding="UTF-8"?>
<CustomObject xmlns="http://soap.sforce.com/2006/04/metadata">
    <fields>
<<<<<<< HEAD
        <fullName>EnableAutomaticNaming__c</fullName>
        <defaultValue>false</defaultValue>
        <description>If enabled, Salesforce automatically populates the Recurring Donation Name.</description>
        <externalId>false</externalId>
        <inlineHelpText>If enabled, Salesforce automatically populates the Recurring Donation Name.</inlineHelpText>
        <label>Automatic Recurring Donation Naming</label>
        <trackTrending>false</trackTrending>
        <type>Checkbox</type>
=======
        <fullName>InstallmentOppStageName__c</fullName>
        <description>The Opportunity Stage that NPSP applies to each new installment Opportunity when you create a Recurring Donation.</description>
        <externalId>false</externalId>
        <inlineHelpText>The Opportunity Stage that NPSP applies to each new installment Opportunity when you create a Recurring Donation.</inlineHelpText>
        <label>Stage Name for Installment Opportunities</label>
        <length>50</length>
        <required>false</required>
        <trackTrending>false</trackTrending>
        <type>Text</type>
        <unique>false</unique>
>>>>>>> e2b2e6de
    </fields>
    <fields>
        <fullName>IsRecurringDonations2Enabled__c</fullName>
        <defaultValue>false</defaultValue>
        <description>This option enables Enhanced Recurring Donations. IMPORTANT: You must enable Enhanced Recurring Donations in NPSP Settings. Enabling in Custom Settings may cause data inconsistencies.</description>
        <externalId>false</externalId>
        <inlineHelpText>This option enables Enhanced Recurring Donations. IMPORTANT: You must enable Enhanced Recurring Donations in NPSP Settings. Enabling in Custom Settings may cause data inconsistencies.</inlineHelpText>
        <label>Enhanced Recurring Donations</label>
        <trackTrending>false</trackTrending>
        <type>Checkbox</type>
    </fields>
    <fields>
        <fullName>Recurring_Donation_Batch_Size__c</fullName>
        <defaultValue>50</defaultValue>
        <description>The number of records to process at a time when running the Recurring Donations batch job. The default size is 50. Reduce to a smaller number if the Recurring Donations batch job is failing due to system limits.</description>
        <externalId>false</externalId>
        <inlineHelpText>The number of records to process at a time when running the Recurring Donations batch job. The default size is 50. Reduce to a smaller number if the Recurring Donations batch job is failing due to system limits.</inlineHelpText>
        <label>Recurring Donation Batch Size</label>
        <precision>18</precision>
        <required>false</required>
        <scale>0</scale>
        <trackTrending>false</trackTrending>
        <type>Number</type>
        <unique>false</unique>
<<<<<<< HEAD
    </fields>   
=======
    </fields>    
    <fields>
        <fullName>EnableAutomaticNaming__c</fullName>
        <defaultValue>false</defaultValue>
        <description>If enabled, Salesforce automatically populates the Recurring Donation Name.</description>
        <externalId>false</externalId>
        <inlineHelpText>If enabled, Salesforce automatically populates the Recurring Donation Name.</inlineHelpText>
        <label>Automatic Recurring Donation Naming</label>
        <trackTrending>false</trackTrending>
        <type>Checkbox</type>
    </fields>
>>>>>>> e2b2e6de
</CustomObject><|MERGE_RESOLUTION|>--- conflicted
+++ resolved
@@ -1,7 +1,6 @@
 <?xml version="1.0" encoding="UTF-8"?>
 <CustomObject xmlns="http://soap.sforce.com/2006/04/metadata">
     <fields>
-<<<<<<< HEAD
         <fullName>EnableAutomaticNaming__c</fullName>
         <defaultValue>false</defaultValue>
         <description>If enabled, Salesforce automatically populates the Recurring Donation Name.</description>
@@ -10,7 +9,8 @@
         <label>Automatic Recurring Donation Naming</label>
         <trackTrending>false</trackTrending>
         <type>Checkbox</type>
-=======
+    </fields>
+    <fields>
         <fullName>InstallmentOppStageName__c</fullName>
         <description>The Opportunity Stage that NPSP applies to each new installment Opportunity when you create a Recurring Donation.</description>
         <externalId>false</externalId>
@@ -21,7 +21,6 @@
         <trackTrending>false</trackTrending>
         <type>Text</type>
         <unique>false</unique>
->>>>>>> e2b2e6de
     </fields>
     <fields>
         <fullName>IsRecurringDonations2Enabled__c</fullName>
@@ -46,19 +45,5 @@
         <trackTrending>false</trackTrending>
         <type>Number</type>
         <unique>false</unique>
-<<<<<<< HEAD
     </fields>   
-=======
-    </fields>    
-    <fields>
-        <fullName>EnableAutomaticNaming__c</fullName>
-        <defaultValue>false</defaultValue>
-        <description>If enabled, Salesforce automatically populates the Recurring Donation Name.</description>
-        <externalId>false</externalId>
-        <inlineHelpText>If enabled, Salesforce automatically populates the Recurring Donation Name.</inlineHelpText>
-        <label>Automatic Recurring Donation Naming</label>
-        <trackTrending>false</trackTrending>
-        <type>Checkbox</type>
-    </fields>
->>>>>>> e2b2e6de
 </CustomObject>