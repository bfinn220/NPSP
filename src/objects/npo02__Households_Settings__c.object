--- conflicted
+++ resolved
@@ -2,7 +2,6 @@
 <CustomObject xmlns="http://soap.sforce.com/2006/04/metadata">
     <enableEnhancedLookup>false</enableEnhancedLookup>
     <fields>
-<<<<<<< HEAD
         <fullName>Customizable_Rollups_Enabled__c</fullName>
         <defaultValue>false</defaultValue>
         <externalId>false</externalId>
@@ -10,7 +9,8 @@
         <label>Customizable Roll-Ups Enabled</label>
         <trackTrending>false</trackTrending>
         <type>Checkbox</type>
-=======
+    </fields>
+    <fields>
         <fullName>Custom_Exchange_Rate_Field__c</fullName>
         <externalId>false</externalId>
         <inlineHelpText>The API name of a field, on both the OppPayment__c and Allocation__c objects, where the exchange rate is optionally stored. It must be a Number field with a minimum of 6 decimals. This field is used only if Advanced Currency Management is enabled.</inlineHelpText>
@@ -20,7 +20,6 @@
         <trackTrending>false</trackTrending>
         <type>Text</type>
         <unique>false</unique>
->>>>>>> d8f95952
     </fields>
     <fields>
         <fullName>Matched_Donor_Role__c</fullName>
