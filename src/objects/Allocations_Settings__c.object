--- conflicted
+++ resolved
@@ -52,15 +52,9 @@
     <fields>
         <fullName>Payment_Allocations_Enabled__c</fullName>
         <defaultValue>false</defaultValue>
-<<<<<<< HEAD
-        <description>Enabling Payment Allocations allows setting of allocations at the payment level instead of opportunity level. Any allocations entered at the opportunity level will be used as the default for new payments.</description>
-        <externalId>false</externalId>
-        <inlineHelpText>Enabling Payment Allocations allows setting of allocations at the payment level instead of opportunity level. Any allocations entered at the opportunity level will be used as the default for new payments.</inlineHelpText>
-=======
         <description>Indicates whether Allocations can be set at the Payment level. If selected, you can manually create Allocation records for each Payment, or let NPSP automatically create Payment Allocation records based on the related Opportunity Allocation settings.</description>
         <externalId>false</externalId>
         <inlineHelpText>Indicates whether Allocations can be set at the Payment level. Review the documentation about Payment-level Allocations before changing this setting.</inlineHelpText>
->>>>>>> 88a6b39d
         <label>Payment Allocations Enabled</label>
         <trackTrending>false</trackTrending>
         <type>Checkbox</type>
