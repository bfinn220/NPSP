<?xml version="1.0" encoding="UTF-8"?>
<CustomObject xmlns="http://soap.sforce.com/2006/04/metadata">
    <compactLayouts>
        <fullName>Donation_Compact_Layout</fullName>
        <fields>AccountId</fields>
        <fields>Amount</fields>
        <fields>CloseDate</fields>
        <fields>StageName</fields>
        <label>DEPRECATED: Donation Compact Layout</label>
    </compactLayouts>
    <compactLayouts>
        <fullName>Membership_Compact_Layout</fullName>
        <fields>AccountId</fields>
        <fields>Amount</fields>
        <fields>StageName</fields>
        <fields>npe01__Membership_Start_Date__c</fields>
        <fields>npe01__Membership_End_Date__c</fields>
        <fields>npe01__Member_Level__c</fields>
        <label>DEPRECATED: Membership Compact Layout</label>
    </compactLayouts>
    <compactLayouts>
        <fullName>NPSP_Donation_Compact_Layout</fullName>
        <fields>Name</fields>
        <fields>Amount</fields>
        <fields>CloseDate</fields>
        <fields>StageName</fields>
        <label>NPSP Donation Compact Layout</label>
    </compactLayouts>
    <fieldSets>
        <fullName>BDE_Entry_FS_v2</fullName>
        <availableFields>
            <field>Acknowledgment_Date__c</field>
            <isFieldManaged>false</isFieldManaged>
            <isRequired>false</isRequired>
        </availableFields>
        <availableFields>
            <field>Acknowledgment_Status__c</field>
            <isFieldManaged>false</isFieldManaged>
            <isRequired>false</isRequired>
        </availableFields>
        <availableFields>
            <field>CampaignId</field>
            <isFieldManaged>false</isFieldManaged>
            <isRequired>false</isRequired>
        </availableFields>
        <availableFields>
            <field>npe01__Contact_Id_for_Role__c</field>
            <isFieldManaged>false</isFieldManaged>
            <isRequired>false</isRequired>
        </availableFields>
        <availableFields>
            <field>Description</field>
            <isFieldManaged>false</isFieldManaged>
            <isRequired>false</isRequired>
        </availableFields>
        <availableFields>
            <field>npe01__Do_Not_Automatically_Create_Payment__c</field>
            <isFieldManaged>false</isFieldManaged>
            <isRequired>false</isRequired>
        </availableFields>
        <availableFields>
            <field>ExpectedRevenue</field>
            <isFieldManaged>false</isFieldManaged>
            <isRequired>false</isRequired>
        </availableFields>
        <availableFields>
            <field>Fair_Market_Value__c</field>
            <isFieldManaged>false</isFieldManaged>
            <isRequired>false</isRequired>
        </availableFields>
        <availableFields>
            <field>ForecastCategory</field>
            <isFieldManaged>false</isFieldManaged>
            <isRequired>false</isRequired>
        </availableFields>
        <availableFields>
            <field>ForecastCategoryName</field>
            <isFieldManaged>false</isFieldManaged>
            <isRequired>false</isRequired>
        </availableFields>
        <availableFields>
            <field>Grant_Contract_Date__c</field>
            <isFieldManaged>false</isFieldManaged>
            <isRequired>false</isRequired>
        </availableFields>
        <availableFields>
            <field>Grant_Contract_Number__c</field>
            <isFieldManaged>false</isFieldManaged>
            <isRequired>false</isRequired>
        </availableFields>
        <availableFields>
            <field>Grant_Period_End_Date__c</field>
            <isFieldManaged>false</isFieldManaged>
            <isRequired>false</isRequired>
        </availableFields>
        <availableFields>
            <field>Grant_Period_Start_Date__c</field>
            <isFieldManaged>false</isFieldManaged>
            <isRequired>false</isRequired>
        </availableFields>
        <availableFields>
            <field>Grant_Program_Area_s__c</field>
            <isFieldManaged>false</isFieldManaged>
            <isRequired>false</isRequired>
        </availableFields>
        <availableFields>
            <field>Grant_Requirements_Website__c</field>
            <isFieldManaged>false</isFieldManaged>
            <isRequired>false</isRequired>
        </availableFields>
        <availableFields>
            <field>HasOpportunityLineItem</field>
            <isFieldManaged>false</isFieldManaged>
            <isRequired>false</isRequired>
        </availableFields>
        <availableFields>
            <field>Honoree_Contact__c</field>
            <isFieldManaged>false</isFieldManaged>
            <isRequired>false</isRequired>
        </availableFields>
        <availableFields>
            <field>Honoree_Name__c</field>
            <isFieldManaged>false</isFieldManaged>
            <isRequired>false</isRequired>
        </availableFields>
        <availableFields>
            <field>Id</field>
            <isFieldManaged>false</isFieldManaged>
            <isRequired>false</isRequired>
        </availableFields>
        <availableFields>
            <field>In_Kind_Description__c</field>
            <isFieldManaged>false</isFieldManaged>
            <isRequired>false</isRequired>
        </availableFields>
        <availableFields>
            <field>In_Kind_Donor_Declared_Value__c</field>
            <isFieldManaged>false</isFieldManaged>
            <isRequired>false</isRequired>
        </availableFields>
        <availableFields>
            <field>In_Kind_Type__c</field>
            <isFieldManaged>false</isFieldManaged>
            <isRequired>false</isRequired>
        </availableFields>
        <availableFields>
            <field>IsPrivate</field>
            <isFieldManaged>false</isFieldManaged>
            <isRequired>false</isRequired>
        </availableFields>
        <availableFields>
            <field>Is_Grant_Renewal__c</field>
            <isFieldManaged>false</isFieldManaged>
            <isRequired>false</isRequired>
        </availableFields>
        <availableFields>
            <field>LastActivityDate</field>
            <isFieldManaged>false</isFieldManaged>
            <isRequired>false</isRequired>
        </availableFields>
        <availableFields>
            <field>LastModifiedById</field>
            <isFieldManaged>false</isFieldManaged>
            <isRequired>false</isRequired>
        </availableFields>
        <availableFields>
            <field>LastModifiedDate</field>
            <isFieldManaged>false</isFieldManaged>
            <isRequired>false</isRequired>
        </availableFields>
        <availableFields>
            <field>LastReferencedDate</field>
            <isFieldManaged>false</isFieldManaged>
            <isRequired>false</isRequired>
        </availableFields>
        <availableFields>
            <field>LastViewedDate</field>
            <isFieldManaged>false</isFieldManaged>
            <isRequired>false</isRequired>
        </availableFields>
        <availableFields>
            <field>LeadSource</field>
            <isFieldManaged>false</isFieldManaged>
            <isRequired>false</isRequired>
        </availableFields>
        <availableFields>
            <field>Matching_Gift_Account__c</field>
            <isFieldManaged>false</isFieldManaged>
            <isRequired>false</isRequired>
        </availableFields>
        <availableFields>
            <field>Matching_Gift_Employer__c</field>
            <isFieldManaged>false</isFieldManaged>
            <isRequired>false</isRequired>
        </availableFields>
        <availableFields>
            <field>Matching_Gift_Status__c</field>
            <isFieldManaged>false</isFieldManaged>
            <isRequired>false</isRequired>
        </availableFields>
        <availableFields>
            <field>Matching_Gift__c</field>
            <isFieldManaged>false</isFieldManaged>
            <isRequired>false</isRequired>
        </availableFields>
        <availableFields>
            <field>npe01__Member_Level__c</field>
            <isFieldManaged>false</isFieldManaged>
            <isRequired>false</isRequired>
        </availableFields>
        <availableFields>
            <field>npe01__Membership_End_Date__c</field>
            <isFieldManaged>false</isFieldManaged>
            <isRequired>false</isRequired>
        </availableFields>
        <availableFields>
            <field>npe01__Membership_Origin__c</field>
            <isFieldManaged>false</isFieldManaged>
            <isRequired>false</isRequired>
        </availableFields>
        <availableFields>
            <field>npe01__Membership_Start_Date__c</field>
            <isFieldManaged>false</isFieldManaged>
            <isRequired>false</isRequired>
        </availableFields>
        <availableFields>
            <field>NextStep</field>
            <isFieldManaged>false</isFieldManaged>
            <isRequired>false</isRequired>
        </availableFields>
        <availableFields>
            <field>Next_Grant_Deadline_Due_Date__c</field>
            <isFieldManaged>false</isFieldManaged>
            <isRequired>false</isRequired>
        </availableFields>
        <availableFields>
            <field>Notification_Message__c</field>
            <isFieldManaged>false</isFieldManaged>
            <isRequired>false</isRequired>
        </availableFields>
        <availableFields>
            <field>Notification_Preference__c</field>
            <isFieldManaged>false</isFieldManaged>
            <isRequired>false</isRequired>
        </availableFields>
        <availableFields>
            <field>Notification_Recipient_Contact__c</field>
            <isFieldManaged>false</isFieldManaged>
            <isRequired>false</isRequired>
        </availableFields>
        <availableFields>
            <field>Notification_Recipient_Information__c</field>
            <isFieldManaged>false</isFieldManaged>
            <isRequired>false</isRequired>
        </availableFields>
        <availableFields>
            <field>Notification_Recipient_Name__c</field>
            <isFieldManaged>false</isFieldManaged>
            <isRequired>false</isRequired>
        </availableFields>
        <availableFields>
            <field>npe01__Number_of_Payments__c</field>
            <isFieldManaged>false</isFieldManaged>
            <isRequired>false</isRequired>
        </availableFields>
        <availableFields>
            <field>OwnerId</field>
            <isFieldManaged>false</isFieldManaged>
            <isRequired>false</isRequired>
        </availableFields>
        <availableFields>
            <field>Previous_Grant_Opportunity__c</field>
            <isFieldManaged>false</isFieldManaged>
            <isRequired>false</isRequired>
        </availableFields>
        <availableFields>
            <field>Pricebook2Id</field>
            <isFieldManaged>false</isFieldManaged>
            <isRequired>false</isRequired>
        </availableFields>
        <availableFields>
            <field>Primary_Contact_Campaign_Member_Status__c</field>
            <isFieldManaged>false</isFieldManaged>
            <isRequired>false</isRequired>
        </availableFields>
        <availableFields>
            <field>Primary_Contact__c</field>
            <isFieldManaged>false</isFieldManaged>
            <isRequired>false</isRequired>
        </availableFields>
        <availableFields>
            <field>Probability</field>
            <isFieldManaged>false</isFieldManaged>
            <isRequired>false</isRequired>
        </availableFields>
        <availableFields>
            <field>RecordTypeId</field>
            <isFieldManaged>false</isFieldManaged>
            <isRequired>false</isRequired>
        </availableFields>
        <availableFields>
            <field>npe03__Recurring_Donation__c</field>
            <isFieldManaged>false</isFieldManaged>
            <isRequired>false</isRequired>
        </availableFields>
        <availableFields>
            <field>Requested_Amount__c</field>
            <isFieldManaged>false</isFieldManaged>
            <isRequired>false</isRequired>
        </availableFields>
        <availableFields>
            <field>TotalOpportunityQuantity</field>
            <isFieldManaged>false</isFieldManaged>
            <isRequired>false</isRequired>
        </availableFields>
        <availableFields>
            <field>Tribute_Type__c</field>
            <isFieldManaged>false</isFieldManaged>
            <isRequired>false</isRequired>
        </availableFields>
        <availableFields>
            <field>Type</field>
            <isFieldManaged>false</isFieldManaged>
            <isRequired>false</isRequired>
        </availableFields>
        <availableFields>
            <field>npo02__systemHouseholdContactRoleProcessor__c</field>
            <isFieldManaged>false</isFieldManaged>
            <isRequired>false</isRequired>
        </availableFields>
        <description>Batch Data Entry</description>
        <displayedFields>
            <field>AccountId</field>
            <isFieldManaged>false</isFieldManaged>
            <isRequired>false</isRequired>
        </displayedFields>
        <displayedFields>
            <field>Name</field>
            <isFieldManaged>false</isFieldManaged>
            <isRequired>false</isRequired>
        </displayedFields>
        <displayedFields>
            <field>StageName</field>
            <isFieldManaged>false</isFieldManaged>
            <isRequired>false</isRequired>
        </displayedFields>
        <displayedFields>
            <field>Amount</field>
            <isFieldManaged>false</isFieldManaged>
            <isRequired>false</isRequired>
        </displayedFields>
        <displayedFields>
            <field>CloseDate</field>
            <isFieldManaged>false</isFieldManaged>
            <isRequired>false</isRequired>
        </displayedFields>
        <label>BDE Entry FS v2</label>
    </fieldSets>
    <fieldSets>
        <fullName>BDE_List_FS_v2</fullName>
        <availableFields>
            <field>Acknowledgment_Date__c</field>
            <isFieldManaged>false</isFieldManaged>
            <isRequired>false</isRequired>
        </availableFields>
        <availableFields>
            <field>Acknowledgment_Status__c</field>
            <isFieldManaged>false</isFieldManaged>
            <isRequired>false</isRequired>
        </availableFields>
        <availableFields>
            <field>npe01__Amount_Outstanding__c</field>
            <isFieldManaged>false</isFieldManaged>
            <isRequired>false</isRequired>
        </availableFields>
        <availableFields>
            <field>npe01__Amount_Written_Off__c</field>
            <isFieldManaged>false</isFieldManaged>
            <isRequired>false</isRequired>
        </availableFields>
        <availableFields>
            <field>Batch__c</field>
            <isFieldManaged>false</isFieldManaged>
            <isRequired>false</isRequired>
        </availableFields>
        <availableFields>
            <field>CampaignId</field>
            <isFieldManaged>false</isFieldManaged>
            <isRequired>false</isRequired>
        </availableFields>
        <availableFields>
            <field>npo02__CombinedRollupFieldset__c</field>
            <isFieldManaged>false</isFieldManaged>
            <isRequired>false</isRequired>
        </availableFields>
        <availableFields>
            <field>npe01__Contact_Id_for_Role__c</field>
            <isFieldManaged>false</isFieldManaged>
            <isRequired>false</isRequired>
        </availableFields>
        <availableFields>
            <field>ContractId</field>
            <isFieldManaged>false</isFieldManaged>
            <isRequired>false</isRequired>
        </availableFields>
        <availableFields>
            <field>CreatedById</field>
            <isFieldManaged>false</isFieldManaged>
            <isRequired>false</isRequired>
        </availableFields>
        <availableFields>
            <field>CreatedDate</field>
            <isFieldManaged>false</isFieldManaged>
            <isRequired>false</isRequired>
        </availableFields>
        <availableFields>
            <field>Description</field>
            <isFieldManaged>false</isFieldManaged>
            <isRequired>false</isRequired>
        </availableFields>
        <availableFields>
            <field>npe01__Do_Not_Automatically_Create_Payment__c</field>
            <isFieldManaged>false</isFieldManaged>
            <isRequired>false</isRequired>
        </availableFields>
        <availableFields>
            <field>ExpectedRevenue</field>
            <isFieldManaged>false</isFieldManaged>
            <isRequired>false</isRequired>
        </availableFields>
        <availableFields>
            <field>Fair_Market_Value__c</field>
            <isFieldManaged>false</isFieldManaged>
            <isRequired>false</isRequired>
        </availableFields>
        <availableFields>
            <field>ForecastCategory</field>
            <isFieldManaged>false</isFieldManaged>
            <isRequired>false</isRequired>
        </availableFields>
        <availableFields>
            <field>ForecastCategoryName</field>
            <isFieldManaged>false</isFieldManaged>
            <isRequired>false</isRequired>
        </availableFields>
        <availableFields>
            <field>Grant_Contract_Date__c</field>
            <isFieldManaged>false</isFieldManaged>
            <isRequired>false</isRequired>
        </availableFields>
        <availableFields>
            <field>Grant_Contract_Number__c</field>
            <isFieldManaged>false</isFieldManaged>
            <isRequired>false</isRequired>
        </availableFields>
        <availableFields>
            <field>Grant_Period_End_Date__c</field>
            <isFieldManaged>false</isFieldManaged>
            <isRequired>false</isRequired>
        </availableFields>
        <availableFields>
            <field>Grant_Period_Start_Date__c</field>
            <isFieldManaged>false</isFieldManaged>
            <isRequired>false</isRequired>
        </availableFields>
        <availableFields>
            <field>Grant_Program_Area_s__c</field>
            <isFieldManaged>false</isFieldManaged>
            <isRequired>false</isRequired>
        </availableFields>
        <availableFields>
            <field>Grant_Requirements_Website__c</field>
            <isFieldManaged>false</isFieldManaged>
            <isRequired>false</isRequired>
        </availableFields>
        <availableFields>
            <field>HasOpportunityLineItem</field>
            <isFieldManaged>false</isFieldManaged>
            <isRequired>false</isRequired>
        </availableFields>
        <availableFields>
            <field>Honoree_Contact__c</field>
            <isFieldManaged>false</isFieldManaged>
            <isRequired>false</isRequired>
        </availableFields>
        <availableFields>
            <field>Honoree_Name__c</field>
            <isFieldManaged>false</isFieldManaged>
            <isRequired>false</isRequired>
        </availableFields>
        <availableFields>
            <field>Id</field>
            <isFieldManaged>false</isFieldManaged>
            <isRequired>false</isRequired>
        </availableFields>
        <availableFields>
            <field>In_Kind_Description__c</field>
            <isFieldManaged>false</isFieldManaged>
            <isRequired>false</isRequired>
        </availableFields>
        <availableFields>
            <field>In_Kind_Donor_Declared_Value__c</field>
            <isFieldManaged>false</isFieldManaged>
            <isRequired>false</isRequired>
        </availableFields>
        <availableFields>
            <field>In_Kind_Type__c</field>
            <isFieldManaged>false</isFieldManaged>
            <isRequired>false</isRequired>
        </availableFields>
        <availableFields>
            <field>IsClosed</field>
            <isFieldManaged>false</isFieldManaged>
            <isRequired>false</isRequired>
        </availableFields>
        <availableFields>
            <field>IsDeleted</field>
            <isFieldManaged>false</isFieldManaged>
            <isRequired>false</isRequired>
        </availableFields>
        <availableFields>
            <field>IsPrivate</field>
            <isFieldManaged>false</isFieldManaged>
            <isRequired>false</isRequired>
        </availableFields>
        <availableFields>
            <field>IsWon</field>
            <isFieldManaged>false</isFieldManaged>
            <isRequired>false</isRequired>
        </availableFields>
        <availableFields>
            <field>Is_Grant_Renewal__c</field>
            <isFieldManaged>false</isFieldManaged>
            <isRequired>false</isRequired>
        </availableFields>
        <availableFields>
            <field>npe01__Is_Opp_From_Individual__c</field>
            <isFieldManaged>false</isFieldManaged>
            <isRequired>false</isRequired>
        </availableFields>
        <availableFields>
            <field>LastActivityDate</field>
            <isFieldManaged>false</isFieldManaged>
            <isRequired>false</isRequired>
        </availableFields>
        <availableFields>
            <field>LastModifiedById</field>
            <isFieldManaged>false</isFieldManaged>
            <isRequired>false</isRequired>
        </availableFields>
        <availableFields>
            <field>LastModifiedDate</field>
            <isFieldManaged>false</isFieldManaged>
            <isRequired>false</isRequired>
        </availableFields>
        <availableFields>
            <field>LastReferencedDate</field>
            <isFieldManaged>false</isFieldManaged>
            <isRequired>false</isRequired>
        </availableFields>
        <availableFields>
            <field>LastViewedDate</field>
            <isFieldManaged>false</isFieldManaged>
            <isRequired>false</isRequired>
        </availableFields>
        <availableFields>
            <field>LeadSource</field>
            <isFieldManaged>false</isFieldManaged>
            <isRequired>false</isRequired>
        </availableFields>
        <availableFields>
            <field>Matching_Gift_Account__c</field>
            <isFieldManaged>false</isFieldManaged>
            <isRequired>false</isRequired>
        </availableFields>
        <availableFields>
            <field>Matching_Gift_Employer__c</field>
            <isFieldManaged>false</isFieldManaged>
            <isRequired>false</isRequired>
        </availableFields>
        <availableFields>
            <field>Matching_Gift_Status__c</field>
            <isFieldManaged>false</isFieldManaged>
            <isRequired>false</isRequired>
        </availableFields>
        <availableFields>
            <field>Matching_Gift__c</field>
            <isFieldManaged>false</isFieldManaged>
            <isRequired>false</isRequired>
        </availableFields>
        <availableFields>
            <field>npe01__Member_Level__c</field>
            <isFieldManaged>false</isFieldManaged>
            <isRequired>false</isRequired>
        </availableFields>
        <availableFields>
            <field>npe01__Membership_End_Date__c</field>
            <isFieldManaged>false</isFieldManaged>
            <isRequired>false</isRequired>
        </availableFields>
        <availableFields>
            <field>npe01__Membership_Origin__c</field>
            <isFieldManaged>false</isFieldManaged>
            <isRequired>false</isRequired>
        </availableFields>
        <availableFields>
            <field>npe01__Membership_Start_Date__c</field>
            <isFieldManaged>false</isFieldManaged>
            <isRequired>false</isRequired>
        </availableFields>
        <availableFields>
            <field>NextStep</field>
            <isFieldManaged>false</isFieldManaged>
            <isRequired>false</isRequired>
        </availableFields>
        <availableFields>
            <field>Next_Grant_Deadline_Due_Date__c</field>
            <isFieldManaged>false</isFieldManaged>
            <isRequired>false</isRequired>
        </availableFields>
        <availableFields>
            <field>Notification_Message__c</field>
            <isFieldManaged>false</isFieldManaged>
            <isRequired>false</isRequired>
        </availableFields>
        <availableFields>
            <field>Notification_Preference__c</field>
            <isFieldManaged>false</isFieldManaged>
            <isRequired>false</isRequired>
        </availableFields>
        <availableFields>
            <field>Notification_Recipient_Contact__c</field>
            <isFieldManaged>false</isFieldManaged>
            <isRequired>false</isRequired>
        </availableFields>
        <availableFields>
            <field>Notification_Recipient_Information__c</field>
            <isFieldManaged>false</isFieldManaged>
            <isRequired>false</isRequired>
        </availableFields>
        <availableFields>
            <field>Notification_Recipient_Name__c</field>
            <isFieldManaged>false</isFieldManaged>
            <isRequired>false</isRequired>
        </availableFields>
        <availableFields>
            <field>npe01__Number_of_Payments__c</field>
            <isFieldManaged>false</isFieldManaged>
            <isRequired>false</isRequired>
        </availableFields>
        <availableFields>
            <field>OwnerId</field>
            <isFieldManaged>false</isFieldManaged>
            <isRequired>false</isRequired>
        </availableFields>
        <availableFields>
            <field>npe01__Payments_Made__c</field>
            <isFieldManaged>false</isFieldManaged>
            <isRequired>false</isRequired>
        </availableFields>
        <availableFields>
            <field>Previous_Grant_Opportunity__c</field>
            <isFieldManaged>false</isFieldManaged>
            <isRequired>false</isRequired>
        </availableFields>
        <availableFields>
            <field>Pricebook2Id</field>
            <isFieldManaged>false</isFieldManaged>
            <isRequired>false</isRequired>
        </availableFields>
        <availableFields>
            <field>Primary_Contact_Campaign_Member_Status__c</field>
            <isFieldManaged>false</isFieldManaged>
            <isRequired>false</isRequired>
        </availableFields>
        <availableFields>
            <field>Primary_Contact__c</field>
            <isFieldManaged>false</isFieldManaged>
            <isRequired>false</isRequired>
        </availableFields>
        <availableFields>
            <field>Probability</field>
            <isFieldManaged>false</isFieldManaged>
            <isRequired>false</isRequired>
        </availableFields>
        <availableFields>
            <field>RecordTypeId</field>
            <isFieldManaged>false</isFieldManaged>
            <isRequired>false</isRequired>
        </availableFields>
        <availableFields>
            <field>Recurring_Donation_Installment_Name__c</field>
            <isFieldManaged>false</isFieldManaged>
            <isRequired>false</isRequired>
        </availableFields>
        <availableFields>
            <field>Recurring_Donation_Installment_Number__c</field>
            <isFieldManaged>false</isFieldManaged>
            <isRequired>false</isRequired>
        </availableFields>
        <availableFields>
            <field>npe03__Recurring_Donation__c</field>
            <isFieldManaged>false</isFieldManaged>
            <isRequired>false</isRequired>
        </availableFields>
        <availableFields>
            <field>Requested_Amount__c</field>
            <isFieldManaged>false</isFieldManaged>
            <isRequired>false</isRequired>
        </availableFields>
        <availableFields>
            <field>TotalOpportunityQuantity</field>
            <isFieldManaged>false</isFieldManaged>
            <isRequired>false</isRequired>
        </availableFields>
        <availableFields>
            <field>Tribute_Type__c</field>
            <isFieldManaged>false</isFieldManaged>
            <isRequired>false</isRequired>
        </availableFields>
        <availableFields>
            <field>Type</field>
            <isFieldManaged>false</isFieldManaged>
            <isRequired>false</isRequired>
        </availableFields>
        <availableFields>
            <field>npo02__systemHouseholdContactRoleProcessor__c</field>
            <isFieldManaged>false</isFieldManaged>
            <isRequired>false</isRequired>
        </availableFields>
        <description>Batch Data Entry</description>
        <displayedFields>
            <field>AccountId</field>
            <isFieldManaged>false</isFieldManaged>
            <isRequired>false</isRequired>
        </displayedFields>
        <displayedFields>
            <field>Name</field>
            <isFieldManaged>false</isFieldManaged>
            <isRequired>false</isRequired>
        </displayedFields>
        <displayedFields>
            <field>Amount</field>
            <isFieldManaged>false</isFieldManaged>
            <isRequired>false</isRequired>
        </displayedFields>
        <displayedFields>
            <field>StageName</field>
            <isFieldManaged>false</isFieldManaged>
            <isRequired>false</isRequired>
        </displayedFields>
        <displayedFields>
            <field>CloseDate</field>
            <isFieldManaged>false</isFieldManaged>
            <isRequired>false</isRequired>
        </displayedFields>
        <label>New BDE List v2</label>
    </fieldSets>
    <fields>
        <fullName>Acknowledgment_Date__c</fullName>
        <description>The date that you acknowledged this Opportunity.</description>
        <externalId>false</externalId>
        <inlineHelpText>The date that you acknowledged this Opportunity.</inlineHelpText>
        <label>Acknowledgment Date</label>
        <required>false</required>
        <trackFeedHistory>false</trackFeedHistory>
        <trackTrending>false</trackTrending>
        <type>Date</type>
    </fields>
    <fields>
        <fullName>Acknowledgment_Status__c</fullName>
        <description>The acknowledgement status of this Opportunity. </description>
        <externalId>false</externalId>
        <inlineHelpText>The acknowledgement status of this Opportunity.</inlineHelpText>
        <label>Acknowledgment Status</label>
        <required>false</required>
        <trackFeedHistory>false</trackFeedHistory>
        <trackTrending>false</trackTrending>
        <type>Picklist</type>
        <valueSet>
            <valueSetDefinition>
                <sorted>false</sorted>
                <value>
                    <fullName>To Be Acknowledged</fullName>
                    <default>false</default>
                    <label>To Be Acknowledged</label>
                </value>
                <value>
                    <fullName>Acknowledged</fullName>
                    <default>false</default>
                    <label>Acknowledged</label>
                </value>
                <value>
                    <fullName>Do Not Acknowledge</fullName>
                    <default>false</default>
                    <label>Do Not Acknowledge</label>
                </value>
                <value>
                    <fullName>Email Acknowledgment Now</fullName>
                    <default>false</default>
                    <label>Email Acknowledgment Now</label>
                </value>
                <value>
                    <fullName>Email Acknowledgment Not Sent</fullName>
                    <default>false</default>
                    <label>Email Acknowledgment Not Sent</label>
                </value>
            </valueSetDefinition>
        </valueSet>
    </fields>
    <fields>
        <fullName>Ask_Date__c</fullName>
        <description>The date the donor was asked for this Donation. This may be different from the date you received it.</description>
        <externalId>false</externalId>
        <inlineHelpText>The date the donor was asked for this Donation. This may be different from the date you received it.</inlineHelpText>
        <label>Ask Date</label>
        <required>false</required>
        <trackFeedHistory>false</trackFeedHistory>
        <trackTrending>false</trackTrending>
        <type>Date</type>
    </fields>
    <fields>
        <fullName>Batch__c</fullName>
        <deleteConstraint>SetNull</deleteConstraint>
        <externalId>false</externalId>
        <label>Batch</label>
        <referenceTo>Batch__c</referenceTo>
        <relationshipLabel>Opportunities</relationshipLabel>
        <relationshipName>Opportunities</relationshipName>
        <required>false</required>
        <trackFeedHistory>false</trackFeedHistory>
        <trackTrending>false</trackTrending>
        <type>Lookup</type>
    </fields>
    <fields>
        <fullName>Closed_Lost_Reason__c</fullName>
        <description>Notes on why the donation ask was not successful.</description>
        <externalId>false</externalId>
        <inlineHelpText>Notes on why the donation ask was not successful.</inlineHelpText>
        <label>Closed Lost Reason</label>
        <length>32768</length>
        <trackFeedHistory>false</trackFeedHistory>
        <trackTrending>false</trackTrending>
        <type>LongTextArea</type>
        <visibleLines>3</visibleLines>
    </fields>
    <fields>
        <fullName>CommitmentId__c</fullName>
<<<<<<< HEAD
=======
        <caseSensitive>false</caseSensitive>
>>>>>>> 28f87057
        <description>External identifier for Salesforce.org payment service integration.</description>
        <externalId>true</externalId>
        <inlineHelpText>External identifier for Salesforce.org payment service integration.</inlineHelpText>
        <label>Elevate Recurring Id</label>
        <length>100</length>
        <required>false</required>
        <trackTrending>false</trackTrending>
        <type>Text</type>
<<<<<<< HEAD
=======
        <unique>false</unique>
>>>>>>> 28f87057
    </fields>
    <fields>
        <fullName>DisableContactRoleAutomation__c</fullName>
        <defaultValue>false</defaultValue>
        <description>When selected, this field disables several aspects of NPSP Opportunity Contact Role automation, potentially resulting in incorrect or duplicate data. Refer to the product documentation for more details.</description>
        <externalId>false</externalId>
        <inlineHelpText>When selected, this field disables several aspects of NPSP Opportunity Contact Role automation, potentially resulting in incorrect or duplicate data. Refer to the product documentation for more details.</inlineHelpText>
        <label>Disable Contact Role Automation</label>
        <trackFeedHistory>false</trackFeedHistory>
        <trackTrending>false</trackTrending>
        <type>Checkbox</type>
    </fields>
    <fields>
        <fullName>Fair_Market_Value__c</fullName>
        <description>The Fair Market Value of an In-Kind gift.</description>
        <externalId>false</externalId>
        <inlineHelpText>The Fair Market Value of an In-Kind gift.</inlineHelpText>
        <label>Fair Market Value</label>
        <precision>18</precision>
        <required>false</required>
        <scale>2</scale>
        <trackFeedHistory>false</trackFeedHistory>
        <trackTrending>false</trackTrending>
        <type>Currency</type>
    </fields>
    <fields>
        <fullName>Gift_Strategy__c</fullName>
        <description>Categorizes the type of ask for this Opportunity, for example, New Donor.</description>
        <externalId>false</externalId>
        <inlineHelpText>Categorizes the type of ask for this Opportunity, for example, New Donor.</inlineHelpText>
        <label>Gift Strategy</label>
        <required>false</required>
        <trackFeedHistory>false</trackFeedHistory>
        <trackTrending>false</trackTrending>
        <type>Picklist</type>
        <valueSet>
            <restricted>true</restricted>
            <valueSetDefinition>
                <sorted>false</sorted>
                <value>
                    <fullName>New Donor</fullName>
                    <default>false</default>
                    <label>New Donor</label>
                </value>
                <value>
                    <fullName>Renewal</fullName>
                    <default>false</default>
                    <label>Renewal</label>
                </value>
                <value>
                    <fullName>Upgrade</fullName>
                    <default>false</default>
                    <label>Upgrade</label>
                </value>
            </valueSetDefinition>
        </valueSet>
    </fields>
    <fields>
        <fullName>Grant_Contract_Date__c</fullName>
        <description>The date of the Grant's inception, according to the document or contract sent by the grantmaking organization.</description>
        <externalId>false</externalId>
        <inlineHelpText>The date of the Grant's inception, according to the document or contract sent by the grantmaking organization.</inlineHelpText>
        <label>Grant Contract Date</label>
        <required>false</required>
        <trackFeedHistory>false</trackFeedHistory>
        <trackTrending>false</trackTrending>
        <type>Date</type>
    </fields>
    <fields>
        <fullName>Grant_Contract_Number__c</fullName>
        <description>Use this to track unique numbers sometimes assigned by grantmaking organizations.</description>
        <externalId>false</externalId>
        <inlineHelpText>Use this to track unique numbers sometimes assigned by grantmaking organizations.</inlineHelpText>
        <label>Grant Contract Number</label>
        <length>255</length>
        <required>false</required>
        <trackFeedHistory>false</trackFeedHistory>
        <trackTrending>false</trackTrending>
        <type>Text</type>
        <unique>false</unique>
    </fields>
    <fields>
        <fullName>Grant_Period_End_Date__c</fullName>
        <description>The date on which the period of the grant ends.</description>
        <externalId>false</externalId>
        <label>Grant Period End Date</label>
        <required>false</required>
        <trackFeedHistory>false</trackFeedHistory>
        <trackTrending>false</trackTrending>
        <type>Date</type>
    </fields>
    <fields>
        <fullName>Grant_Period_Start_Date__c</fullName>
        <description>The date on which the period of the grant begins.</description>
        <externalId>false</externalId>
        <label>Grant Period Start Date</label>
        <required>false</required>
        <trackFeedHistory>false</trackFeedHistory>
        <trackTrending>false</trackTrending>
        <type>Date</type>
    </fields>
    <fields>
        <fullName>Grant_Program_Area_s__c</fullName>
        <description>Use this to describe the funding areas for the Grant or Donation. For example, the names of the programs the Grant or Donation is designated for.</description>
        <externalId>false</externalId>
        <inlineHelpText>Use this to describe the funding areas for the Grant or Donation. For example, the names of the programs the Grant or Donation is designated for.</inlineHelpText>
        <label>Program Areas</label>
        <required>false</required>
        <trackFeedHistory>false</trackFeedHistory>
        <trackTrending>false</trackTrending>
        <type>TextArea</type>
    </fields>
    <fields>
        <fullName>Grant_Requirements_Website__c</fullName>
        <description>A URL that points to the grant requirements on the grantmaker's website.</description>
        <externalId>false</externalId>
        <inlineHelpText>A URL that points to the grant requirements on the grantmaker's website.</inlineHelpText>
        <label>Grant Requirements Website</label>
        <required>false</required>
        <trackFeedHistory>false</trackFeedHistory>
        <trackTrending>false</trackTrending>
        <type>Url</type>
    </fields>
    <fields>
        <fullName>Honoree_Contact__c</fullName>
        <deleteConstraint>SetNull</deleteConstraint>
        <description>Lookup to the Contact record of the honoree for this Donation.</description>
        <externalId>false</externalId>
        <inlineHelpText>Lookup to the Contact record of the honoree for this Donation.</inlineHelpText>
        <label>Honoree Contact</label>
        <referenceTo>Contact</referenceTo>
        <relationshipLabel>Opportunities (Honoree Contact)</relationshipLabel>
        <relationshipName>Honoree_Opportunities</relationshipName>
        <required>false</required>
        <trackFeedHistory>false</trackFeedHistory>
        <trackTrending>false</trackTrending>
        <type>Lookup</type>
    </fields>
    <fields>
        <fullName>Honoree_Name__c</fullName>
        <description>The honoree name as provided by the donor. If this field is left blank, and the Honoree Contact field contains a value, NPSP automatically populates this field with that value.</description>
        <externalId>false</externalId>
        <inlineHelpText>The honoree name as provided by the donor. If this field is left blank, and the Honoree Contact field contains a value, NPSP automatically populates this field with that value.</inlineHelpText>
        <label>Honoree Name</label>
        <length>255</length>
        <required>false</required>
        <trackFeedHistory>false</trackFeedHistory>
        <trackTrending>false</trackTrending>
        <type>Text</type>
        <unique>false</unique>
    </fields>
    <fields>
        <fullName>In_Kind_Description__c</fullName>
        <description>Holds any rich text description of the In-Kind Gift, including pictures.</description>
        <externalId>false</externalId>
        <inlineHelpText>Holds any rich text description of the In-Kind Gift, including pictures.</inlineHelpText>
        <label>In-Kind Description</label>
        <length>32768</length>
        <trackFeedHistory>false</trackFeedHistory>
        <trackTrending>false</trackTrending>
        <type>Html</type>
        <visibleLines>10</visibleLines>
    </fields>
    <fields>
        <fullName>In_Kind_Donor_Declared_Value__c</fullName>
        <defaultValue>false</defaultValue>
        <description>Indicates whether the donor provided the Fair Market Value for this In-Kind Gift.</description>
        <externalId>false</externalId>
        <inlineHelpText>Indicates whether the donor provided the Fair Market Value for this In-Kind Gift.</inlineHelpText>
        <label>In-Kind Donor Declared Value</label>
        <trackFeedHistory>false</trackFeedHistory>
        <trackTrending>false</trackTrending>
        <type>Checkbox</type>
    </fields>
    <fields>
        <fullName>In_Kind_Type__c</fullName>
        <description>The type of In-Kind Gift, for example, Goods or Services.</description>
        <externalId>false</externalId>
        <inlineHelpText>The type of In-Kind Gift, for example, Goods or Services.</inlineHelpText>
        <label>In-Kind Type</label>
        <required>false</required>
        <trackFeedHistory>false</trackFeedHistory>
        <trackTrending>false</trackTrending>
        <type>Picklist</type>
        <valueSet>
            <valueSetDefinition>
                <sorted>false</sorted>
                <value>
                    <fullName>Goods</fullName>
                    <default>false</default>
                    <label>Goods</label>
                </value>
                <value>
                    <fullName>Services</fullName>
                    <default>false</default>
                    <label>Services</label>
                </value>
            </valueSetDefinition>
        </valueSet>
    </fields>
    <fields>
        <fullName>Is_Grant_Renewal__c</fullName>
        <defaultValue>false</defaultValue>
        <description>Indicates whether the Grant is a renewal of a previous Grant.</description>
        <externalId>false</externalId>
        <inlineHelpText>Indicates whether the Grant is a renewal of a previous Grant.</inlineHelpText>
        <label>Is Grant Renewal</label>
        <trackFeedHistory>false</trackFeedHistory>
        <trackTrending>false</trackTrending>
        <type>Checkbox</type>
    </fields>
    <fields>
        <fullName>Matching_Gift_Account__c</fullName>
        <deleteConstraint>SetNull</deleteConstraint>
        <description>Lookup to the Account record of the company that will match this Donation.</description>
        <externalId>false</externalId>
        <inlineHelpText>Lookup to the Account record of the company that will match this Donation.</inlineHelpText>
        <label>Matching Gift Account</label>
        <referenceTo>Account</referenceTo>
        <relationshipLabel>Matched Gifts</relationshipLabel>
        <relationshipName>Opportunities</relationshipName>
        <required>false</required>
        <trackFeedHistory>false</trackFeedHistory>
        <trackTrending>false</trackTrending>
        <type>Lookup</type>
    </fields>
    <fields>
        <fullName>Matching_Gift_Employer__c</fullName>
        <description>The name of the company that will match this Donation.</description>
        <externalId>false</externalId>
        <inlineHelpText>The name of the company that will match this Donation.</inlineHelpText>
        <label>Matching Gift Employer</label>
        <length>255</length>
        <required>false</required>
        <trackFeedHistory>false</trackFeedHistory>
        <trackTrending>false</trackTrending>
        <type>Text</type>
        <unique>false</unique>
    </fields>
    <fields>
        <fullName>Matching_Gift_Status__c</fullName>
        <description>The status of the Matching Gift for this Donation, for example, Submitted or Received.</description>
        <externalId>false</externalId>
        <inlineHelpText>The status of the Matching Gift for this Donation, for example, Submitted or Received.</inlineHelpText>
        <label>Matching Gift Status</label>
        <required>false</required>
        <trackFeedHistory>false</trackFeedHistory>
        <trackTrending>false</trackTrending>
        <type>Picklist</type>
        <valueSet>
            <valueSetDefinition>
                <sorted>false</sorted>
                <value>
                    <fullName>Potential</fullName>
                    <default>false</default>
                    <label>Potential</label>
                </value>
                <value>
                    <fullName>Submitted</fullName>
                    <default>false</default>
                    <label>Submitted</label>
                </value>
                <value>
                    <fullName>Received</fullName>
                    <default>false</default>
                    <label>Received</label>
                </value>
            </valueSetDefinition>
        </valueSet>
    </fields>
    <fields>
        <fullName>Matching_Gift__c</fullName>
        <deleteConstraint>SetNull</deleteConstraint>
        <description>Lookup to the Opportunity record for the Matching Gift for this Donation.</description>
        <externalId>false</externalId>
        <inlineHelpText>Lookup to the Opportunity record for the Matching Gift for this Donation.</inlineHelpText>
        <label>Matching Gift</label>
        <referenceTo>Opportunity</referenceTo>
        <relationshipLabel>Matched Gifts</relationshipLabel>
        <relationshipName>MatchedGifts</relationshipName>
        <required>false</required>
        <trackFeedHistory>false</trackFeedHistory>
        <trackTrending>false</trackTrending>
        <type>Lookup</type>
    </fields>
    <fields>
        <fullName>Next_Grant_Deadline_Due_Date__c</fullName>
        <description>The due date for this Opportunity's next Deliverable (read only).</description>
        <externalId>false</externalId>
        <inlineHelpText>The due date for this Opportunity's next Deliverable (read only).</inlineHelpText>
        <label>Next Deliverable Date</label>
        <summarizedField>Grant_Deadline__c.Grant_Deadline_Due_Date__c</summarizedField>
        <summaryFilterItems>
            <field>Grant_Deadline__c.Grant_Deadline_Due_Date__c</field>
            <operation>notEqual</operation>
            <value></value>
        </summaryFilterItems>
        <summaryFilterItems>
            <field>Grant_Deadline__c.Grant_Deliverable_Close_Date__c</field>
            <operation>equals</operation>
            <value></value>
        </summaryFilterItems>
        <summaryForeignKey>Grant_Deadline__c.Opportunity__c</summaryForeignKey>
        <summaryOperation>min</summaryOperation>
        <trackTrending>false</trackTrending>
        <type>Summary</type>
    </fields>
    <fields>
        <fullName>Notification_Message__c</fullName>
        <description>A personalized message for the notification recipient.</description>
        <externalId>false</externalId>
        <inlineHelpText>A personalized message for the notification recipient.</inlineHelpText>
        <label>Notification Message</label>
        <length>32768</length>
        <trackFeedHistory>false</trackFeedHistory>
        <trackTrending>false</trackTrending>
        <type>LongTextArea</type>
        <visibleLines>3</visibleLines>
    </fields>
    <fields>
        <fullName>Notification_Preference__c</fullName>
        <description>Indicates how the notification recipient should be notified, for example, by email or phone.</description>
        <externalId>false</externalId>
        <inlineHelpText>Indicates how the notification recipient should be notified, for example, by email or phone.</inlineHelpText>
        <label>Notification Preference</label>
        <required>false</required>
        <trackFeedHistory>false</trackFeedHistory>
        <trackTrending>false</trackTrending>
        <type>Picklist</type>
        <valueSet>
            <valueSetDefinition>
                <sorted>false</sorted>
                <value>
                    <fullName>Email</fullName>
                    <default>false</default>
                    <label>Email</label>
                </value>
                <value>
                    <fullName>Postal Mail</fullName>
                    <default>false</default>
                    <label>Postal Mail</label>
                </value>
                <value>
                    <fullName>Phone</fullName>
                    <default>false</default>
                    <label>Phone</label>
                </value>
                <value>
                    <fullName>Do Not Notify</fullName>
                    <default>false</default>
                    <label>Do Not Notify</label>
                </value>
            </valueSetDefinition>
        </valueSet>
    </fields>
    <fields>
        <fullName>Notification_Recipient_Contact__c</fullName>
        <deleteConstraint>SetNull</deleteConstraint>
        <description>Lookup to the Contact record of the person who should be notified about this Donation.</description>
        <externalId>false</externalId>
        <inlineHelpText>Lookup to the Contact record of the person who should be notified about this Donation.</inlineHelpText>
        <label>Notification Recipient Contact</label>
        <referenceTo>Contact</referenceTo>
        <relationshipLabel>Opportunities (Notification Recipient)</relationshipLabel>
        <relationshipName>Notification_Opportunities</relationshipName>
        <required>false</required>
        <trackFeedHistory>false</trackFeedHistory>
        <trackTrending>false</trackTrending>
        <type>Lookup</type>
    </fields>
    <fields>
        <fullName>Notification_Recipient_Information__c</fullName>
        <description>Enter any contact information such as address, phone, or email that the donor provided for the notification recipient.</description>
        <externalId>false</externalId>
        <inlineHelpText>Enter any contact information such as address, phone, or email that the donor provided for the notification recipient.</inlineHelpText>
        <label>Notification Recipient Information</label>
        <required>false</required>
        <trackFeedHistory>false</trackFeedHistory>
        <trackTrending>false</trackTrending>
        <type>TextArea</type>
    </fields>
    <fields>
        <fullName>Notification_Recipient_Name__c</fullName>
        <description>The name that the donor provided of the person you should notify about this Donation. If this field is left blank and the Notification Recipient Contact field contains a value, NPSP automatically populates this field with that value.</description>
        <externalId>false</externalId>
        <inlineHelpText>The name that the donor provided of the person you should notify about this Donation. If this field is left blank and the Notification Recipient Contact field contains a value, NPSP automatically populates this field with that value.</inlineHelpText>
        <label>Notification Recipient Name</label>
        <length>255</length>
        <required>false</required>
        <trackFeedHistory>false</trackFeedHistory>
        <trackTrending>false</trackTrending>
        <type>Text</type>
        <unique>false</unique>
    </fields>
    <fields>
        <fullName>Previous_Grant_Opportunity__c</fullName>
        <deleteConstraint>SetNull</deleteConstraint>
        <description>If this Grant is a renewal of a previous Grant, use this field to relate this record to the previous Grant.</description>
        <externalId>false</externalId>
        <inlineHelpText>If this Grant is a renewal of a previous Grant, use this field to relate this record to the previous Grant.</inlineHelpText>
        <label>Previous Grant/Gift Opportunity</label>
        <referenceTo>Opportunity</referenceTo>
        <relationshipLabel>Related Grants/Gifts</relationshipLabel>
        <relationshipName>Previous_Grant_Opportunities</relationshipName>
        <required>false</required>
        <trackFeedHistory>false</trackFeedHistory>
        <trackTrending>false</trackTrending>
        <type>Lookup</type>
    </fields>
    <fields>
        <fullName>Primary_Contact_Campaign_Member_Status__c</fullName>
        <description>The status NPSP uses when it creates a Campaign Member for this Opportunity's Primary Contact and Primary Campaign Source. Leave blank to default to a responded status for Closed/Won Opportunities, and a non-responded status for other Opportunities.</description>
        <externalId>false</externalId>
        <inlineHelpText>The status NPSP uses when it creates a Campaign Member for this Opportunity's Primary Contact and Primary Campaign Source. Leave blank to default to a responded status for Closed/Won Opportunities, and a non-responded status for other Opportunities.</inlineHelpText>
        <label>Primary Contact Campaign Member Status</label>
        <length>40</length>
        <required>false</required>
        <trackFeedHistory>false</trackFeedHistory>
        <trackTrending>false</trackTrending>
        <type>Text</type>
        <unique>false</unique>
    </fields>
    <fields>
        <fullName>Primary_Contact__c</fullName>
        <deleteConstraint>SetNull</deleteConstraint>
        <description>The Primary Contact for this Opportunity. If this is an individual Donation, NPSP attributes the Donation to the Primary Contact. If this is an organizational Donation, NPSP attributes a soft credit to the Primary Contact.</description>
        <externalId>false</externalId>
        <inlineHelpText>The Primary Contact for this Opportunity. If this is an individual Donation, NPSP attributes the Donation to the Primary Contact. If this is an organizational Donation, NPSP attributes a soft credit to the Primary Contact.</inlineHelpText>
        <label>Primary Contact</label>
        <referenceTo>Contact</referenceTo>
        <relationshipLabel>Opportunities</relationshipLabel>
        <relationshipName>Opportunities</relationshipName>
        <required>false</required>
        <trackFeedHistory>false</trackFeedHistory>
        <trackTrending>false</trackTrending>
        <type>Lookup</type>
    </fields>
    <fields>
        <fullName>Qualified_Date__c</fullName>
        <description>The date your organization identified this donor as qualifying for this Donation.</description>
        <externalId>false</externalId>
        <inlineHelpText>The date your organization identified this donor as qualifying for this Donation.</inlineHelpText>
        <label>Qualified Date</label>
        <required>false</required>
        <trackFeedHistory>false</trackFeedHistory>
        <trackTrending>false</trackTrending>
        <type>Date</type>
    </fields>
    <fields>
        <fullName>Recurring_Donation_Installment_Name__c</fullName>
        <description>The installment name for inclusion in Opportunity naming. Shows the installment number in parentheses for open ended Recurring Donations, or the installment number out of the total for Recurring Donations with a set number of installments.</description>
        <externalId>false</externalId>
        <formula>IF(
ISBLANK(npe03__Recurring_Donation__c),
&apos;&apos;,
  IF(
    OR(ISPICKVAL(npe03__Recurring_Donation__r.npe03__Open_Ended_Status__c, &apos;Open&apos;),ISPICKVAL(npe03__Recurring_Donation__r.npe03__Open_Ended_Status__c, &apos;Closed&apos;),ISBLANK(npe03__Recurring_Donation__r.npe03__Installments__c)),
    &apos;(&apos;&amp;TEXT(Recurring_Donation_Installment_Number__c)&amp;&apos;)&apos;,
    &apos;(&apos;&amp;TEXT(Recurring_Donation_Installment_Number__c)&amp;&apos; &apos;&amp;$Label.oppInstallmentsOf&amp;&apos; &apos;&amp;TEXT(npe03__Recurring_Donation__r.npe03__Installments__c)&amp;&apos;)&apos;
  )
)</formula>
        <formulaTreatBlanksAs>BlankAsZero</formulaTreatBlanksAs>
        <inlineHelpText>The installment name for inclusion in Opportunity naming. Shows the installment number in parentheses for open ended Recurring Donations, or the installment number out of the total for Recurring Donations with a set number of installments.</inlineHelpText>
        <label>Recurring Donation Installment Name</label>
        <required>false</required>
        <trackTrending>false</trackTrending>
        <type>Text</type>
        <unique>false</unique>
    </fields>
    <fields>
        <fullName>Recurring_Donation_Installment_Number__c</fullName>
        <description>The installment number of this Opportunity's Recurring Donation schedule.</description>
        <externalId>false</externalId>
        <inlineHelpText>The installment number of this Opportunity's Recurring Donation schedule.</inlineHelpText>
        <label>Recurring Donation Installment Number</label>
        <precision>18</precision>
        <required>false</required>
        <scale>0</scale>
        <trackFeedHistory>false</trackFeedHistory>
        <trackTrending>false</trackTrending>
        <type>Number</type>
        <unique>false</unique>
    </fields>
    <fields>
        <fullName>Requested_Amount__c</fullName>
        <description>The amount you are requesting. This number might be different from the final award amount.</description>
        <externalId>false</externalId>
        <inlineHelpText>The amount you are requesting. This number might be different from the final award amount.</inlineHelpText>
        <label>Requested Amount</label>
        <precision>18</precision>
        <required>false</required>
        <scale>2</scale>
        <trackFeedHistory>false</trackFeedHistory>
        <trackTrending>false</trackTrending>
        <type>Currency</type>
    </fields>
    <fields>
        <fullName>Tribute_Type__c</fullName>
        <description>Indicates whether the Donation is in honor or in memory of an individual.</description>
        <externalId>false</externalId>
        <inlineHelpText>Indicates whether the Donation is in honor or in memory of an individual.</inlineHelpText>
        <label>Tribute Type</label>
        <required>false</required>
        <trackFeedHistory>false</trackFeedHistory>
        <trackTrending>false</trackTrending>
        <type>Picklist</type>
        <valueSet>
            <valueSetDefinition>
                <sorted>false</sorted>
                <value>
                    <fullName>Honor</fullName>
                    <default>false</default>
                    <label>Honor</label>
                </value>
                <value>
                    <fullName>Memorial</fullName>
                    <default>false</default>
                    <label>Memorial</label>
                </value>
            </valueSetDefinition>
        </valueSet>
    </fields>
    <listViews>
        <fullName>To_Be_Acknowledged</fullName>
        <columns>OPPORTUNITY.NAME</columns>
        <columns>Primary_Contact__c</columns>
        <columns>ACCOUNT.NAME</columns>
        <columns>OPPORTUNITY.AMOUNT</columns>
        <columns>OPPORTUNITY.CLOSE_DATE</columns>
        <columns>OPPORTUNITY.STAGE_NAME</columns>
        <columns>Acknowledgment_Status__c</columns>
        <filterScope>Everything</filterScope>
        <filters>
            <field>Acknowledgment_Status__c</field>
            <operation>equals</operation>
            <value>To Be Acknowledged,Email Acknowledgment Not Sent</value>
        </filters>
        <label>To Be Acknowledged</label>
        <language>en_US</language>
    </listViews>
    <webLinks>
        <fullName>Email_Acknowledgment</fullName>
        <availability>online</availability>
        <displayType>button</displayType>
        <encodingKey>UTF-8</encodingKey>
        <height>600</height>
        <linkType>url</linkType>
        <masterLabel>Email Acknowledgment</masterLabel>
        <openType>sidebar</openType>
        <protected>false</protected>
        <url>/apex/{!$Setup.Package_Settings__c.Namespace_Prefix__c}OPP_SendAcknowledgmentBTN?OppId={!Opportunity.Id}</url>
    </webLinks>
    <webLinks>
        <fullName>Email_Acknowledgments</fullName>
        <availability>online</availability>
        <displayType>massActionButton</displayType>
        <height>600</height>
        <linkType>page</linkType>
        <masterLabel>Email Acknowledgments</masterLabel>
        <openType>sidebar</openType>
        <page>OPP_SendAcknowledgmentBTN</page>
        <protected>false</protected>
        <requireRowSelection>true</requireRowSelection>
    </webLinks>
    <webLinks>
        <fullName>Find_Matched_Gifts</fullName>
        <availability>online</availability>
        <displayType>button</displayType>
        <height>600</height>
        <linkType>page</linkType>
        <masterLabel>Find Matched Gifts</masterLabel>
        <openType>sidebar</openType>
        <page>MTCH_FindGifts</page>
        <protected>false</protected>
    </webLinks>
    <webLinks>
        <fullName>Manage_Soft_Credits</fullName>
        <availability>online</availability>
        <displayType>button</displayType>
        <height>600</height>
        <linkType>page</linkType>
        <masterLabel>Manage Soft Credits</masterLabel>
        <openType>sidebar</openType>
        <page>PSC_ManageSoftCredits</page>
        <protected>false</protected>
    </webLinks>
    <webLinks>
        <fullName>Refresh_Name</fullName>
        <availability>online</availability>
        <description>Updates this opportunity&apos;s name based on the naming scheme in NPSP settings.</description>
        <displayType>button</displayType>
        <height>600</height>
        <linkType>page</linkType>
        <masterLabel>Refresh Name</masterLabel>
        <openType>sidebar</openType>
        <page>OPP_OpportunityNamingBTN</page>
        <protected>false</protected>
    </webLinks>
</CustomObject><|MERGE_RESOLUTION|>--- conflicted
+++ resolved
@@ -846,10 +846,7 @@
     </fields>
     <fields>
         <fullName>CommitmentId__c</fullName>
-<<<<<<< HEAD
-=======
         <caseSensitive>false</caseSensitive>
->>>>>>> 28f87057
         <description>External identifier for Salesforce.org payment service integration.</description>
         <externalId>true</externalId>
         <inlineHelpText>External identifier for Salesforce.org payment service integration.</inlineHelpText>
@@ -858,10 +855,7 @@
         <required>false</required>
         <trackTrending>false</trackTrending>
         <type>Text</type>
-<<<<<<< HEAD
-=======
         <unique>false</unique>
->>>>>>> 28f87057
     </fields>
     <fields>
         <fullName>DisableContactRoleAutomation__c</fullName>
