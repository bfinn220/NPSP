--- conflicted
+++ resolved
@@ -260,15 +260,9 @@
     </fields>
     <fields>
         <fullName>Additional_Object_JSON__c</fullName>
-<<<<<<< HEAD
-        <description>This field allows for additional objects to be specified in a JSON format so that dynamic numbers of records can be created from a single Data Import record.</description>
-        <externalId>false</externalId>
-        <inlineHelpText>This field allows for additional objects to be specified in a JSON format so that dynamic numbers of records can be created from a single Data Import record.</inlineHelpText>
-=======
         <description>This field allows a dynamic number of records for a dynamic number of objects to be created from a single Data Import record. Additional object information is stored here in JSON format.</description>
         <externalId>false</externalId>
         <inlineHelpText>This field allows a dynamic number of records for a dynamic number of objects to be created from a single Data Import record. Additional object information is stored here in JSON format.</inlineHelpText>
->>>>>>> ac3b7f24
         <label>Additional Object JSON</label>
         <length>131072</length>
         <trackTrending>false</trackTrending>
