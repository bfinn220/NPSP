--- conflicted
+++ resolved
@@ -1,12 +1,7 @@
 <aura:component implements="force:appHostable, flexipage:availableForAllPageTypes" access="GLOBAL" controller="CRLP_RollupUI_SVC">
     <!-- public attributes -->
     <aura:attribute name="rollupList" type="Object[]" access="public" description="List of custom items to fill the rollup grid."/>
-<<<<<<< HEAD
-    <!--<aura:attribute name="rollupList" type="CRLP_RollupsUI_SVC.RollupTableItem[]" access="public" description="List of custom items to fill the rollup grid."/>-->
-    <aura:attribute name="filterGroupList" type="CRLP_RollupsUI_SVC.Filter_Group__mdt[]" access="public" description="List of custom items to fill the filter groups grid"/>
-=======
     <aura:attribute name="filterGroupList" type="Object[]" access="public" description="List of custom items to fill the filter groups grid"/>
->>>>>>> b18a4e92
     <aura:attribute name="columns" type="List" access="public" description="Columns for both grids."/>
     <aura:attribute name="activeRollupId" type="Id" description="ID of the selected rollup to display in rollup detail. Should only be set in child component to avoid onchange confusion."/>
     <aura:attribute name="activeRollup" type="Object" description="Active rollup item to display in rollup detail. Is set to null once detail is hidden."/>
@@ -24,10 +19,7 @@
     <aura:handler name="change" value="{!v.activeRollupId}" action="{!c.handleRollupSelect}" />
 
     <!-- markup -->
-<<<<<<< HEAD
-=======
 
->>>>>>> b18a4e92
     <!--BEGIN BREADCRUMB-->
     <div class="slds-p-horizontal--large slds-p-top--large">
         <lightning:breadcrumbs>
