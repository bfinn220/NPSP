<!--
    Copyright (c) 2018, Salesforce.org
    All rights reserved.

    Redistribution and use in source and binary forms, with or without
    modification, are permitted provided that the following conditions are met:

    * Redistributions of source code must retain the above copyright
      notice, this list of conditions and the following disclaimer.
    * Redistributions in binary form must reproduce the above copyright
      notice, this list of conditions and the following disclaimer in the
      documentation and/or other materials provided with the distribution.
    * Neither the name of Salesforce.org nor the names of
      its contributors may be used to endorse or promote products derived
      from this software without specific prior written permission.

    THIS SOFTWARE IS PROVIDED BY THE COPYRIGHT HOLDERS AND CONTRIBUTORS
    "AS IS" AND ANY EXPRESS OR IMPLIED WARRANTIES, INCLUDING, BUT NOT
    LIMITED TO, THE IMPLIED WARRANTIES OF MERCHANTABILITY AND FITNESS
    FOR A PARTICULAR PURPOSE ARE DISCLAIMED. IN NO EVENT SHALL THE
    COPYRIGHT HOLDER OR CONTRIBUTORS BE LIABLE FOR ANY DIRECT, INDIRECT,
    INCIDENTAL, SPECIAL, EXEMPLARY, OR CONSEQUENTIAL DAMAGES (INCLUDING,
    BUT NOT LIMITED TO, PROCUREMENT OF SUBSTITUTE GOODS OR SERVICES;
    LOSS OF USE, DATA, OR PROFITS; OR BUSINESS INTERRUPTION) HOWEVER
    CAUSED AND ON ANY THEORY OF LIABILITY, WHETHER IN CONTRACT, STRICT
    LIABILITY, OR TORT (INCLUDING NEGLIGENCE OR OTHERWISE) ARISING IN
    ANY WAY OUT OF THE USE OF THIS SOFTWARE, EVEN IF ADVISED OF THE
    POSSIBILITY OF SUCH DAMAGE.
-->
<!--
  @author Salesforce.org
  @date 2018
  @group Rollups
  @group-content ../../ApexDocContent/Rollups2.htm
  @description Lightning Container SPA for the Customizable Rollups UI.
-->

<aura:component access="GLOBAL" controller="CRLP_RollupUI_SVC">
    <!-- public attributes -->
    <aura:attribute name="rollupList" type="Object[]" access="public" description="List of custom items to fill the rollup grid."/>
    <aura:attribute name="cachedRollupList" type="Object[]" access="public" description="Cached version of rollupList to use when filtering rollups."/>
    <aura:attribute name="filterGroupList" type="Object[]" access="public" description="List of custom items to fill the filter groups grid."/>
    <aura:attribute name="rollupColumns" type="List" access="public" description="Columns for rollup grid."/>
    <aura:attribute name="filterGroupColumns" type="List" access="public" description="Columns for filter group grid."/>
    <aura:attribute name="activeRecordId" type="Id" description="ID of the selected record to display in detail view. Set to null once detail is hidden."/>
    <aura:attribute name="activeRecord" type="Map" description="Active item to display in detail view. Set to null once detail is hidden."/>
    <aura:attribute name="detailMode" type="String" description="Mode of the rollup detail component. Set to null once component is hidden."/>
    <aura:attribute name="operations" type="Object" description="Map of rollup operations, api name to label."/>
    <aura:attribute name="yearlyOperations" type="List" description="Map of yearly operations, api name to label."/>
    <aura:attribute name="summaryObjects" type="List" description="List summary objects as maps with name and label keys."/>

    <!-- private attributes -->
    <aura:attribute name="labels" type="Map" access="private" description="All available labels for the app."/>
    <aura:attribute name="isRollupsGrid" type="Boolean" access="private" description="Determines if Rollups Grid is shown."/>
    <aura:attribute name="isFilterGroupsGrid" type="Boolean" access="private" description="Determines if Filter Groups Grid is shown."/>
    <aura:attribute name="isRollupDetail" type="Boolean" access="private" description="Determines if Rollups Detail is shown."/>
    <aura:attribute name="isFilterGroupDetail" type="Boolean" access="private" description="Determines if Filter Group Detail is shown."/>
    <aura:attribute name="lastActiveRecordId" type="Id" description="ID of the previous record to save for return."/>
    <aura:attribute name="width" type="Integer" access="private" default="12" description="Size of the current container width."/>
    <aura:attribute name="sortedBy" type="String" access="private" description="The field name that the table is sorted by."/>
    <aura:attribute name="sortedDirection" type="String" access="private" description="Sorted direction, either asc or desc."/>

    <!-- events we handle -->
    <aura:handler name="init" value="{!this}" action="{!c.doInit}" />
    <aura:handler event="c:CRLP_CancelEvent" action="{!c.handleCancelEvent}"/>
    <aura:handler event="c:CRLP_NavigateEvent" action="{!c.handleNavigateEvent}"/>
<<<<<<< HEAD
=======
    <aura:handler event="ltng:sendMessage" action="{!c.handleMessage}"/>
>>>>>>> 98e46e04

    <!-- markup -->
    <!--BEGIN BREADCRUMB-->
    <div class="slds-p-horizontal_large slds-p-top_large">
        <lightning:breadcrumbs>
            <lightning:breadcrumb label="{!v.labels.returnNPSP}" href="/apex/STG_SettingsManager"/>
            <aura:if isTrue="{! and(!v.isRollupsGrid, or(v.lastActiveRecordId == null, v.lastActiveRecordId == 'null'))}">
                <lightning:breadcrumb label="{!v.labels.rollupSummaryTitle}" onclick="{!c.handleCancelEvent}" name="{!v.labels.rollupSummaryTitle}" title="{!v.labels.rollupSummaryTitle}"/>
                <aura:if isTrue="{!v.isFilterGroupDetail}">
                    <lightning:breadcrumb label="{!v.labels.filterGroupLabelPlural}" onclick="{!c.handleCancelEvent}" name="{!v.labels.filterGroupLabelPlural}" title="{!v.labels.filterGroupLabelPlural}"/>
                </aura:if>
            </aura:if>
            <aura:if isTrue="{!and(v.isRollupDetail, v.lastActiveRecordId != null)}">
                <lightning:breadcrumb label="{!v.labels.returnFilterGroup}" onclick="{!c.returnToFilterGroup}" name="{!v.labels.returnFilterGroup}" title="{!v.labels.returnFilterGroup}"/>
            </aura:if>
        </lightning:breadcrumbs>

    </div>
    <!--END BREADCRUMB-->

    <!--BEGIN HEADER-->
    <div class="slds-p-around_large">
        <!--BEGIN TITLE-->
        <lightning:layout>
            <lightning:layoutItem largeDeviceSize="{!v.width}" size="12">
                <lightning:layout horizontalAlign="spread">
                    <lightning:layoutItem smallDeviceSize="6" mediumDeviceSize="6" size="12">
                        <aura:if isTrue="{!v.isRollupsGrid}">
                            <h1 class="slds-page-header__title" title="{!v.labels.rollupSummaryTitle}">{!v.labels.rollupSummaryTitle}</h1>
                        </aura:if>
                        <aura:if isTrue="{!v.isFilterGroupsGrid}">
                            <h1 class="slds-page-header__title" title="{!v.labels.filterGroupLabelPlural}">{!v.labels.filterGroupLabelPlural}</h1>
                        </aura:if>
                        <aura:if isTrue="{!v.isRollupDetail}">
                            <div class="slds-media">
                                <div class="slds-media__figure">
                                    <lightning:icon iconName="standard:merge" size="medium"
                                                    alternativeText="Merge Icon"/>
                                </div>
                                <div class="slds-media__body">
                                    <p class="slds-text-heading_label">{!v.labels.rollupLabel}</p>
<<<<<<< HEAD
                                    <aura:if isTrue="{!or(equals(v.detailMode,'edit'),equals(v.detailMode,'view'))}">
                                        <h1 class="slds-page-header__title" title="{!v.activeRecord.MasterLabel}">{!v.activeRecord.MasterLabel}</h1>
                                        <!--Else show mode header-->
                                        <aura:set attribute="else">
                                            <h1 class="slds-page-header__title" title="{!v.labels.rollupNew}">{!v.labels.rollupNew + ' ' + v.activeRecord.MasterLabel}</h1>
                                        </aura:set>
                                    </aura:if>
=======
                                    <h1 class="slds-page-header__title" title="{!v.activeRecord.MasterLabel}">{!v.activeRecord.MasterLabel}</h1>
>>>>>>> 98e46e04
                                </div>
                            </div>
                        </aura:if>
                        <aura:if isTrue="{!v.isFilterGroupDetail}">
                            <div class="slds-media">
                                <div class="slds-media__figure">
                                    <lightning:icon iconName="action:filter" size="small"
                                                    alternativeText="Filter Group Icon"/>
                                </div>
                                <div class="slds-media__body">
                                    <p class="slds-text-heading_label ">{!v.labels.filterGroupLabel}</p>
                                    <aura:if isTrue="{!or(equals(v.detailMode,'edit'),equals(v.detailMode,'view'))}">
                                        <h1 class="slds-page-header__title"
                                            title="{!v.activeRecord.MasterLabel}">{!v.activeRecord.MasterLabel}</h1>
                                        <!--Else show mode header-->
                                        <aura:set attribute="else">
                                            <h1 class="slds-page-header__title"
                                                title="{!v.labels.filterGroupNew}">{!v.labels.filterGroupNew}</h1>
                                        </aura:set>
                                    </aura:if>
                                </div>
                            </div>
                        </aura:if>
                    </lightning:layoutItem>
                    <!--END TITLE-->
                    <!--BEGIN BUTTONS-->
                    <lightning:layoutItem smallDeviceSize="4" mediumDeviceSize="4" size="12" flexibility="auto">
                        <lightning:buttonGroup class="slds-float_right">
                            <aura:if isTrue="{!v.isRollupsGrid}">
                                <lightning:button label="{!v.labels.rollupNew}" onclick="{!c.displayNewRollupForm}"/>
                                <lightning:button label="{!v.labels.view+' '+v.labels.filterGroupLabelPlural}" onclick="{!c.displayFilterGroupsGrid}"/>
                            </aura:if>
                            <aura:if isTrue="{!v.isFilterGroupsGrid}">
                                <lightning:button label="{!v.labels.filterGroupNew}" onclick="{!c.displayNewFilterGroupForm}"/>
                                <lightning:button label="{!v.labels.view+' '+v.labels.rollupSummaryTitle}" onclick="{!c.displayRollupsGrid}"/>
                            </aura:if>
                            <aura:if isTrue="{!and(v.isRollupDetail, v.detailMode == 'view')}">
                                <lightning:button label="{!v.labels.edit}" name="edit" onclick="{!c.setMode}"/>
                                <lightning:button label="{!v.labels.clone}" name="clone" onclick="{!c.setMode}"/>
                            </aura:if>
                            <aura:if isTrue="{!and(v.isFilterGroupDetail, v.detailMode == 'view')}">
                                <lightning:button label="{!v.labels.edit}" name="edit" onclick="{!c.setMode}"/>
                                <lightning:button label="{!v.labels.clone}" name="clone" onclick="{!c.setMode}"/>
                            </aura:if>
                        </lightning:buttonGroup>
                    </lightning:layoutItem>
                    <!--END BUTTONS-->
                </lightning:layout>
                <!--BEGIN FILTER-->
                <lightning:layout>
                    <aura:if isTrue="{!v.isRollupsGrid}">
                        <lightning:layoutItem smallDeviceSize="6" mediumDeviceSize="3" size="12">
                            <lightning:select aura:id="selectSummaryObject" name="selectSummaryObject" label="Select Rollup Type" variant="label-hidden" onchange="{!c.filterBySummaryObject}">
<<<<<<< HEAD
                                <option value="All">{!v.labels.selectAll}</option>
                                <option value="Account">{!v.labels.accountLabel}</option>
                                <option value="Contact">{!v.labels.contactLabel}</option>
                                <option value="General Accounting Unit">{!v.labels.gauLabel}</option>
=======
                                <option value="All" text="{!v.labels.selectAll}"/>
                                <aura:iteration items="{!v.summaryObjects}" var="obj">
                                    <option value="{!obj.name}" text="{!obj.label}"/>
                                </aura:iteration>
>>>>>>> 98e46e04
                            </lightning:select>
                        </lightning:layoutItem>
                    </aura:if>
                </lightning:layout>
                <!--END FILTER-->
            </lightning:layoutItem>
        </lightning:layout>
    </div>
    <!--END HEADER-->

    <!--BEGIN ROLLUPS GRID-->
    <aura:if isTrue="{!v.isRollupsGrid}">
        <div class="slds-p-horizontal_large slds-p-bottom_large">
            <aura:if isTrue="{!and(v.isRollupsGrid, v.rollupList.length > 0)}">
                <lightning:datatable data="{!v.rollupList}"
                                     columns="{!v.rollupColumns}"
                                     class="lightningTable"
                                     keyField="rollupName"
                                     onsort="{!c.sortByColumns}"
                                     hideCheckboxColumn="true"
                                     onrowaction="{!c.handleRowAction}"
                                     sortedBy="{!v.sortedBy}"
                                     sortedDirection="{!v.sortedDirection}"
                                     defaultSortDirection="asc"/>
                <aura:set attribute="else">
                    <ui:message severity="info" closable="false">
                        {!v.labels.noRollups}
                    </ui:message>
                </aura:set>
            </aura:if>
        </div>

    </aura:if>
    <!--END ROLLUPS GRID-->

    <!--BEGIN FILTER GROUPS GRID -->
    <aura:if isTrue="{!v.isFilterGroupsGrid}">
        <div class="slds-p-horizontal_large slds-p-bottom_large">
            <aura:if isTrue="{!and(v.isFilterGroupsGrid, v.filterGroupList.length > 0)}">
                <lightning:datatable data="{!v.filterGroupList}"
                                     columns="{!v.filterGroupColumns}"
                                     class="lightningTable"
                                     keyField="filterGroupName"
                                     onsort="{!c.sortByColumns}"
                                     hideCheckboxColumn="true"
                                     onrowaction="{!c.handleRowAction}"
                                     sortedBy="{!v.sortedBy}"
                                     sortedDirection="{!v.sortedDirection}"
                                     defaultSortDirection="asc"/>
                <aura:set attribute="else">
                    <ui:message severity="info" closable="false">
                        {!v.labels.noFilterGroups}
                    </ui:message>
                </aura:set>
            </aura:if>
        </div>
    </aura:if>
    <!--END FILTER GROUPS GRID-->

    <!--BEGIN ROLLUP DETAIL-->
    <aura:if isTrue="{!v.isRollupDetail}">
        <div class="slds-p-bottom_large">
            <c:CRLP_Rollup labels="{#v.labels}" activeRollup="{!v.activeRecord}" activeRollupId="{#v.activeRecordId}"
                           mode="{!v.detailMode}" operations="{#v.operations}" yearlyOperations="{#v.yearlyOperations}"
                           filterGroups="{#v.filterGroupList}" summaryObjects="{#v.summaryObjects}"/>
        </div>
    </aura:if>
    <!--END ROLLUP DETAIL-->

    <!--BEGIN FILTER GROUP DETAIL-->
    <aura:if isTrue="{!v.isFilterGroupDetail}">
        <div class="slds-p-bottom_large">
            <c:CRLP_FilterGroup labels="{#v.labels}" activeFilterGroup="{!v.activeRecord}" activeFilterGroupId="{#v.activeRecordId}"
                           mode="{!v.detailMode}" rollupList="{#v.cachedRollupList}"/>
        </div>
    </aura:if>
    <!--END FILTER GROUP DETAIL-->

</aura:component><|MERGE_RESOLUTION|>--- conflicted
+++ resolved
@@ -64,10 +64,7 @@
     <aura:handler name="init" value="{!this}" action="{!c.doInit}" />
     <aura:handler event="c:CRLP_CancelEvent" action="{!c.handleCancelEvent}"/>
     <aura:handler event="c:CRLP_NavigateEvent" action="{!c.handleNavigateEvent}"/>
-<<<<<<< HEAD
-=======
     <aura:handler event="ltng:sendMessage" action="{!c.handleMessage}"/>
->>>>>>> 98e46e04
 
     <!-- markup -->
     <!--BEGIN BREADCRUMB-->
@@ -109,17 +106,7 @@
                                 </div>
                                 <div class="slds-media__body">
                                     <p class="slds-text-heading_label">{!v.labels.rollupLabel}</p>
-<<<<<<< HEAD
-                                    <aura:if isTrue="{!or(equals(v.detailMode,'edit'),equals(v.detailMode,'view'))}">
-                                        <h1 class="slds-page-header__title" title="{!v.activeRecord.MasterLabel}">{!v.activeRecord.MasterLabel}</h1>
-                                        <!--Else show mode header-->
-                                        <aura:set attribute="else">
-                                            <h1 class="slds-page-header__title" title="{!v.labels.rollupNew}">{!v.labels.rollupNew + ' ' + v.activeRecord.MasterLabel}</h1>
-                                        </aura:set>
-                                    </aura:if>
-=======
                                     <h1 class="slds-page-header__title" title="{!v.activeRecord.MasterLabel}">{!v.activeRecord.MasterLabel}</h1>
->>>>>>> 98e46e04
                                 </div>
                             </div>
                         </aura:if>
@@ -173,17 +160,10 @@
                     <aura:if isTrue="{!v.isRollupsGrid}">
                         <lightning:layoutItem smallDeviceSize="6" mediumDeviceSize="3" size="12">
                             <lightning:select aura:id="selectSummaryObject" name="selectSummaryObject" label="Select Rollup Type" variant="label-hidden" onchange="{!c.filterBySummaryObject}">
-<<<<<<< HEAD
-                                <option value="All">{!v.labels.selectAll}</option>
-                                <option value="Account">{!v.labels.accountLabel}</option>
-                                <option value="Contact">{!v.labels.contactLabel}</option>
-                                <option value="General Accounting Unit">{!v.labels.gauLabel}</option>
-=======
                                 <option value="All" text="{!v.labels.selectAll}"/>
                                 <aura:iteration items="{!v.summaryObjects}" var="obj">
                                     <option value="{!obj.name}" text="{!obj.label}"/>
                                 </aura:iteration>
->>>>>>> 98e46e04
                             </lightning:select>
                         </lightning:layoutItem>
                     </aura:if>
