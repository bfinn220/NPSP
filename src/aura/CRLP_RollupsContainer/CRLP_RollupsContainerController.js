({
    /**
    * @description: setup for rollup app including cached rollups, filter groups, and labels for the app
    */
    doInit: function (cmp, event, helper) {
        var action = cmp.get("c.setupRollupGrid");
        console.log("in the init function");

        //setup rollup records, filter group records, and labels
        //also sets the rollups grid to display on page load
        action.setCallback(this, function(response) {
            var state = response.getState();
            if (state === "SUCCESS") {
                var modelString = response.getReturnValue();
                var model = JSON.parse(modelString);

                var labels = model.labels;
                cmp.set("v.labels", labels);
                cmp.set("v.rollupList", model.items);
                cmp.set("v.cachedRollupList", model.items);
                cmp.set("v.filterGroupList", model.filterGroups);

                var actions = [{label: labels.edit, name:'edit'}
                    , {label: labels.clone, name:'clone'}
                ];

                //these are the current lists of summary + detail objects in the app
                var summaryObjects = [{label: labels.labelAccount, name: labels.objectAccount}
                    , {label: labels.labelContact, name: labels.objectContact}
                    , {label: labels.labelGAU, name: labels.objectGAU}
                    , {label: labels.labelRD, name: labels.objectRD}];
                cmp.set("v.summaryObjects", summaryObjects);

                var detailObjects = [{label: labels.labelOpportunity, name: labels.objectOpportunity}
                    , {label: labels.labelPartialSoftCredit, name: labels.objectPartialSoftCredit}
                    , {label: labels.labelPayment, name: labels.objectPayment}
                    , {label: labels.labelAllocation, name: labels.objectAllocation}];
                cmp.set("v.detailObjects", detailObjects);

                //note: if lightning:datatable supports Boolean attribute in the future the 'active' column will need retesting
                var rollupColumns = [{label: labels.name, fieldName: 'rollupName', type: 'button', sortable: 'true', initialWidth: 300
                                , typeAttributes: {label: {fieldName: 'rollupName'}, name: 'view', variant: 'bare', title: {fieldName: 'description'}}}
                            , {label: labels.summaryObject, fieldName: 'summaryObject', type: 'string', sortable: 'true'}
                            , {label: labels.detailObject, fieldName: 'detailObject', type: 'string', sortable: 'true'}
                            , {label: labels.creditType, fieldName: 'creditType', type: 'string', sortable: 'true', initialWidth: 150}
                            , {label: labels.operation, fieldName: 'operation', type: 'string', sortable: 'true', initialWidth: 130}
                            , {label: labels.filterGroupLabel, fieldName: 'filterGroupName', type: 'string', sortable: 'true'}
                            , {label: labels.active, fieldName: 'active', type: 'string', sortable: 'true', initialWidth: 100
                                , cellAttributes: {iconName: {fieldName: 'activeIcon'}}}
                            , {type: 'action', typeAttributes: { rowActions: actions }}
                            ];
                cmp.set("v.rollupColumns", rollupColumns);

                var filterGroupColumns = [{label: labels.name, fieldName: 'label', type: 'button', sortable: 'true', typeAttributes: {label: {fieldName: 'label'}, name: 'view', variant: 'bare'}}
                    , {label: labels.filterGroupDescription, fieldName: 'description', type: 'string', sortable: 'true'}
                    , {label: labels.countOf+ ' ' + labels.filterRuleLabelPlural, fieldName: 'countFilterRules', type: 'number', sortable: 'true', initialWidth: 200}
                    , {label: labels.countOf+ ' ' + labels.rollupLabelPlural, fieldName: 'countRollups', type: 'number', sortable: 'true', initialWidth: 200}
                    , {type: 'action', typeAttributes: { rowActions: actions }}
                ];

                cmp.set("v.filterGroupColumns", filterGroupColumns);

                cmp.set("v.isRollupsGrid",true);
                cmp.set("v.isFilterGroupsGrid",false);
            }
            else if (state === "ERROR") {
                var errors = response.getError();
                if (errors) {
                    if (errors[0] && errors[0].message) {
                        console.log("Error message: " +
                            errors[0].message);
                    }
                } else {
                    console.log("Unknown error");
                }
            }
        });

        $A.enqueueAction(action);
    },

    /**
     * @description: calls the helper function to display the filter group grid and resets shared sorting information
     */
    displayFilterGroupsGrid: function(cmp, event, helper){
        helper.displayFilterGroupsGrid(cmp);
        cmp.set("v.sortedBy", "");
        cmp.set("v.sortedDirection", "asc");
    },

    /**
     * @description: resets the active record to ensure there is no leftover data and applies filtered summary object to the creation of a new rollup if applicable
     */
    displayNewRollupForm: function (cmp, event, helper) {
        cmp.set("v.activeRecord", {});
        cmp.set("v.activeRecord.label", cmp.get("v.labels.rollupNew"));
        var summaryFilterObject = cmp.find("selectSummaryObject").get("v.value");
        if(summaryFilterObject !== 'All'){
            cmp.set("v.activeRecord.summaryObject", summaryFilterObject);
        }

        //toggle grid and detail views, set detail mode to create
        cmp.set("v.isRollupsGrid", false);
        cmp.set("v.isRollupDetail", true);
        cmp.set("v.width", 8);
        cmp.set("v.detailMode", "create");
    },

    /**
     *  @description: resets the active record and toggles the grid and detail views
     */
    displayNewFilterGroupForm: function (cmp, event, helper) {
        cmp.set("v.activeRecord", {});
        cmp.set("v.isFilterGroupsGrid", false);
        cmp.set("v.isFilterGroupDetail", true);
        cmp.set("v.width", 8);
        cmp.set("v.detailMode", "create");
    },

    /**
     * @description: calls the helper function to display the rollups grid and resets shared sorting information
     */
    displayRollupsGrid: function(cmp, event, helper){
        helper.displayRollupsGrid(cmp);
        cmp.set("v.sortedBy", "");
        cmp.set("v.sortedDirection", "asc");
    },

    /**
     * @description: filters visible rollups by the summary object picklist
     */
    filterBySummaryObject: function(cmp, event, helper){
        var object = cmp.find("selectSummaryObject").get("v.value");
        helper.filterData(cmp, object);
    },

    /**
     * @description: switches to selected grid with correct width after hearing cancel event from rollup or filter group detail
     */
    handleCancelEvent: function(cmp, event, helper){
        var labels = cmp.get("v.labels");
        var breadcrumbName = event.getSource().get('v.name');
        var gridTarget = event.getParam('grid');
        cmp.set("v.lastActiveRecordId", null);

        //if cancel comes from the breadcrumbs in parent, check for name to toggle grid selection
        if(gridTarget === 'rollup' || breadcrumbName === labels.rollupSummaryTitle){
            helper.displayRollupsGrid(cmp);
            cmp.set("v.width", 12);
        }
        else if (gridTarget === 'filterGroup' || breadcrumbName === labels.filterGroupLabelPlural) {
            helper.displayFilterGroupsGrid(cmp);
            cmp.set("v.width", 12);
        }
    },

    /**
     * @description: handles the ltng:message event
     * currently listens for the rollup name change on the Rollup cmp since this doesn't bind correctly
     */
    handleMessage: function(cmp, event, helper){
        var message = event.getParam("message");
        var channel = event.getParam("channel");

        console.log("handleMessage: " + channel);

        //message is the masterLabel
        if(channel === 'rollupNameChange'){
            //note: full javascript object must be used here: cmp.set("v.activeRecord.MasterLabel", message) won't work
            var activeRecord = cmp.get("v.activeRecord");
            activeRecord.MasterLabel = message;

            cmp.set("v.activeRecord", activeRecord);

        } else if (channel === 'rollupRecordChange') {
            // message will inserted or updated the RollupCMT object
            var rollupsList = cmp.get("v.rollupList");
            var newItem = true;
            for (var i = 0; i < rollupsList.length; i++) {
                if (rollupsList[i].recordId === message.recordId) {
                    // if the Id matches, update that record
                    console.log("Replace Row for " + message.recordId);
                    rollupsList[i] = message;
                    newItem = false;
                }
            }
            if (newItem === true) {
                rollupsList.push(message);
            }
            cmp.set("v.rollupList", rollupsList);
<<<<<<< HEAD

        } else if (channel === 'filterRecordChange') {
            // message will inserted or updated the FilterGroupCMT object
            var filterGroupList = cmp.get("v.filterGroupList");
            var newItem = true;
            for (var i = 0; i < filterGroupList.length; i++) {
                if (filterGroupList[i].recordId === message.recordId) {
                    // if the Id matches, update that record
                    console.log("Replace Row for " + message.recordId);
                    filterGroupList[i] = message;
                    newItem = false;
                }
            }
            if (newItem === true) {
                filterGroupList.push(message);
            }
            cmp.set("v.filterGroupList", filterGroupList);
=======
        } else if (channel === 'rollupDeleted') {
            var rollupsList = cmp.get("v.rollupList");
            for (var i = 0; i < rollupsList.length; i++) {
                if (rollupsList[i].id === message.id) {
                    // if the Id matches, delete that record
                    rollupsList.splice(i, 1);
                    break;
                }
            }
            cmp.set("v.rollupList", rollupsList);
            helper.showToast(cmp, 'success', cmp.get("v.labels.rollupDeleteProgress"), cmp.get("v.labels.rollupDeleteSuccess"));
>>>>>>> 32ea2d72
        }
    },

    /**
     * @description: handles the selection of a specific rollup from the filter group view and then return to filter group
     */
    handleNavigateEvent: function(cmp, event, helper){
        var id = event.getParam('id');
        var lastId = event.getParam('lastId');
        var target = event.getParam('target');

        cmp.set("v.activeRecordId", id);
        cmp.set("v.detailMode", 'view');
        cmp.set("v.width", 8);

        if(target === 'rollup'){
            cmp.set("v.lastActiveRecordId", lastId);
            cmp.set("v.isRollupDetail", true);
            cmp.set("v.isFilterGroupDetail", false);
        } else if (target === 'filterGroup'){
            cmp.set("v.lastActiveRecordId", null);
            cmp.set("v.isRollupDetail", false);
            cmp.set("v.isFilterGroupDetail", true);
        }

    },

    /**
     * @description: handles the selected action in the either grid
     */
    handleRowAction: function(cmp, event, helper){
        var action = event.getParam('action');
        var row = event.getParam('row');
        var isRollupsGrid = cmp.get("v.isRollupsGrid");

        if(action.name !== 'delete'){
            cmp.set("v.detailMode", action.name);
            cmp.set("v.activeRecordId", row.recordId);
            //check which grid is displayed
            if(isRollupsGrid){
                cmp.set("v.isRollupsGrid", false);
                cmp.set("v.isRollupDetail", true);
                cmp.set("v.width", 8);
            } else{
                cmp.set("v.isFilterGroupsGrid", false);
                cmp.set("v.isFilterGroupDetail", true);
                cmp.set("v.width", 8);
            }
        } else {
            //verify no rollups use the filter group before deleting
            if(!row.countRollups){
                var rows = cmp.get("v.filterGroupList");
                var rowIndex = rows.indexOf(row);
                rows.splice(rowIndex, 1);
                cmp.set("v.filterGroupList", rows);
            } else {
                helper.toggleFilterRuleModal(cmp);
            }
        }
    },

    /**
     *  @description: used in the breadcrumb to return to the filter group grid from the filter group detail view
     */
    returnToFilterGroup: function(cmp, event, helper){
        cmp.set("v.activeRecordId", cmp.get("v.lastActiveRecordId"));
        cmp.set("v.lastActiveRecordId", null);
        cmp.set("v.isRollupDetail", false);
        cmp.set("v.isFilterGroupDetail", true);
    },

    /**
     *  @description: changes the mode from the edit or clone buttons
     */
    setMode: function(cmp, event, helper) {
        var name = event.getSource().get("v.name");
        cmp.set("v.detailMode", name);
    },

    /**
     *  @description: sorts the data in either grid by the field name and current direction
     */
    sortByColumns: function(cmp, event, helper){
        var col = event.getParam();
        var fieldName = event.getParam('fieldName');
        var sortDirection = event.getParam('sortDirection');

        if(!sortDirection){
            sortDirection = 'asc';
        }

        cmp.set("v.sortedBy", fieldName);
        cmp.set("v.sortedDirection", sortDirection);
        if(cmp.get("v.isRollupsGrid")){
            var data = cmp.get("v.rollupList");
            var sortedData = helper.sortData(cmp, fieldName, sortDirection, data);
            cmp.set("v.rollupList", data);
        } else if (cmp.get("v.isFilterGroupsGrid")){
            var data = cmp.get("v.filterGroupList");
            var sortedData = helper.sortData(cmp, fieldName, sortDirection, data);
            cmp.set("v.filterGroupList", data);
        }

    },

    /**
     *  @description: toggles a modal popup and backdrop
     */
    toggleFilterRuleModal: function(cmp, event, helper){
        helper.toggleFilterRuleModal(cmp);
<<<<<<< HEAD
    }
=======
    },

    /**
     * @description: closes the toast notification window
     */
    closeNotificationWindow : function(cmp, event, helper) {
        cmp.set("v.notificationClasses", "slds-hide");
    }

>>>>>>> 32ea2d72
})<|MERGE_RESOLUTION|>--- conflicted
+++ resolved
@@ -80,6 +80,13 @@
     },
 
     /**
+     * @description: closes the toast notification window
+     */
+    closeNotificationWindow: function (cmp, event, helper) {
+        cmp.set("v.notificationClasses", "slds-hide");
+    },
+
+    /**
      * @description: calls the helper function to display the filter group grid and resets shared sorting information
      */
     displayFilterGroupsGrid: function(cmp, event, helper){
@@ -188,7 +195,6 @@
                 rollupsList.push(message);
             }
             cmp.set("v.rollupList", rollupsList);
-<<<<<<< HEAD
 
         } else if (channel === 'filterRecordChange') {
             // message will inserted or updated the FilterGroupCMT object
@@ -206,7 +212,7 @@
                 filterGroupList.push(message);
             }
             cmp.set("v.filterGroupList", filterGroupList);
-=======
+
         } else if (channel === 'rollupDeleted') {
             var rollupsList = cmp.get("v.rollupList");
             for (var i = 0; i < rollupsList.length; i++) {
@@ -218,7 +224,6 @@
             }
             cmp.set("v.rollupList", rollupsList);
             helper.showToast(cmp, 'success', cmp.get("v.labels.rollupDeleteProgress"), cmp.get("v.labels.rollupDeleteSuccess"));
->>>>>>> 32ea2d72
         }
     },
 
@@ -329,17 +334,6 @@
      */
     toggleFilterRuleModal: function(cmp, event, helper){
         helper.toggleFilterRuleModal(cmp);
-<<<<<<< HEAD
     }
-=======
-    },
-
-    /**
-     * @description: closes the toast notification window
-     */
-    closeNotificationWindow : function(cmp, event, helper) {
-        cmp.set("v.notificationClasses", "slds-hide");
-    }
-
->>>>>>> 32ea2d72
+
 })