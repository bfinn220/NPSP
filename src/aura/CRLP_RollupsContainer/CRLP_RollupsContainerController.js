({
    /**
    * @description: setup for rollup app including cached rollups, filter groups, and labels for the app
    */
    doInit: function (cmp, event, helper) {
        var action = cmp.get("c.setupRollupGrid");
        console.log("in the init function");

        //setup rollup records, filter group records, and labels
        //also sets the rollups grid to display on page load
        action.setCallback(this, function(response) {
            var state = response.getState();
            if (state === "SUCCESS") {
                var modelString = response.getReturnValue();
                var model = JSON.parse(modelString);

                var labels = model.labels;
                cmp.set("v.labels", labels);

                //notify user that CRLP is disabled or proceed with setting data
                if (!model.isCRLPEnabled) {
                    cmp.set("v.isCRLPEnabled", false);

                } else {
                    var sortedData = helper.sortData(cmp, 'displayName', 'asc', model.items);
                    cmp.set("v.rollupList", sortedData);
                    cmp.set("v.cachedRollupList", sortedData);
                    cmp.set("v.filterGroupList", model.filterGroups);

                    var actions = [{label: labels.edit, name: 'edit'}
                        , {label: labels.clone, name: 'clone'}
                    ];

                    //these are the current lists of summary + detail objects in the app
                    var summaryObjects = [{label: labels.labelAccount, name: labels.objectAccount}
                        , {label: labels.labelContact, name: labels.objectContact}
                        , {label: labels.labelGAU, name: labels.objectGAU}
                        , {label: labels.labelRD, name: labels.objectRD}];
                    cmp.set("v.summaryObjects", summaryObjects);

<<<<<<< HEAD
                    var detailObjects = [{label: labels.labelOpportunity, name: labels.objectOpportunity}
                        , {label: labels.labelContactSoftCredit, name: labels.objectPartialSoftCredit}
=======
                    var unsortedDetailObjects = [{label: labels.labelOpportunity, name: labels.objectOpportunity}
                        , {label: labels.softCredit, name: labels.objectPartialSoftCredit}
>>>>>>> e9a3af9d
                        , {label: labels.labelPayment, name: labels.objectPayment}
                        , {label: labels.labelAccountSoftCredit, name: labels.objectAccountSoftCredit}
                        , {label: labels.labelAllocation, name: labels.objectAllocation}];
                    var detailObjects = helper.sortData(cmp, 'label', 'asc', unsortedDetailObjects);
                    cmp.set("v.detailObjects", detailObjects);

                    var rollupColumns = [{
                        label: labels.name,
                        fieldName: 'displayName',
                        type: 'button',
                        sortable: 'true',
                        initialWidth: 300,
                        typeAttributes: {
                            label: {fieldName: 'displayName'},
                            name: 'view',
                            variant: 'bare',
                            title: {fieldName: 'description'}
                        }
                    }
                        , {
                            label: labels.summaryObject,
                            fieldName: 'summaryObject',
                            type: 'string',
                            sortable: 'true'
                        }
                        , {
                            label: labels.detailObject,
                            fieldName: 'detailObject',
                            type: 'string',
                            sortable: 'true'
                        }
                        , {
                            label: labels.creditType,
                            fieldName: 'creditType',
                            type: 'string',
                            sortable: 'true',
                            initialWidth: 150
                        }
                        , {
                            label: labels.operation,
                            fieldName: 'operation',
                            type: 'string',
                            sortable: 'true',
                            initialWidth: 130
                        }
                        , {
                            label: labels.filterGroupLabel,
                            fieldName: 'filterGroupName',
                            type: 'string',
                            sortable: 'true'
                        }
                        , {
                            label: labels.active,
                            fieldName: 'active',
                            type: 'string',
                            sortable: 'true',
                            initialWidth: 100,
                            cellAttributes: {iconName: {fieldName: 'activeIcon'}}
                        }
                        , {type: 'action', typeAttributes: {rowActions: actions}}
                    ];
                    cmp.set("v.rollupColumns", rollupColumns);

                    var filterGroupColumns = [{
                        label: labels.name,
                        fieldName: 'label',
                        type: 'button',
                        sortable: 'true',
                        typeAttributes: {label: {fieldName: 'label'}, name: 'view', variant: 'bare'}
                    }
                        , {
                            label: labels.filterGroupDescription,
                            fieldName: 'description',
                            type: 'string',
                            sortable: 'true'
                        }
                        , {
                            label: labels.countOf + ' ' + labels.filterRuleLabelPlural,
                            fieldName: 'countFilterRules',
                            type: 'number',
                            sortable: 'true',
                            initialWidth: 200
                        }
                        , {
                            label: labels.countOf + ' ' + labels.rollupLabelPlural,
                            fieldName: 'countRollups',
                            type: 'number',
                            sortable: 'true',
                            initialWidth: 200
                        }
                        , {type: 'action', typeAttributes: {rowActions: actions}}
                    ];

                    cmp.set("v.filterGroupColumns", filterGroupColumns);

                    cmp.set("v.isRollupsGrid", true);
                    cmp.set("v.isFilterGroupsGrid", false);
                }
            }
            else if (state === "ERROR") {
                var errors = response.getError();
                if (errors) {
                    if (errors[0] && errors[0].message) {
                        console.log("Error message: " +
                            errors[0].message);
                    }
                } else {
                    console.log("Unknown error");
                }
            }
            helper.toggleSpinner(cmp, false);
        });

        $A.enqueueAction(action);
    },

    /**
     * @description: closes the toast notification window
     */
    closeNotificationWindow: function (cmp, event, helper) {
        cmp.set("v.notificationClasses", "slds-hide");
    },

    /**
     * @description: calls the helper function to display the filter group grid and resets shared sorting information
     */
    displayFilterGroupsGrid: function(cmp, event, helper){
        helper.displayFilterGroupsGrid(cmp);
        cmp.set("v.sortedBy", "");
        cmp.set("v.sortedDirection", "asc");
    },

    /**
     * @description: resets the active record to ensure there is no leftover data and applies filtered summary object to the creation of a new rollup if applicable
     */
    displayNewRollupForm: function (cmp, event, helper) {
        cmp.set("v.activeRecord", {});
        cmp.set("v.activeRecord.label", cmp.get("v.labels.rollupNew"));
        var summaryFilterObject = cmp.find("selectSummaryObject").get("v.value");
        if(summaryFilterObject !== 'All'){
            cmp.set("v.activeRecord.summaryObject", summaryFilterObject);
        }

        //toggle grid and detail views, set detail mode to create
        cmp.set("v.isRollupsGrid", false);
        cmp.set("v.isRollupDetail", true);
        cmp.set("v.width", 8);
        cmp.set("v.detailMode", "create");
    },

    /**
     * @description: resets the active record and toggles the grid and detail views
     */
    displayNewFilterGroupForm: function (cmp, event, helper) {
        cmp.set("v.activeRecord", {});
        cmp.set("v.isFilterGroupsGrid", false);
        cmp.set("v.isFilterGroupDetail", true);
        cmp.set("v.width", 8);
        cmp.set("v.detailMode", "create");
    },

    /**
     * @description: calls the helper function to display the rollups grid and resets shared sorting information
     */
    displayRollupsGrid: function(cmp, event, helper){
        helper.displayRollupsGrid(cmp);
        cmp.set("v.sortedBy", "");
        cmp.set("v.sortedDirection", "asc");
    },

    /**
     * @description: filters visible rollups by the summary object picklist
     */
    filterBySummaryObject: function(cmp, event, helper){
        var object = cmp.find("selectSummaryObject").get("v.value");
        helper.filterData(cmp, object);
    },

    /**
     * @description: switches to selected grid with correct width after hearing cancel event from rollup or filter group detail
     */
    handleBreadcrumbEvent: function(cmp, event, helper){
        var labels = cmp.get("v.labels");
        var breadcrumbName = event.getSource().get('v.name');
        cmp.set("v.lastActiveRecordId", null);

        if (breadcrumbName === labels.rollupSummaryTitle) {
            helper.displayRollupsGrid(cmp);
            cmp.set("v.width", 12);
        } else if (breadcrumbName === labels.filterGroupLabelPlural) {
            helper.displayFilterGroupsGrid(cmp);
            cmp.set("v.width", 12);
        }
    },

    /**
     * @description: handles the ltng:message event to update the rollup name or to update rollup or filter groups in the grid
     */
    handleMessage: function(cmp, event, helper){
        var message = event.getParam("message");
        var channel = event.getParam("channel");

        console.log("handleMessage: " + channel);
        console.log(JSON.stringify(message));

        //ordered by frequency
        if (channel === 'cancelEvent') {
            helper.handleCancelDetailEvent(cmp, message.grid);

        } else if (channel === 'toggleSpinner') {
            helper.toggleSpinner(cmp, message.showSpinner);

        } else if (channel === 'showToast') {
            helper.showToast(cmp, message.type, message.title, message.message);

        } else if (channel === 'nameChange'){
            //note: full javascript object must be used here: cmp.set("v.activeRecord.MasterLabel", message) won't work
            var activeRecord = cmp.get("v.activeRecord");
            activeRecord.label = message;
            cmp.set("v.activeRecord", activeRecord);

        } else if (channel === 'rollupRecordChange') {
            helper.mergeRowItem(cmp, cmp.get("v.cachedRollupList"), message, 'rollup');

        } else if (channel === 'filterRecordChange') {
            helper.mergeRowItem(cmp, cmp.get("v.filterGroupList"), message, 'filterGroup');
            //update record name for the detail page
            var activeRecord = cmp.get("v.activeRecord");
            activeRecord.MasterLabel = message.MasterLabel;
            cmp.set("v.activeRecord", activeRecord);

        } else if (channel === 'rollupDeleted') {
            helper.deleteGridItem(cmp, cmp.get("v.cachedRollupList"), message, 'rollup');

        } else if (channel === 'filterGroupDeleted') {
            helper.deleteGridItem(cmp, cmp.get("v.filterGroupList"), message, 'filterGroup');

        } else if (channel === 'navigateEvent') {
            helper.handleNavigateEvent(cmp, message);
        }
    },

    /**
     * @description: handles the selected action in the either grid
     */
    handleRowAction: function(cmp, event, helper) {
        var action = event.getParam('action');
        var row = event.getParam('row');
        var isRollupsGrid = cmp.get("v.isRollupsGrid");

        cmp.set("v.detailMode", action.name);
        cmp.set("v.activeRecordId", row.recordId);
        //check which grid is displayed
        if (isRollupsGrid) {
            cmp.set("v.isRollupsGrid", false);
            cmp.set("v.isRollupDetail", true);
            cmp.set("v.width", 8);
        } else {
            cmp.set("v.isFilterGroupsGrid", false);
            cmp.set("v.isFilterGroupDetail", true);
            cmp.set("v.width", 8);
        }

    },

    /**
     * @description: used in the breadcrumb to return to the filter group grid from the filter group detail view
     */
    returnToFilterGroup: function(cmp, event, helper){
        cmp.set("v.activeRecordId", cmp.get("v.lastActiveRecordId"));
        cmp.set("v.lastActiveRecordId", null);
        cmp.set("v.isRollupDetail", false);
        cmp.set("v.isFilterGroupDetail", true);
    },

    /**
     * @description: changes the mode from the edit or clone buttons
     */
    setMode: function(cmp, event, helper) {
        var name = event.getSource().get("v.name");
        cmp.set("v.detailMode", name);
    },

    /**
     * @description: sorts the data in either grid by the field name and current direction
     */
    sortByColumns: function(cmp, event, helper){
        var col = event.getParam();
        var fieldName = event.getParam('fieldName');
        var sortDirection = event.getParam('sortDirection');

        if(!sortDirection){
            sortDirection = 'asc';
        }

        cmp.set("v.sortedBy", fieldName);
        cmp.set("v.sortedDirection", sortDirection);
        if(cmp.get("v.isRollupsGrid")){
            var data = cmp.get("v.rollupList");
            var sortedData = helper.sortData(cmp, fieldName, sortDirection, data);
            cmp.set("v.rollupList", data);
        } else if (cmp.get("v.isFilterGroupsGrid")){
            var data = cmp.get("v.filterGroupList");
            var sortedData = helper.sortData(cmp, fieldName, sortDirection, data);
            cmp.set("v.filterGroupList", data);
        }

    },

    /**
     * @description: toggles a modal popup and backdrop
     */
    toggleFilterRuleModal: function(cmp, event, helper){
        helper.toggleFilterRuleModal(cmp);
    }

})<|MERGE_RESOLUTION|>--- conflicted
+++ resolved
@@ -38,13 +38,8 @@
                         , {label: labels.labelRD, name: labels.objectRD}];
                     cmp.set("v.summaryObjects", summaryObjects);
 
-<<<<<<< HEAD
-                    var detailObjects = [{label: labels.labelOpportunity, name: labels.objectOpportunity}
-                        , {label: labels.labelContactSoftCredit, name: labels.objectPartialSoftCredit}
-=======
                     var unsortedDetailObjects = [{label: labels.labelOpportunity, name: labels.objectOpportunity}
                         , {label: labels.softCredit, name: labels.objectPartialSoftCredit}
->>>>>>> e9a3af9d
                         , {label: labels.labelPayment, name: labels.objectPayment}
                         , {label: labels.labelAccountSoftCredit, name: labels.objectAccountSoftCredit}
                         , {label: labels.labelAllocation, name: labels.objectAllocation}];
