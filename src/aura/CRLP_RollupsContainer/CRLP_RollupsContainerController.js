--- conflicted
+++ resolved
@@ -155,15 +155,10 @@
         var message = event.getParam("message");
         var channel = event.getParam("channel");
 
-<<<<<<< HEAD
         console.log("handleMessage: " + channel);
 
         //message is the masterLabel
         if(channel === 'rollupNameChange'){
-=======
-        if(channel === 'nameChange'){
-            //message is the masterLabel
->>>>>>> 7e4ac88f
             //note: javascript object must be used here: cmp.set("v.activeRecord.MasterLabel", message) won't
             var activeRecord = cmp.get("v.activeRecord");
             activeRecord.MasterLabel = message;
