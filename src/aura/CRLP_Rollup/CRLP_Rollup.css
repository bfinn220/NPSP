--- conflicted
+++ resolved
@@ -12,8 +12,6 @@
 .THIS .slds-input[readonly]{
     padding-left: .5rem;
 }
-<<<<<<< HEAD
-
 /* popover box background colors by status */
 .THIS .notification-info {
     background-color: lightgrey;
@@ -23,7 +21,7 @@
 }
 .THIS .notification-error {
     background-color: lightcoral;
-=======
+}
 /*formatting for edit mode checkboxes*/
 .THIS .rollupInputCheckbox{
     display: inline-flex;
@@ -39,5 +37,4 @@
 /*elongates rollup fields*/
 .THIS .rollupField > .slds-form-element__control{
     display: inline;
->>>>>>> 93fac2de
 }