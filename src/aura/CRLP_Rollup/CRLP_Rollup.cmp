<aura:component description="CRLP_Rollup" controller="CRLP_RollupUI_SVC">

    <!-- public attributes -->
    <aura:attribute name="labels" type="Map" description="All available labels for the app."/>
    <aura:attribute name="activeRollup" type="Map" description="The active rollup displayed. Only populated from Clone, View and Edit."/>
    <aura:attribute name="mode" type="String" default="edit" description="The current mode of the component. Options are: view, edit, clone, or create."/>
    <aura:attribute name="isReadOnly" type="Boolean" default="true" description="Determines if fields should be read-only. This only applies to View."/>
    <!-- private attributes -->
    <aura:attribute name="objectDetails" type="Map" description="Set list of available objects" access="private"/>
    <aura:attribute name="detailObjects" type="List" description="List of detail objects" access="private"/>
    <aura:attribute name="detailFields" type="Map" description="Dependent list of detail fields" access="private"/>
    <aura:attribute name="summaryObjects" type="Map" description="Dependent list of summary objects" access="private"/>
    <aura:attribute name="summaryFields" type="Map" description="Dependent list of summary fields" access="private"/>

    <!-- events we handle -->
    <!--tracking activeRollup instead of changeMode because the change of Mode isn't being registered in the sibling-->
    <aura:handler name="change" value="{!v.activeRollup}" action="{!c.changeMode}" />
    <aura:handler name="change" value="{!v.mode}" action="{!c.changeMode}" />

    <!-- markup -->
<<<<<<< HEAD
    <div class="slds-p-horizontal--large slds-p-bottom--small">
        <lightning:layout horizontalAlign="end">
            <lightning:layoutItem flexibility="auto">
                <lightning:buttonGroup >
                    <lightning:button label="{!v.labels.edit}" value="{!v.labels.edit}" onclick="{!c.setModeEdit}"/>
                    <lightning:button label="{!v.labels.clone}" value="{!v.labels.clone}" onclick="{!c.setModeClone}"/>
                </lightning:buttonGroup>
            </lightning:layoutItem>
        </lightning:layout>
    </div>
    {!v.detailObjects}
    <div aria-labelledby="rollupdetail">
        <form class="slds-form--stacked">
            <lightning:layout multipleRows="true">
                <lightning:layoutItem padding="around-medium" mediumDeviceSize="6" size="12">
                    <lightning:input aura:id="rollupdetail"
                                     label="{!v.labels.rollupLabel + v.labels.rollupName}"
                                     name="{!v.labels.rollupLabel + v.labels.rollupName}"
                                     value="{!v.activeRollup.MasterLabel}"
                                     required="true"
                                     readonly="{!v.isReadOnly}"/>
                </lightning:layoutItem>
                <lightning:layoutItem padding="around-medium" mediumDeviceSize="6" size="12">
                    <!--<lightning:input aura:id="rollupdetail"
                                     label="{!v.labels.detailObject}"
                                     name="{!v.labels.detailObject}"
                                     value="{!v.activeRollup.Detail_Object__r.Label}"
                                     required="true"
                                     readonly="{!v.isReadOnly}"/>-->

                    <lightning:select name="{!v.labels.detailObject}"
                                      label="{!v.labels.detailObject}"
                                      onchange="{!c.changeDetailObject}"
                                      value="{!v.activeRollup.Detail_Object__r.Label}"
                                      required="true"
                                      readonly="{!v.isReadOnly}">
                        <aura:iteration items="{!v.detailObjects}" var="detailObject">
                            <option value="{!detailObject.name}" label="{!detailObject.label}"/>
                        </aura:iteration>
                    </lightning:select>
                </lightning:layoutItem>
                <lightning:layoutItem padding="around-medium" mediumDeviceSize="6" size="12">
                    <lightning:input aura:id="rollupdetail"
                                     label="{!v.labels.summaryObject}"
                                     name="{!v.labels.summaryObject}"
                                     value="{!v.activeRollup.Summary_Object__r.Label}"
                                     required="true"
                                     readonly="{!v.isReadOnly}"/>
                </lightning:layoutItem>
                <lightning:layoutItem padding="around-medium" mediumDeviceSize="6" size="12">
                    <lightning:input aura:id="rollupdetail"
                                     label="{!v.labels.summaryField}"
                                     name="{!v.labels.summaryField}"
                                     value="{!v.activeRollup.Summary_Field__r.Label}"
                                     required="true"
                                     readonly="{!v.isReadOnly}"/>
                </lightning:layoutItem>
                <lightning:layoutItem padding="around-medium" mediumDeviceSize="6" size="12">
                    <lightning:input aura:id="rollupdetail"
                                     label="{!v.labels.operation}"
                                     value="{!v.activeRollup.Operation__c}"
                                     required="true"
                                     readonly="{!v.isReadOnly}"/>
                </lightning:layoutItem>
                <lightning:layoutItem padding="around-medium" mediumDeviceSize="6" size="12">
                    <!-- Using ui:inputCheckbox here because the boolean/checkbox fx of lightning:input still sucks -->
                    <!-- it looks a little large... not a deal-breaker, but probably can be fixed with some class cleverness. -->
                    <ui:inputCheckbox label="{!v.labels.useFiscalYear}"
                                      value="{!v.activeRollup.Use_Fiscal_Year__c}"
                                      disabled="{!v.isReadOnly}"/>
                </lightning:layoutItem>
                <lightning:layoutItem padding="around-medium" mediumDeviceSize="6" size="12">
                    <lightning:input aura:id="rollupdetail"
                                     label="{!v.labels.yearlyOperationType}"
                                     value="{!v.activeRollup.Yearly_Operation_Type__c}"
                                     required="false"
                                     readonly="{!v.isReadOnly}"/>
                </lightning:layoutItem>
                <lightning:layoutItem padding="around-medium" mediumDeviceSize="6" size="12">
                    <lightning:input aura:id="rollupdetail"
                                     label="{!v.labels.integer}"
                                     value="{!v.activeRollup.Integer__c}"
                                     required="false"
                                     readonly="{!v.isReadOnly}"/>
                </lightning:layoutItem>
                <lightning:layoutItem padding="around-medium" mediumDeviceSize="6" size="12">
                    <lightning:input aura:id="rollupdetail"
                                     label="{!v.labels.filterGroupLabel}"
                                     value="{!v.activeRollup.Filter_Group__r.MasterLabel}"
                                     required="false"
                                     readonly="{!v.isReadOnly}"/>
                </lightning:layoutItem>
            </lightning:layout>
            <lightning:layout multipleRows="true">
                <lightning:layoutItem padding="around-medium" mediumDeviceSize="6" size="12">
                    <lightning:input aura:id="rollupdetail"
                                     label="{!v.labels.amountObject}"
                                     value="{!v.activeRollup.Amount_Object__r.Label}"
                                     required="false"
                                     readonly="{!v.isReadOnly}"/>
                </lightning:layoutItem>
                <lightning:layoutItem padding="around-medium" mediumDeviceSize="6" size="12">
                    <lightning:input aura:id="rollupdetail"
                                     label="{!v.labels.amountField}"
                                     value="{!v.activeRollup.Amount_Field__r.Label}"
                                     required="false"
                                     readonly="{!v.isReadOnly}"/>
                </lightning:layoutItem>
                <lightning:layoutItem padding="around-medium" mediumDeviceSize="6" size="12">
                    <lightning:input aura:id="rollupdetail"
                                     label="{!v.labels.dateObject}"
                                     value="{!v.activeRollup.Date_Object__r.Label}"
                                     required="false"
                                     readonly="{!v.isReadOnly}"/>
                </lightning:layoutItem>
                <lightning:layoutItem padding="around-medium" mediumDeviceSize="6" size="12">
                    <lightning:input aura:id="rollupdetail"
                                     label="{!v.labels.dateField}"
                                     value="{!v.activeRollup.Date_Field__r.Label}"
                                     required="false"
                                     readonly="{!v.isReadOnly}"/>
=======


    <div aria-labelledby="rollupdetail">
        <form class="slds-form--stacked">
            <lightning:layout>
                <lightning:layoutItem size="12" largeDeviceSize="8">
                    <div class="slds-p-horizontal--large slds-p-bottom--small">
                        <lightning:layout horizontalAlign="end">
                            <lightning:layoutItem flexibility="auto">
                                <lightning:buttonGroup >
                                    <lightning:button label="{!v.labels.edit}" value="{!v.labels.edit}" onclick="{!c.setModeEdit}"/>
                                    <lightning:button label="{!v.labels.clone}" value="{!v.labels.clone}" onclick="{!c.setModeClone}"/>
                                </lightning:buttonGroup>
                            </lightning:layoutItem>
                        </lightning:layout>
                    </div>
                    <lightning:layout multipleRows="true">
                        <lightning:layoutItem padding="around-medium" mediumDeviceSize="6" size="12">
                            <lightning:input aura:id="rollupdetail"
                                             label="{!v.labels.rollupLabel + v.labels.rollupName}"
                                             name="{!v.labels.rollupLabel + v.labels.rollupName}"
                                             value="{!v.activeRollup.MasterLabel}"
                                             required="true"
                                             readonly="{!v.isReadOnly}"/>
                        </lightning:layoutItem>
                    </lightning:layout>
                    <lightning:layout multipleRows="true">
                        <lightning:layoutItem padding="around-medium" mediumDeviceSize="6" size="12">
                            <lightning:input aura:id="rollupdetail"
                                             label="{!v.labels.detailObject}"
                                             name="{!v.labels.detailObject}"
                                             value="{!v.activeRollup.Detail_Object__r.Label}"
                                             required="true"
                                             readonly="{!v.isReadOnly}"/>
                        </lightning:layoutItem>
                        <lightning:layoutItem padding="around-medium" mediumDeviceSize="6" size="12">
                            <lightning:input aura:id="rollupdetail"
                                             label="{!v.labels.detailField}"
                                             name="{!v.labels.detailField}"
                                             value="{!v.activeRollup.Detail_Field__r.Label}"
                                             required="true"
                                             readonly="{!v.isReadOnly}"/>
                        </lightning:layoutItem>
                        <lightning:layoutItem padding="around-medium" mediumDeviceSize="6" size="12">
                            <lightning:input aura:id="rollupdetail"
                                             label="{!v.labels.summaryObject}"
                                             name="{!v.labels.summaryObject}"
                                             value="{!v.activeRollup.Summary_Object__r.Label}"
                                             required="true"
                                             readonly="{!v.isReadOnly}"/>
                        </lightning:layoutItem>
                        <lightning:layoutItem padding="around-medium" mediumDeviceSize="6" size="12">
                            <lightning:input aura:id="rollupdetail"
                                             label="{!v.labels.summaryField}"
                                             name="{!v.labels.summaryField}"
                                             value="{!v.activeRollup.Summary_Field__r.Label}"
                                             required="true"
                                             readonly="{!v.isReadOnly}"/>
                        </lightning:layoutItem>
                        <lightning:layoutItem padding="around-medium" mediumDeviceSize="6" size="12">
                            <lightning:input aura:id="rollupdetail"
                                             label="{!v.labels.operation}"
                                             value="{!v.activeRollup.Operation__c}"
                                             required="true"
                                             readonly="{!v.isReadOnly}"/>
                        </lightning:layoutItem>
                        <lightning:layoutItem padding="around-medium" mediumDeviceSize="6" size="12">
                            <!-- Using ui:inputCheckbox here because the boolean/checkbox fx of lightning:input still sucks -->
                            <!-- it looks a little large... not a deal-breaker, but probably can be fixed with some class cleverness. -->
                            <ui:inputCheckbox label="{!v.labels.useFiscalYear}"
                                              value="{!v.activeRollup.Use_Fiscal_Year__c}"
                                              disabled="{!v.isReadOnly}"/>
                        </lightning:layoutItem>
                        <lightning:layoutItem padding="around-medium" mediumDeviceSize="6" size="12">
                            <lightning:input aura:id="rollupdetail"
                                             label="{!v.labels.yearlyOperationType}"
                                             value="{!v.activeRollup.Yearly_Operation_Type__c}"
                                             required="false"
                                             readonly="{!v.isReadOnly}"/>
                        </lightning:layoutItem>
                        <lightning:layoutItem padding="around-medium" mediumDeviceSize="6" size="12">
                            <lightning:input aura:id="rollupdetail"
                                             label="{!v.labels.integer}"
                                             value="{!v.activeRollup.Integer__c}"
                                             required="false"
                                             readonly="{!v.isReadOnly}"/>
                        </lightning:layoutItem>
                        <lightning:layoutItem padding="around-medium" mediumDeviceSize="6" size="12">
                            <lightning:input aura:id="rollupdetail"
                                             label="{!v.labels.filterGroupLabel}"
                                             value="{!v.activeRollup.Filter_Group__r.MasterLabel}"
                                             required="false"
                                             readonly="{!v.isReadOnly}"/>
                        </lightning:layoutItem>
                    </lightning:layout>
                    <lightning:layout multipleRows="true">
                        <lightning:layoutItem padding="around-medium" mediumDeviceSize="6" size="12">
                            <lightning:input aura:id="rollupdetail"
                                             label="{!v.labels.amountObject}"
                                             value="{!v.activeRollup.Amount_Object__r.Label}"
                                             required="false"
                                             readonly="{!v.isReadOnly}"/>
                        </lightning:layoutItem>
                        <lightning:layoutItem padding="around-medium" mediumDeviceSize="6" size="12">
                            <lightning:input aura:id="rollupdetail"
                                             label="{!v.labels.amountField}"
                                             value="{!v.activeRollup.Amount_Field__r.Label}"
                                             required="false"
                                             readonly="{!v.isReadOnly}"/>
                        </lightning:layoutItem>
                        <lightning:layoutItem padding="around-medium" mediumDeviceSize="6" size="12">
                            <lightning:input aura:id="rollupdetail"
                                             label="{!v.labels.dateObject}"
                                             value="{!v.activeRollup.Date_Object__r.Label}"
                                             required="false"
                                             readonly="{!v.isReadOnly}"/>
                        </lightning:layoutItem>
                        <lightning:layoutItem padding="around-medium" mediumDeviceSize="6" size="12">
                            <lightning:input aura:id="rollupdetail"
                                             label="{!v.labels.dateField}"
                                             value="{!v.activeRollup.Date_Field__r.Label}"
                                             required="false"
                                             readonly="{!v.isReadOnly}"/>
                        </lightning:layoutItem>
                    </lightning:layout>
                    <aura:if isTrue="{!or(v.mode == 'edit', v.mode == 'clone')}">
                        <div class="slds-p-around--large">
                            <lightning:layout horizontalAlign="center">
                                <!--TODO: this button needs an onclick function to save stuff-->
                                <lightning:button label="{!v.labels.save}" variant="brand"/>
                                <!--TODO: onclick to set mode back to view-->
                                <lightning:button label="{!v.labels.cancel}" variant="neutral" onclick="{!c.setModeView}"/>
                            </lightning:layout>
                        </div>
                    </aura:if>
>>>>>>> 4402d633
                </lightning:layoutItem>
            </lightning:layout>
       </form>
    </div>




    <!-- end markup -->

</aura:component><|MERGE_RESOLUTION|>--- conflicted
+++ resolved
@@ -18,129 +18,6 @@
     <aura:handler name="change" value="{!v.mode}" action="{!c.changeMode}" />
 
     <!-- markup -->
-<<<<<<< HEAD
-    <div class="slds-p-horizontal--large slds-p-bottom--small">
-        <lightning:layout horizontalAlign="end">
-            <lightning:layoutItem flexibility="auto">
-                <lightning:buttonGroup >
-                    <lightning:button label="{!v.labels.edit}" value="{!v.labels.edit}" onclick="{!c.setModeEdit}"/>
-                    <lightning:button label="{!v.labels.clone}" value="{!v.labels.clone}" onclick="{!c.setModeClone}"/>
-                </lightning:buttonGroup>
-            </lightning:layoutItem>
-        </lightning:layout>
-    </div>
-    {!v.detailObjects}
-    <div aria-labelledby="rollupdetail">
-        <form class="slds-form--stacked">
-            <lightning:layout multipleRows="true">
-                <lightning:layoutItem padding="around-medium" mediumDeviceSize="6" size="12">
-                    <lightning:input aura:id="rollupdetail"
-                                     label="{!v.labels.rollupLabel + v.labels.rollupName}"
-                                     name="{!v.labels.rollupLabel + v.labels.rollupName}"
-                                     value="{!v.activeRollup.MasterLabel}"
-                                     required="true"
-                                     readonly="{!v.isReadOnly}"/>
-                </lightning:layoutItem>
-                <lightning:layoutItem padding="around-medium" mediumDeviceSize="6" size="12">
-                    <!--<lightning:input aura:id="rollupdetail"
-                                     label="{!v.labels.detailObject}"
-                                     name="{!v.labels.detailObject}"
-                                     value="{!v.activeRollup.Detail_Object__r.Label}"
-                                     required="true"
-                                     readonly="{!v.isReadOnly}"/>-->
-
-                    <lightning:select name="{!v.labels.detailObject}"
-                                      label="{!v.labels.detailObject}"
-                                      onchange="{!c.changeDetailObject}"
-                                      value="{!v.activeRollup.Detail_Object__r.Label}"
-                                      required="true"
-                                      readonly="{!v.isReadOnly}">
-                        <aura:iteration items="{!v.detailObjects}" var="detailObject">
-                            <option value="{!detailObject.name}" label="{!detailObject.label}"/>
-                        </aura:iteration>
-                    </lightning:select>
-                </lightning:layoutItem>
-                <lightning:layoutItem padding="around-medium" mediumDeviceSize="6" size="12">
-                    <lightning:input aura:id="rollupdetail"
-                                     label="{!v.labels.summaryObject}"
-                                     name="{!v.labels.summaryObject}"
-                                     value="{!v.activeRollup.Summary_Object__r.Label}"
-                                     required="true"
-                                     readonly="{!v.isReadOnly}"/>
-                </lightning:layoutItem>
-                <lightning:layoutItem padding="around-medium" mediumDeviceSize="6" size="12">
-                    <lightning:input aura:id="rollupdetail"
-                                     label="{!v.labels.summaryField}"
-                                     name="{!v.labels.summaryField}"
-                                     value="{!v.activeRollup.Summary_Field__r.Label}"
-                                     required="true"
-                                     readonly="{!v.isReadOnly}"/>
-                </lightning:layoutItem>
-                <lightning:layoutItem padding="around-medium" mediumDeviceSize="6" size="12">
-                    <lightning:input aura:id="rollupdetail"
-                                     label="{!v.labels.operation}"
-                                     value="{!v.activeRollup.Operation__c}"
-                                     required="true"
-                                     readonly="{!v.isReadOnly}"/>
-                </lightning:layoutItem>
-                <lightning:layoutItem padding="around-medium" mediumDeviceSize="6" size="12">
-                    <!-- Using ui:inputCheckbox here because the boolean/checkbox fx of lightning:input still sucks -->
-                    <!-- it looks a little large... not a deal-breaker, but probably can be fixed with some class cleverness. -->
-                    <ui:inputCheckbox label="{!v.labels.useFiscalYear}"
-                                      value="{!v.activeRollup.Use_Fiscal_Year__c}"
-                                      disabled="{!v.isReadOnly}"/>
-                </lightning:layoutItem>
-                <lightning:layoutItem padding="around-medium" mediumDeviceSize="6" size="12">
-                    <lightning:input aura:id="rollupdetail"
-                                     label="{!v.labels.yearlyOperationType}"
-                                     value="{!v.activeRollup.Yearly_Operation_Type__c}"
-                                     required="false"
-                                     readonly="{!v.isReadOnly}"/>
-                </lightning:layoutItem>
-                <lightning:layoutItem padding="around-medium" mediumDeviceSize="6" size="12">
-                    <lightning:input aura:id="rollupdetail"
-                                     label="{!v.labels.integer}"
-                                     value="{!v.activeRollup.Integer__c}"
-                                     required="false"
-                                     readonly="{!v.isReadOnly}"/>
-                </lightning:layoutItem>
-                <lightning:layoutItem padding="around-medium" mediumDeviceSize="6" size="12">
-                    <lightning:input aura:id="rollupdetail"
-                                     label="{!v.labels.filterGroupLabel}"
-                                     value="{!v.activeRollup.Filter_Group__r.MasterLabel}"
-                                     required="false"
-                                     readonly="{!v.isReadOnly}"/>
-                </lightning:layoutItem>
-            </lightning:layout>
-            <lightning:layout multipleRows="true">
-                <lightning:layoutItem padding="around-medium" mediumDeviceSize="6" size="12">
-                    <lightning:input aura:id="rollupdetail"
-                                     label="{!v.labels.amountObject}"
-                                     value="{!v.activeRollup.Amount_Object__r.Label}"
-                                     required="false"
-                                     readonly="{!v.isReadOnly}"/>
-                </lightning:layoutItem>
-                <lightning:layoutItem padding="around-medium" mediumDeviceSize="6" size="12">
-                    <lightning:input aura:id="rollupdetail"
-                                     label="{!v.labels.amountField}"
-                                     value="{!v.activeRollup.Amount_Field__r.Label}"
-                                     required="false"
-                                     readonly="{!v.isReadOnly}"/>
-                </lightning:layoutItem>
-                <lightning:layoutItem padding="around-medium" mediumDeviceSize="6" size="12">
-                    <lightning:input aura:id="rollupdetail"
-                                     label="{!v.labels.dateObject}"
-                                     value="{!v.activeRollup.Date_Object__r.Label}"
-                                     required="false"
-                                     readonly="{!v.isReadOnly}"/>
-                </lightning:layoutItem>
-                <lightning:layoutItem padding="around-medium" mediumDeviceSize="6" size="12">
-                    <lightning:input aura:id="rollupdetail"
-                                     label="{!v.labels.dateField}"
-                                     value="{!v.activeRollup.Date_Field__r.Label}"
-                                     required="false"
-                                     readonly="{!v.isReadOnly}"/>
-=======
 
 
     <div aria-labelledby="rollupdetail">
@@ -276,7 +153,6 @@
                             </lightning:layout>
                         </div>
                     </aura:if>
->>>>>>> 4402d633
                 </lightning:layoutItem>
             </lightning:layout>
        </form>
