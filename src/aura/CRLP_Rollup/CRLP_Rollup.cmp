<!--
    Copyright (c) 2018, Salesforce.org
    All rights reserved.

    Redistribution and use in source and binary forms, with or without
    modification, are permitted provided that the following conditions are met:

    * Redistributions of source code must retain the above copyright
      notice, this list of conditions and the following disclaimer.
    * Redistributions in binary form must reproduce the above copyright
      notice, this list of conditions and the following disclaimer in the
      documentation and/or other materials provided with the distribution.
    * Neither the name of Salesforce.org nor the names of
      its contributors may be used to endorse or promote products derived
      from this software without specific prior written permission.

    THIS SOFTWARE IS PROVIDED BY THE COPYRIGHT HOLDERS AND CONTRIBUTORS
    "AS IS" AND ANY EXPRESS OR IMPLIED WARRANTIES, INCLUDING, BUT NOT
    LIMITED TO, THE IMPLIED WARRANTIES OF MERCHANTABILITY AND FITNESS
    FOR A PARTICULAR PURPOSE ARE DISCLAIMED. IN NO EVENT SHALL THE
    COPYRIGHT HOLDER OR CONTRIBUTORS BE LIABLE FOR ANY DIRECT, INDIRECT,
    INCIDENTAL, SPECIAL, EXEMPLARY, OR CONSEQUENTIAL DAMAGES (INCLUDING,
    BUT NOT LIMITED TO, PROCUREMENT OF SUBSTITUTE GOODS OR SERVICES;
    LOSS OF USE, DATA, OR PROFITS; OR BUSINESS INTERRUPTION) HOWEVER
    CAUSED AND ON ANY THEORY OF LIABILITY, WHETHER IN CONTRACT, STRICT
    LIABILITY, OR TORT (INCLUDING NEGLIGENCE OR OTHERWISE) ARISING IN
    ANY WAY OUT OF THE USE OF THIS SOFTWARE, EVEN IF ADVISED OF THE
    POSSIBILITY OF SUCH DAMAGE.
-->
<!--
  @author Salesforce.org
  @date 2018
  @group Rollups
  @group-content ../../ApexDocContent/Rollups2.htm
  @description Component used to view, clone, or edit a Rollup__mdt record.
-->

<aura:component description="CRLP_Rollup" controller="CRLP_RollupUI_SVC">

    <!-- public attributes -->
    <aura:attribute name="labels" type="Map" description="All available labels for the app."/>
    <aura:attribute name="activeRollupId" type="Id"/>
    <aura:attribute name="activeRollup" type="Map"
                    description="The active rollup displayed. Only populated from Clone, View and Edit."/>
    <aura:attribute name="cachedRollup" type="Map"
                    description="The queried rollup with its original fields as they are on the server."/>
    <aura:attribute name="mode" type="String"
                    description="The current mode of the component. Options are: view, edit, clone, or create."/>
    <aura:attribute name="isReadOnly" type="Boolean" default="true"
                    description="Determines if fields should be read-only. This only applies to View."/>
    <aura:attribute name="renderMap" type="Map"
                    default="{description: true, rollupType: true, filterGroup: true, operation: true, fiscalYear: true, timeBoundOperation: true, integerDays: true, integerYears: true, detailField: true, amountField: true, dateField: true}"
                    description="Dependent disabling of fields. If true, field is rendered." access="public"/>
    <aura:attribute name="operations" type="Object" description="Map of rollup operations, api name to label"/>
    <aura:attribute name="allowedOperations" type="List"
                    description="Map of the allowed rollup operations, api name to label, based on the selected Summary Field data type"/>
    <aura:attribute name="timeBoundOperations" type="List" description="List of time bound operation types" access="public"/>
    <aura:attribute name="summaryObjects" type="List" description="List of summary objects" access="public"/>
    <aura:attribute name="integerList" type="List" description="List of available integer options" access="public"/>
    <aura:attribute name="filterGroups" type="List" description="List of available filter groups" access="public"/>
    <aura:attribute name="selectedOperationLabel" type="String"/>
    <aura:attribute name="selectedTimeBoundOperationLabel" type="String"/>
    <aura:attribute name="selectedIntegerLabel" type="String"/>
    <aura:attribute name="rollupTypes" type="List"/>
    <aura:attribute name="selectedRollupType" type="Object" default="{label: '', name: ''}"/>

    <!-- private attributes -->
    <aura:attribute name="objectDetails" type="Map" description="Set list of available objects" access="private"/>
    <aura:attribute name="detailObjects" type="List" description="List of detail objects" access="private"/>
    <aura:attribute name="detailFields" type="List" description="Dependent list of detail fields" access="private"/>
    <aura:attribute name="summaryFields" type="List" description="Dependent list of summary fields" access="private"/>
    <aura:attribute name="amountFields" type="List" description="Dependent list of amount fields" access="private"/>
    <aura:attribute name="dateFields" type="List" description="Dependent list of date fields" access="private"/>
    <aura:attribute name="isIncomplete" type="Boolean" description="Controls whether Save button is disabled"
                    access="private" default="false"/>

    <!-- TODO Refactor the notifications dialog with something better at some point -->
    <aura:attribute name="notificationClasses" type="String" description="Controls whether notification message is displayed"
                    access="private" default="slds-hide"/>
    <aura:attribute name="notificationMessage" type="String" description="Message to display" access="private"/>

    <!-- events we handle -->
    <aura:handler name="init" value="{!this}" action="{!c.doInit}"/>
    <aura:handler name="change" value="{!v.mode}" action="{!c.onChangeMode}"/>
    <aura:handler event="ltng:sendMessage" action="{!c.onSelectValueChange}"/>

    <!-- events we fire -->
    <aura:registerEvent name="CancelEvent" type="c:CRLP_CancelEvent"/>

    <!-- markup -->

    <!--START FORM-->
    <div aria-labelledby="rollupdetail">
<<<<<<< HEAD

        <div class="spinnerDiv">
            <!--Hide the spinner by default-->
            <lightning:spinner aura:id="waitingSpinner" class="slds-hide" />
        </div>

        <div class="slds-container_center" style="text-align: center;">
            <section id="notificationWindow" class="{! 'slds-popover slds-popover_large slds-nubbin_bottom ' + v.notificationClasses}" role="dialog"
                     aria-label="Dialog Title" aria-describedby="dialog-body-id-2">
                <button class="slds-button slds-button_icon slds-button_icon-small slds-float_right slds-popover__close slds-button_icon" title="Close dialog"
                    onclick="{!c.closeNotificationWindow}">X
                    <!--<svg class="slds-button__icon" aria-hidden="true">
                        <use xmlns:xlink="http://www.w3.org/1999/xlink" xlink:href="/assets/icons/utility-sprite/svg/symbols.svg#close" />
                    </svg>-->
                    <span class="slds-assistive-text">Close dialog</span>
                </button>
                <div class="slds-popover__body" id="dialog-body-id-2">
                    <p>{!v.notificationMessage}</p>
                </div>
            </section>
        </div>

        <form class="slds-form_stacked">
=======
        <form>
>>>>>>> 93fac2de
            <lightning:layout>
                <lightning:layoutItem size="12" largeDeviceSize="8">
                    <lightning:layout multipleRows="true" verticalAlign="start">
                        <aura:if isTrue="{!and(v.mode == 'create', not(v.renderMap.description))}">
                            <h3 class="slds-p-horizontal_large slds-text-heading_small">{!v.labels.createIntroHelp}</h3>
                        </aura:if>

                        <c:CRLP_SelectField isReadOnly="{!v.isReadOnly}"
                                            auraId="summaryObject"
                                            fieldLabel="{!v.labels.summaryObject}"
                                            entityLabel="{!v.activeRollup.Summary_Object__r.Label}"
                                            apiName="{!v.activeRollup.Summary_Object__r.QualifiedApiName}"
                                            options="{!v.summaryObjects}"
                                            isRequired="true"
                                            mediumDeviceSize="4"
                                            helpText="{!v.labels.createTargetObjectHelp}"
                        />
                        <c:CRLP_SelectField isReadOnly="{!v.isReadOnly}"
                                            auraId="summaryField"
                                            fieldLabel="{!v.labels.summaryField}"
                                            entityLabel="{!v.activeRollup.Summary_Field__r.Label}"
                                            apiName="{!v.activeRollup.Summary_Field__r.QualifiedApiName}"
                                            options="{!v.summaryFields}"
                                            isRequired="true"
                                            mediumDeviceSize="4"
                                            helpText="{!v.labels.createTargetFieldHelp}"
                        />
                        <lightning:layoutItem padding="around-medium" smallDeviceSize="6" mediumDeviceSize="3"
                                              size="12">
                            <aura:if isTrue="{!v.isReadOnly}">
                                <!--todo: how can this be screen-readable?-->
                                <div class="slds-form-element rollupOutputCheckbox">
                                    <ui:outputCheckbox value="{!v.activeRollup.Active__c}" class="rollupCheckbox slds-form-element__control"
                                                       altChecked="{!v.labels.active + ' ' + v.labels.checkboxTrue}"
                                                       altUnchecked="{!v.labels.active + ' ' + v.labels.checkboxFalse}"
                                    />
                                    <span class="slds-form-element__label">{!v.labels.active}</span>
                                </div>
                                <aura:set attribute="else">
                                    <lightning:input aura:id="activeCheckbox" class="rollupInputCheckbox"
                                                     type="checkbox"
                                                     label="{!v.labels.active}"
                                                     checked="{!v.activeRollup.Active__c}"
                                                     variant="label-hidden"/>
                                    <c:CRLP_Tooltip helpText="{!v.labels.createActiveHelp}" fieldLabel="{!v.labels.active}"/>
                                </aura:set>
                            </aura:if>
                        </lightning:layoutItem>
                    </lightning:layout>
                    <lightning:layout multipleRows="true" verticalAlign="start">
                        <aura:if isTrue="{!v.renderMap.description}">
                            <lightning:layoutItem padding="around-medium" mediumDeviceSize="12" size="12">
                                <aura:if isTrue="{!not(v.isReadOnly)}">
                                    <c:CRLP_Tooltip helpText="{!v.labels.createDescriptionHelp}" fieldLabel="{!v.labels.description}" isRequired="true"/>
                                </aura:if>
                                <lightning:textarea aura:id="descriptionInput" class="rollupField"
                                                    label="{!v.labels.description}"
                                                    name="{!v.labels.description}"
                                                    value="{!v.activeRollup.Description__c}"
                                                    readonly="{!v.isReadOnly}"
                                                    required="{!v.isReadOnly ? 'false' : 'true'}"
                                                    variant="{!v.isReadOnly ? '' : 'label-hidden'}"
                                                    />
                            </lightning:layoutItem>
                        </aura:if>
                    </lightning:layout>

                    <!--START OPERATION FIELDS-->
                    <lightning:layout multipleRows="true" verticalAlign="start">
                        <aura:if isTrue="{!v.renderMap.operation}">
                            <c:CRLP_SelectField isReadOnly="{!v.isReadOnly}"
                                                auraId="operation"
                                                fieldLabel="{!v.labels.operation}"
                                                entityLabel="{!v.selectedOperationLabel}"
                                                apiName="{!v.activeRollup.Operation__c}"
                                                options="{!v.allowedOperations}"
                                                mediumDeviceSize="3"
                                                isRequired="true"
                                                helpText="{!v.labels.createOperationHelp}"
                            />
                        </aura:if>
                        <aura:if isTrue="{!v.renderMap.fiscalYear}">
                            <lightning:layoutItem padding="around-medium" smallDeviceSize="6" mediumDeviceSize="3"
                                                  size="12">
                                <aura:if isTrue="{!v.isReadOnly}">
                                    <!--todo: how can this be screen-readable-->
                                    <div class="slds-form-element rollupOutputCheckbox">
                                        <ui:outputCheckbox aura:id="fiscalYearCheckboxOutput" class="rollupCheckbox slds-form-element__control"
                                                           value="{!v.activeRollup.Use_Fiscal_Year__c}"
                                                           altChecked="{!v.labels.useFiscalYear + ' ' + v.labels.checkboxTrue}"
                                                           altUnchecked="{!v.labels.useFiscalYear + ' ' + v.labels.checkboxFalse}"
                                        />
                                        <span role="checkbox" aria-checked="{!v.activeRollup.Use_Fiscal_Year__c}"
                                              class="slds-form-element__label">{!v.labels.useFiscalYear}</span>
                                    </div>
                                    <aura:set attribute="else">
                                        <lightning:input aura:id="fiscalYearCheckbox" class="rollupInputCheckbox"
                                                         type="checkbox"
                                                         label="{!v.labels.useFiscalYear}"
                                                         checked="{!v.activeRollup.Use_Fiscal_Year__c}"
                                                         readonly="{!v.isReadOnly}"
                                                         variant="label-hidden"/>
                                        <c:CRLP_Tooltip helpText="{!v.labels.createFiscalYearHelp}" fieldLabel="{!v.labels.useFiscalYear}"/>
                                    </aura:set>
                                </aura:if>
                            </lightning:layoutItem>
                        </aura:if>
                        <aura:if isTrue="{!v.renderMap.timeBoundOperation}">
                            <c:CRLP_SelectField isReadOnly="{!v.isReadOnly}"
                                                auraId="timeBoundOperation"
                                                fieldLabel="{!v.labels.timeBoundOperationType}"
                                                entityLabel="{!v.selectedTimeBoundOperationLabel}"
                                                apiName="{!v.activeRollup.Time_Bound_Operation_Type__c}"
                                                options="{!v.timeBoundOperations}"
                                                mediumDeviceSize="3"
                                                hasNullOption="false"
                                                helpText="{!v.labels.createTimeBoundHelp}"
                            />
                        </aura:if>
                        <aura:if isTrue="{!v.renderMap.integerDays}">
                            <lightning:layoutItem padding="around-medium" smallDeviceSize="6" mediumDeviceSize="3"
                                                  size="12">
                                <aura:if isTrue="{!not(v.isReadOnly)}">
                                    <c:CRLP_Tooltip helpText="{!v.labels.createTimeBoundHelp}" fieldLabel="{!v.selectedTimeBoundOperationLabel}"/>
                                </aura:if>
                                <lightning:input aura:id="integerInput"
                                                 type="{!v.isReadOnly ? 'text' : 'number'}"
                                                 label="{!v.selectedTimeBoundOperationLabel}"
                                                 value="{!v.activeRollup.Integer__c}"
                                                 readonly="{!v.isReadOnly}"
                                                 min="0"
                                                 step="1"
                                                 messageWhenRangeUnderflow="{!v.labels.integerError}"
                                                 messageWhenStepMismatch="{!v.labels.integerError}"
                                                 variant="{!v.isReadOnly ? '' : 'label-hidden'}"/>
                            </lightning:layoutItem>
                        </aura:if>
                        <aura:if isTrue="{!v.renderMap.integerYears}">
                            <c:CRLP_SelectField isReadOnly="{!v.isReadOnly}"
                                                auraId="integer"
                                                fieldLabel="{!v.selectedTimeBoundOperationLabel}"
                                                entityLabel="{!v.selectedIntegerLabel}"
                                                apiName="{!v.activeRollup.Integer__c}"
                                                options="{!v.integerList}"
                                                mediumDeviceSize="3"
                                                hasNullOption="false"
                                                helpText="{!v.labels.createYearsHelp}"
                            />
                        </aura:if>
                    </lightning:layout>
                    <!--END OPERATION FIELDS-->

                    <!--Rollup type + filter group -->
                    <lightning:layout multipleRows="true" verticalAlign="start">
                        <aura:if isTrue="{!v.renderMap.rollupType}">
                            <c:CRLP_SelectField isReadOnly="{!v.isReadOnly}"
                                                auraId="rollupType"
                                                fieldLabel="{!v.labels.rollupType}"
                                                entityLabel="{!v.selectedRollupType.label}"
                                                apiName="{!v.activeRollup.Detail_Object__r.QualifiedApiName}"
                                                options="{!v.rollupTypes}"
                                                isRequired="true"
                                                mediumDeviceSize="6"
                                                helpText="{!v.labels.createRollupTypeHelp}"

                            />
                        </aura:if>
                        <aura:if isTrue="{!v.renderMap.filterGroup}">
                            <c:CRLP_SelectField isReadOnly="{!v.isReadOnly}"
                                                auraId="filterGroup"
                                                fieldLabel="{!v.labels.filterGroupLabel}"
                                                entityLabel="{!v.activeRollup.Filter_Group__r.MasterLabel}"
                                                apiName="{!v.activeRollup.Filter_Group__r.QualifiedApiName}"
                                                options="{!v.filterGroups}"
                                                isRequired="false"
                                                hasNullOption="false"
                                                helpText="{!v.labels.createFilterGroupHelp}"
                            />
                        </aura:if>
                    </lightning:layout>
                    <!--Rollup type + filter group -->

                    <!--START ADVANCED CUSTOMIZATION-->
                    <lightning:layout multipleRows="true" verticalAlign="start">
                        <aura:if isTrue="{!or(v.renderMap.detailField, or(v.renderMap.dateField, v.renderMap.amountField))}">
                            <lightning:layoutItem size="12" mediumDeviceSize="12"
                                                  class="slds-p-horizontal_large slds-p-top_large">
                                <h3 class="slds-text-heading_label">{!v.labels.advancedCustomizationHeader}</h3>
                                <p class="slds-text-body_small">{!v.labels.advancedCustomizationText}</p>
                            </lightning:layoutItem>
                        </aura:if>

                        <aura:if isTrue="{!v.renderMap.detailField}">
                            <c:CRLP_SelectField isReadOnly="{!v.isReadOnly}"
                                                auraId="detailField"
                                                fieldLabel="{!v.labels.detailField}"
                                                entityLabel="{!v.activeRollup.Detail_Object__r.Label+': '+v.activeRollup.Detail_Field__r.Label}"
                                                apiName="{!v.activeRollup.Detail_Field__r.QualifiedApiName}"
                                                options="{!v.detailFields}"
                                                mediumDeviceSize="3"
                                                objectLabel="{!v.activeRollup.Detail_Object__r.Label + ': '}"
                                                isRequired="true"
                                                helpText="{!v.labels.createDetailFieldHelp}"
                            />
                        </aura:if>
                        <aura:if isTrue="{!v.renderMap.dateField}">
                            <c:CRLP_SelectField isReadOnly="{!v.isReadOnly}"
                                                auraId="dateField"
                                                fieldLabel="{!v.labels.dateField}"
                                                entityLabel="{!v.activeRollup.Date_Object__r.Label+': '+v.activeRollup.Date_Field__r.Label}"
                                                apiName="{!v.activeRollup.Date_Field__r.QualifiedApiName}"
                                                options="{!v.dateFields}"
                                                objectLabel="{!v.activeRollup.Detail_Object__r.Label + ': '}"
                                                mediumDeviceSize="3"
                                                helpText="{!v.labels.createDateFieldHelp}"
                            />
                        </aura:if>
                        <aura:if isTrue="{!v.renderMap.amountField}">
                            <c:CRLP_SelectField isReadOnly="{!v.isReadOnly}"
                                                auraId="amountField"
                                                fieldLabel="{!v.labels.amountField}"
                                                entityLabel="{!v.activeRollup.Detail_Object__r.Label+': '+v.activeRollup.Amount_Field__r.Label}"
                                                apiName="{!v.activeRollup.Amount_Field__r.QualifiedApiName}"
                                                options="{!v.amountFields}"
                                                objectLabel="{!v.activeRollup.Detail_Object__r.Label + ': '}"
                                                mediumDeviceSize="3"
                                                hasNullOption="false"
                                                helpText="{!v.labels.createAmountFieldHelp}"
                            />
                        </aura:if>
                    </lightning:layout>
                    <!--END ADVANCED CUSTOMIZATION-->

                </lightning:layoutItem>
            </lightning:layout>
        </form>
    </div>
    <!--END FORM-->

    <!--START FORM BUTTONS-->
    <div>
        <lightning:layout>
            <lightning:layoutItem size="12" largeDeviceSize="8">
                <aura:if isTrue="{!v.mode!='view'}">
                    <div class="slds-p-around_large">
                        <lightning:layout horizontalAlign="end">
                            <lightning:button label="{!v.labels.cancel}" variant="neutral" onclick="{!c.onCancel}"/>
                            <lightning:button label="{!v.labels.save}" variant="brand" onclick="{!c.onSave}"
                                              disabled="{!v.isIncomplete}"/>
                        </lightning:layout>
                    </div>
                </aura:if>
            </lightning:layoutItem>
        </lightning:layout>
    </div>
    <!--END BUTTONS-->
    <!-- end markup -->

</aura:component><|MERGE_RESOLUTION|>--- conflicted
+++ resolved
@@ -91,7 +91,6 @@
 
     <!--START FORM-->
     <div aria-labelledby="rollupdetail">
-<<<<<<< HEAD
 
         <div class="spinnerDiv">
             <!--Hide the spinner by default-->
@@ -114,10 +113,7 @@
             </section>
         </div>
 
-        <form class="slds-form_stacked">
-=======
         <form>
->>>>>>> 93fac2de
             <lightning:layout>
                 <lightning:layoutItem size="12" largeDeviceSize="8">
                     <lightning:layout multipleRows="true" verticalAlign="start">
