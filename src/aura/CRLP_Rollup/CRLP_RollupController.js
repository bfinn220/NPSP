({
<<<<<<< HEAD
=======
    /* @description: fired on each init of rollup
    */
>>>>>>> 98e46e04
    doInit: function(cmp, event, helper) {
        console.log("In Rollup doInit");
         /* queries active rollup ID to populate the full active rollup detail
         * switches the display to the detail view and sets the width for the buttons**/
        var activeRollupId = cmp.get("v.activeRollupId");

        //retrieve full active rollup information only if ID is passed to the component in view, edit or clone mode
        if (activeRollupId !== null) {
            var action = cmp.get("c.getRollupById");
            action.setParams({id: activeRollupId});

            action.setCallback(this, function (response) {
                var state = response.getState();
                if (state === "SUCCESS") {
                    //note: the duplicate parsing is important to avoid a shared reference
                    cmp.set("v.activeRollup", helper.restructureResponse(response.getReturnValue()));
                    cmp.set("v.cachedRollup", helper.restructureResponse(response.getReturnValue()));

                    //change mode needs to be fired here because the sibling change of mode isn't being registered
                    //TODO: review this since sibling isn't being used now
                    helper.changeMode(cmp);

                }
                else if (state === "ERROR") {
                    var errors = response.getError();
                    if (errors) {
                        if (errors[0] && errors[0].message) {
                            console.log("Error message: " +
                                errors[0].message);
                        }
                    } else {
                        console.log("Unknown error");
                    }
                }
            });

            $A.enqueueAction(action);

        } else {

            // creating a new Rollup

        }

        helper.setObjectAndFieldDependencies(cmp);
    },

    /* @description: fires when mode is changed
    */
    onChangeMode: function (cmp, event, helper) {
        helper.changeMode(cmp);
    },

    /* @description: fires when cancel button is clicked
    * options for cancel: return to rollup summaries or return to view
    * if mode is clone or create and ID is null the user returns to the grid
    * else resets mode to view to become display-only and resets rollup values
    */
    onCancel: function(cmp, event, helper) {
<<<<<<< HEAD
        //options for cancel: return to rollup summaries or return to view
        //first checks to see if mode is clone and bubbles up an Id of 0 to parent to trigger handleRollupSelect
        //else resets mode to view to become display-only and resets rollup values
=======
        //todo: should we make this more sensitive to a clone from edit mode
>>>>>>> 98e46e04
        if((cmp.get("v.mode") === 'clone' || cmp.get("v.mode") === 'create') && cmp.get("v.activeRollupId") === null){
            //set off cancel event for container
            var cancelEvent = $A.get("e.c:CRLP_CancelEvent");
            cancelEvent.setParams({grid: 'rollup'});
            cancelEvent.fire();
            console.log('firing cancel event');
        } else {
            cmp.set("v.mode", "view");
            var cachedRollup = cmp.get("v.cachedRollup");
            //json shenanigans to avoid shared reference
            cmp.set("v.activeRollup", helper.restructureResponse(cachedRollup.valueOf()));
<<<<<<< HEAD
            //todo: need to add selected integer/operation/yearly op values here?
        }
    },

=======
            //reset all field visibility and values
            helper.fieldSetup(cmp);
        }
    },

    /* @description: fires when save button is clicked
    */
>>>>>>> 98e46e04
    onSave: function(cmp, event, helper){
        var activeRollup = cmp.get("v.activeRollup");
        helper.saveRollup(cmp, activeRollup);
    },

<<<<<<< HEAD
    onSelectValueChange: function(cmp, event, helper){
        //listens for a message from the select field cmp to trigger a change in the rollup information
        //fields are IDed by their camelcase names. ex: Summary_Object__c is summaryObject
        var message = event.getParam("message");
        var channel = event.getParam("channel");
        console.log("Message received!");
=======
    /* @description: listens for a message from the select field cmp to trigger a change in the rollup information
    * fields are IDed by their camelcase names. ex: Summary_Object__c is summaryObject
    */
    onSelectValueChange: function(cmp, event, helper){
        var message = event.getParam("message");
        var channel = event.getParam("channel");
>>>>>>> 98e46e04
        if(channel === 'selectField'){
            var fieldName = message[0];
            var value = message[1];
            var label = message[2];
            console.log("field name is " + fieldName);
            console.log("value is " + value);

            if(fieldName === 'summaryObject'){
                helper.onChangeSummaryObject(cmp, value, label);
            } else if (fieldName === 'summaryField'){
                helper.onChangeSummaryField(cmp, label);
            } else if (fieldName === 'rollupType'){
                helper.onChangeRollupType(cmp, value, label);
            } else if (fieldName === 'filterGroup'){
                helper.onChangeFilterGroup(cmp, label);
            } else if (fieldName ==='operation'){
<<<<<<< HEAD
                helper.onChangeOperation(cmp, value, label);
            } else if(fieldName === 'yearlyOperation'){
                helper.onChangeYearlyOperationsOptions(cmp, true, label);
            } else if(fieldName === 'integer'){
                helper.onChangeInteger(cmp);
=======
                helper.onChangeOperation(cmp, value);
            } else if(fieldName === 'yearlyOperation'){
                helper.onChangeYearlyOperationsOptions(cmp, true, label);
            } else if(fieldName === 'integer'){
                helper.onChangeInteger(cmp, value);
>>>>>>> 98e46e04
            } else if(fieldName === 'detailField'){
                helper.onChangeDetailField(cmp, value, label);
            }
        }
    }

})<|MERGE_RESOLUTION|>--- conflicted
+++ resolved
@@ -1,9 +1,6 @@
 ({
-<<<<<<< HEAD
-=======
     /* @description: fired on each init of rollup
     */
->>>>>>> 98e46e04
     doInit: function(cmp, event, helper) {
         console.log("In Rollup doInit");
          /* queries active rollup ID to populate the full active rollup detail
@@ -63,13 +60,7 @@
     * else resets mode to view to become display-only and resets rollup values
     */
     onCancel: function(cmp, event, helper) {
-<<<<<<< HEAD
-        //options for cancel: return to rollup summaries or return to view
-        //first checks to see if mode is clone and bubbles up an Id of 0 to parent to trigger handleRollupSelect
-        //else resets mode to view to become display-only and resets rollup values
-=======
         //todo: should we make this more sensitive to a clone from edit mode
->>>>>>> 98e46e04
         if((cmp.get("v.mode") === 'clone' || cmp.get("v.mode") === 'create') && cmp.get("v.activeRollupId") === null){
             //set off cancel event for container
             var cancelEvent = $A.get("e.c:CRLP_CancelEvent");
@@ -81,12 +72,6 @@
             var cachedRollup = cmp.get("v.cachedRollup");
             //json shenanigans to avoid shared reference
             cmp.set("v.activeRollup", helper.restructureResponse(cachedRollup.valueOf()));
-<<<<<<< HEAD
-            //todo: need to add selected integer/operation/yearly op values here?
-        }
-    },
-
-=======
             //reset all field visibility and values
             helper.fieldSetup(cmp);
         }
@@ -94,27 +79,17 @@
 
     /* @description: fires when save button is clicked
     */
->>>>>>> 98e46e04
     onSave: function(cmp, event, helper){
         var activeRollup = cmp.get("v.activeRollup");
         helper.saveRollup(cmp, activeRollup);
     },
 
-<<<<<<< HEAD
-    onSelectValueChange: function(cmp, event, helper){
-        //listens for a message from the select field cmp to trigger a change in the rollup information
-        //fields are IDed by their camelcase names. ex: Summary_Object__c is summaryObject
-        var message = event.getParam("message");
-        var channel = event.getParam("channel");
-        console.log("Message received!");
-=======
     /* @description: listens for a message from the select field cmp to trigger a change in the rollup information
     * fields are IDed by their camelcase names. ex: Summary_Object__c is summaryObject
     */
     onSelectValueChange: function(cmp, event, helper){
         var message = event.getParam("message");
         var channel = event.getParam("channel");
->>>>>>> 98e46e04
         if(channel === 'selectField'){
             var fieldName = message[0];
             var value = message[1];
@@ -131,19 +106,11 @@
             } else if (fieldName === 'filterGroup'){
                 helper.onChangeFilterGroup(cmp, label);
             } else if (fieldName ==='operation'){
-<<<<<<< HEAD
-                helper.onChangeOperation(cmp, value, label);
-            } else if(fieldName === 'yearlyOperation'){
-                helper.onChangeYearlyOperationsOptions(cmp, true, label);
-            } else if(fieldName === 'integer'){
-                helper.onChangeInteger(cmp);
-=======
                 helper.onChangeOperation(cmp, value);
             } else if(fieldName === 'yearlyOperation'){
                 helper.onChangeYearlyOperationsOptions(cmp, true, label);
             } else if(fieldName === 'integer'){
                 helper.onChangeInteger(cmp, value);
->>>>>>> 98e46e04
             } else if(fieldName === 'detailField'){
                 helper.onChangeDetailField(cmp, value, label);
             }
