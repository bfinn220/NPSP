({
    /**
     * @description: fired on each init of rollup
     *   queries active rollup ID to populate the full active rollup detail
     *   sets operations and object details
     */
    doInit: function(cmp, event, helper) {
        console.log("In Rollup doInit");
         /*
         * switches the display to the detail view and sets the width for the buttons**/
        var labels = cmp.get("v.labels");
        var detailObjects = cmp.get("v.detailObjects");
        var summaryObjects = cmp.get("v.summaryObjects");
        cmp.set("v.detailObjects", detailObjects);

        //put only the object names into a list
        var summaryNames = summaryObjects.map(function (summaryObj, index, array) {
            return summaryObj.name;
        });
        var detailNames = detailObjects.map(function (detailObj, index, array) {
            return detailObj.name;
        });

        var activeRollupId = cmp.get("v.activeRollupId");
        if(activeRollupId === null){
            activeRollupId = '';
        }
        var action = cmp.get("c.setupRollupDetail");

        action.setParams({rollupId: activeRollupId, targetObjectNames: summaryNames, detailObjectNames: detailNames});

        action.setCallback(this, function (response) {
            var state = response.getState();
            if (state === "SUCCESS") {
                var data = response.getReturnValue();
                var model = JSON.parse(data);
                var labels = cmp.get("v.labels");
                if(activeRollupId){
                    // detail, amount, and date fields need to be held on client side
                    // with their object name to support multiple object selection

                    model.rollup.detailField = model.rollup.detailObject + ' ' + model.rollup.detailField;
                    model.rollup.detailFieldLabel = model.rollup.detailObjectLabel.replace(labels.labelPartialSoftCredit,labels.softCredit) + ': ' + model.rollup.detailFieldLabel;
                    model.rollup.amountField = model.rollup.amountObject + ' ' + model.rollup.amountField;
                    model.rollup.amountFieldLabel = helper.retrieveFieldLabel(model.rollup.amountObject, detailObjects).replace(labels.labelPartialSoftCredit,labels.softCredit) + ': ' + model.rollup.amountFieldLabel;
                    model.rollup.dateField = model.rollup.dateObject +' '+ model.rollup.dateField;
                    model.rollup.dateFieldLabel = helper.retrieveFieldLabel(model.rollup.dateObject, detailObjects)+ ': ' + model.rollup.dateFieldLabel;

                    //note: the duplicate parsing is important to avoid a shared reference
                    cmp.set("v.activeRollup", helper.restructureResponse(model.rollup));
                    cmp.set("v.cachedRollup", helper.restructureResponse(model.rollup));
                }

                var tOps = [];
                for(var j in model.timeBoundOperations){
                    tOps.push({name: j, label: model.timeBoundOperations[j]});
                }
                tOps.sort(function(a,b){
                    return a.name > b.name;
                });
                cmp.set("v.timeBoundOperations", tOps);

                cmp.set("v.operations", model.operations);
                cmp.set("v.objectDetails", model.fieldsByDataType);
                console.log('before change mode');
                //change mode needs to be fired here because the sibling change of mode isn't being registered
                helper.changeMode(cmp);
                helper.setObjectAndFieldDependencies(cmp);

            }
            else if (state === "ERROR") {
                var errors = response.getError();
                if (errors) {
                    if (errors[0] && errors[0].message) {
                        console.log("Error message: " +
                            errors[0].message);
                    }
                } else {
                    console.log("Unknown error");
                }
            }
            helper.toggleSpinner(cmp, false);
        });

        $A.enqueueAction(action);
    },

    /**
     * @description: fires when mode is changed
     */
    onChangeMode: function (cmp, event, helper) {
        helper.changeMode(cmp);
    },

    /**
     * @description: fires when cancel button is clicked
     * options for cancel: return to rollup summaries or return to view
     * if mode is clone or create and ID is null the user returns to the grid
     * else resets mode to view to become display-only and resets rollup values
     */
    onCancel: function(cmp, event, helper) {
        var cachedRollup = cmp.get("v.cachedRollup");
        //check for cachedRollup to avoid JS errors getting a null .valueOf()
        if (!cmp.get("v.activeRollupId") || !cachedRollup) {
            //set off cancel event for container
            var cancelEvent = $A.get("e.c:CRLP_CancelEvent");
            cancelEvent.setParams({grid: 'rollup'});
            cancelEvent.fire();
            console.log('firing cancel event');
        } else if (cmp.get("v.mode") === 'delete') {
            helper.toggleModal(cmp);
            cmp.set("v.mode", "view");
        } else {
            cmp.set("v.mode", "view");
            //json shenanigans to avoid shared reference
            cmp.set("v.activeRollup", helper.restructureResponse(cachedRollup.valueOf()));
            //reset all field visibility and values
            helper.fieldSetup(cmp);
        }
    },

    /**
     * @description: fires when save button is clicked
     */
    onSave: function(cmp, event, helper){
        var activeRollup = cmp.get("v.activeRollup");
<<<<<<< HEAD
        var canSave = helper.validateFields(cmp);
        if (canSave) {
=======
        if (cmp.get("v.mode") === 'delete') {
            helper.toggleModal(cmp);
            helper.saveRollup(cmp, activeRollup);
        } else if (helper.validateFields(cmp) === true) {
>>>>>>> d232d8c3
            helper.saveRollup(cmp, activeRollup);
            cmp.set("v.mode", 'view');
            helper.updateRollupName(cmp);
        }
    },

    /**
     * @description: listens for a message from the select field cmp to trigger a change in the rollup information
     * fields are IDed by their camelcase names. ex: Summary_Object__c is summaryObject
     */
    onSelectValueChange: function(cmp, event, helper){
        var message = event.getParam("message");
        var channel = event.getParam("channel");
        if(channel === 'selectField'){
            var fieldName = message[0];
            var value = message[1];
            var label = message[2];
            console.log("field name is " + fieldName);
            console.log("value is " + value);
            console.log("label is " + label);

            if(fieldName === 'summaryObject'){
                helper.onChangeSummaryObject(cmp, value, label);
            } else if (fieldName === 'summaryField'){
                helper.onChangeSummaryField(cmp, value, label);
            } else if (fieldName ==='operation'){
                helper.onChangeOperation(cmp, value);
<<<<<<< HEAD
            } else if(fieldName === 'timeBoundOperationType'){
=======
            } else if (fieldName === 'timeBoundOperation'){
>>>>>>> d232d8c3
                helper.onChangeTimeBoundOperationsOptions(cmp, true, label);
            } else if (fieldName === 'integer'){
                helper.onChangeInteger(cmp, value);
            } else if (fieldName === 'rollupType'){
                helper.onChangeRollupType(cmp, value, label);
            } else if (fieldName === 'filterGroup'){
                helper.onChangeFilterGroup(cmp, label);
            } else if (fieldName === 'detailField'){
                helper.onChangeDetailField(cmp, value, label);
            } else if (fieldName === 'amountField'){
                cmp.set("v.activeRollup.amountFieldLabel", label);
            } else if (fieldName === 'dateField'){
                cmp.set("v.activeRollup.dateFieldLabel", label);
            }
        }
    },

    /**
     * @description: closes the toast notification window
     */
    closeNotificationWindow : function(cmp, event, helper) {
        cmp.set("v.notificationClasses", "slds-hide");
    }

})<|MERGE_RESOLUTION|>--- conflicted
+++ resolved
@@ -124,15 +124,10 @@
      */
     onSave: function(cmp, event, helper){
         var activeRollup = cmp.get("v.activeRollup");
-<<<<<<< HEAD
-        var canSave = helper.validateFields(cmp);
-        if (canSave) {
-=======
         if (cmp.get("v.mode") === 'delete') {
             helper.toggleModal(cmp);
             helper.saveRollup(cmp, activeRollup);
-        } else if (helper.validateFields(cmp) === true) {
->>>>>>> d232d8c3
+        } else if (helper.validateFields(cmp)) {
             helper.saveRollup(cmp, activeRollup);
             cmp.set("v.mode", 'view');
             helper.updateRollupName(cmp);
@@ -152,7 +147,6 @@
             var label = message[2];
             console.log("field name is " + fieldName);
             console.log("value is " + value);
-            console.log("label is " + label);
 
             if(fieldName === 'summaryObject'){
                 helper.onChangeSummaryObject(cmp, value, label);
@@ -160,11 +154,7 @@
                 helper.onChangeSummaryField(cmp, value, label);
             } else if (fieldName ==='operation'){
                 helper.onChangeOperation(cmp, value);
-<<<<<<< HEAD
             } else if(fieldName === 'timeBoundOperationType'){
-=======
-            } else if (fieldName === 'timeBoundOperation'){
->>>>>>> d232d8c3
                 helper.onChangeTimeBoundOperationsOptions(cmp, true, label);
             } else if (fieldName === 'integer'){
                 helper.onChangeInteger(cmp, value);
