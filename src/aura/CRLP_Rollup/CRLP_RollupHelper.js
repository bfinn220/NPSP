({
    /* @description: resets values and visibility for objects based on the object details
    * this is run when the page is first loaded or when a cancel event resets the page
    */
    setObjectAndFieldDependencies: function (cmp) {
        console.log("In setObjectAndFieldDependencies");

        //need to reset fields to populate the selected objects -- refactor to see if necessary
        //fields can be lazy loaded if user is creating a new rollup
        if (cmp.get("v.mode") !== 'create') {
            this.fieldSetup(cmp);
        } else {
            //set active default as true
            cmp.set("v.activeRollup.isActive", true);
            // check for a summary object filter to see if summary fields need to be set
            var summaryObject = cmp.get("v.activeRollup.summaryObject");
            var summaryObjects = cmp.get("v.summaryObjects");
            var label = this.retrieveFieldLabel(summaryObject, summaryObjects);

            //sets summary object if it's being passed from the container
            if (summaryObject) {
                this.onChangeSummaryObject(cmp, summaryObject, label);
            }
            this.hideAllFields(cmp);
            this.setIntegerYearList(cmp);
        }

        //update filter group list to contain none as a first option
        //note: unshift can't be used here due to an issue with bound values
        var filterGroups = cmp.get("v.filterGroups");
        var tempList = [{"name": "", "label": cmp.get("v.labels.na")}];
        tempList = tempList.concat(filterGroups);
        cmp.set("v.filterGroups", tempList);


        console.log('Called reset details');
    },

    /* @description: changes field visibility and save button access based on the mode
    * this is bound to a change handler to the mode attribute
    */
    changeMode: function (cmp) {
        var mode = cmp.get("v.mode");
        //we check to see if mode is null since the change handler is called when mode is cleared in the container
        if (mode) {
            console.log("Mode is " + mode);
            console.log("In changeMode");

            //View is the only readOnly mode. Clone removes the activeRollupId for save.
            //Create hides all fields and sets isIncomplete to disable the save button.
            if (mode === "view") {
                cmp.set("v.isReadOnly", true);
            } else if (mode === "clone") {
                cmp.set("v.activeRollupId", null);
                cmp.set("v.activeRollup.recordId", null);
                cmp.set("v.activeRollup.recordName", null);
                cmp.set("v.isReadOnly", false);
                var newSummary = this.uniqueSummaryFieldCheck(cmp, cmp.get("v.summaryFields"));
                cmp.set("v.summaryFields", newSummary);
                cmp.set("v.isIncomplete", false);
            } else if (mode === "edit") {
                cmp.set("v.isReadOnly", false);
                cmp.set("v.isIncomplete", false);
            } else if (mode === "create") {
                cmp.set("v.isIncomplete", true);
                cmp.set("v.isReadOnly", false);
                this.hideAllFields(cmp);
            } else if (mode === "delete") {
                var activeRollup = cmp.get("v.activeRollup");
                this.saveRollup(cmp, activeRollup);
            }
        }
    },

    /* @description: applies the correct labels for all underlying API values and resets allowed values
    * this is run when the page is first loaded or when a cancel event resets the page
    */
    fieldSetup: function(cmp){
        this.resetAllFields(cmp);
        this.updateAllowedOperations(cmp);
        this.onChangeOperation(cmp, cmp.get("v.activeRollup.operation"));
        this.setIntegerYearList(cmp);
        this.onChangeTimeBoundOperationsOptions(cmp, false);
        this.onChangeInteger(cmp, cmp.get("v.activeRollup.intValue"));
    },

    /* @description: filters a picklist of fields by their type
    * @param typeList: list of types to match
    * @param allFields: list of mapped fields to their type to filter
    * @return: the filtered list of values
    */
    filterFieldsByType: function (cmp, typeList, allFields) {
        //if type is null, no detail field is selected
        console.log("filter fields by type function");
        var newFields = [];

        typeList.forEach(function (type) {
            if (!(type === undefined || type === null)) {
                allFields.forEach(function (field) {
                    var datatype = field.type;
                    if (datatype === type) {
                        newFields.push(field);
                    }
                });
            }
        });
        return newFields;
    },

    /* @description: filters possible detail fields by summary type and updates the detailFields attribute
    * @param detailObject: currently selected detail object
    */
    filterDetailFieldsBySummaryField: function (cmp, detailObject) {
        //current version filters strictly; update will include type conversion fields
        var summaryField = cmp.get("v.activeRollup.summaryField");

        //need to get all detail fields, or we filter on a subset of all options
        var allFields = cmp.get("v.objectDetails")[detailObject];
        var newFields = [];

        //loop over all summary fields to get the type of selected field
        var summaryFields = cmp.get("v.summaryFields");
        var type = this.getFieldType(cmp, summaryField, summaryFields);

        //TODO: maybe check if type is the same to see if need to filter?
        //if type is undefined, return all fields
        if (type === undefined || allFields === undefined) {
            newFields = allFields;
        } else {
            newFields = this.filterFieldsByType(cmp, [type], allFields);
        }

        if (newFields.length > 0) {
            cmp.set("v.detailFields", newFields);
        } else {
            newFields = [{name: '', label: cmp.get("v.labels.noFields")}];
            cmp.set("v.detailFields", newFields);
        }
        //reset detail field to null to prompt user selection
        cmp.set("v.activeRollup.detailField", null);
    },

    /* @description: gets the type of a field
    * @param field: name of the field
    * @param fieldList: list of fields with name, type and label keys
    * @return: the type of the field
    */
    getFieldType: function(cmp, field, fieldList){
        for (var i = 0; i < fieldList.length; i++) {
            if (fieldList[i].name === field) {
                var type = fieldList[i].type;
                return type;
            }
        }
    },

    /* @description: hides all fields but the summary view with the renderMap var to walk user through a create rollup flow
    */
    hideAllFields: function (cmp) {
        var renderMap = cmp.get("v.renderMap");
        for (var key in renderMap) {
            renderMap[key] = false;
        }
        cmp.set("v.renderMap", renderMap);
    },

    /* @description: resets the detail object, description, all picklist fields, and rollup types when summary object is changed
    * @param summaryObject: summaryObject API name
    * @param label: summaryObject API label
    */
    onChangeSummaryObject: function (cmp, summaryObject, label) {
        console.log("hitting onChangeSummaryObjectHelper");

        this.resetFields(cmp, summaryObject, 'summary');
        cmp.set("v.activeRollup.summaryField", null);
        cmp.set("v.activeRollup.summaryObjectLabel", label);
        cmp.set("v.activeRollup.description", null);
        cmp.set("v.activeRollup.detailObject", null);
        cmp.set("v.activeRollup.detailField", null);
        cmp.set("v.activeRollup.amountField", null);
        cmp.set("v.activeRollup.dateField", null);

        this.resetRollupTypes(cmp);

        this.onChangeSummaryField(cmp, '');
    },

    /* @description: sets the detail field label and determines if save button may illuminate since detail field is required if visible
    * @param detailField: selected detail field API name
    * @param label: selected detail field label
    */
    onChangeDetailField: function (cmp, detailField, label) {
        console.log('in helper on change detail');
        this.verifyRollupSaveActive(cmp, detailField);
        cmp.set("v.activeRollup.detailFieldLabel", label);
    },

    /* @description: sets the filter group master label when the filter group is changed
    * @param label: filter group label
    */
    onChangeFilterGroup: function (cmp, label) {
        console.log('in helper on change filter group');
        cmp.set("v.activeRollup.filterGroupLabel", label);
    },

    /* @description: stores the selected years back integer value for years to be used when the page is in view mode
    * @param value: integer value
    */
    onChangeInteger: function (cmp, value) {
        console.log('in helper on change integer');
        var renderMap = cmp.get("v.renderMap");
        if(renderMap["integerYears"]){
            var integerList = cmp.get("v.integerList");
            //need to convert value to an integer due to strict comparison in retrieveFieldLabel
            var label = this.retrieveFieldLabel(parseInt(value), integerList);
            cmp.set("v.selectedIntegerLabel", label);
        } else {
            cmp.set("v.selectedIntegerLabel", "");
        }
    },

    /* @description: conditionally renders the time bound operation, use fiscal year, amount, date and detail fields
    * @param operation: operation API name
    */
    onChangeOperation: function (cmp, operation) {
        console.log("in helper onChangeOperation");
        var renderMap = cmp.get("v.renderMap");

        //TIME BOUND OPERATION RENDERING
        if (operation && operation !== 'Donor_Streak' && operation !== 'Years_Donated') {
            renderMap["timeBoundOperation"] = true;
            renderMap["rollupType"] = true;
        } else {
            renderMap["timeBoundOperation"] = false;
            renderMap["rollupType"] = false;
            cmp.set(("v.activeRollup.timeBoundOperationType"), 'All_Time');
            var timeBoundLabel = this.retrieveFieldLabel('All_Time', cmp.get("v.timeBoundOperations"));
            cmp.set("v.selectedTimeBoundOperationLabel", timeBoundLabel);
            renderMap["integerDays"] = false;
            renderMap["integerYears"] = false;
        }
        //AMOUNT, DATE & DETAIL FIELD RENDERING
        var rollupLabel = cmp.get("v.selectedRollupType").label;
        renderMap = this.renderAmountField(cmp, operation, rollupLabel, renderMap);
        renderMap = this.renderDateField(cmp, operation, rollupLabel, renderMap);
        renderMap = this.renderDetailField(cmp, operation, rollupLabel, renderMap);
        renderMap = this.renderFiscalYear(cmp, renderMap);

        cmp.set("v.renderMap", renderMap);

        //set selected operation label to be available in view mode
        var operations = cmp.get("v.operations");
        var label = operations[operation];
        cmp.set("v.selectedOperationLabel", label);

        //check that detail field and rollup type have been populated before saving
        this.verifyRollupSaveActive(cmp, cmp.get("v.activeRollup.detailField"));

    },

    /* @description: renders filter group and operation, resets fields for the amount, detail and date fields based on the detail object
    * @param detailObject: detail object API name stored as the name on the rollupType attribute
    * @param rollupLabel: rollup type label
    */
    onChangeRollupType: function (cmp, detailObject, rollupLabel) {
        console.log('in helper on change rollup');
        var renderMap = cmp.get("v.renderMap");
        var labels = cmp.get("v.labels");
        //during create, visibility of operation and filter group are toggled
        if(cmp.get("v.mode") === "create"){
            if (rollupLabel) {
                renderMap["filterGroup"] = true;
                cmp.set("v.renderMap", renderMap);
                this.filterDetailFieldsBySummaryField(cmp, detailObject);
            } else {
                renderMap["filterGroup"] = false;
            }
            cmp.set("v.activeRollup.filterGroup", labels.na);
            this.onChangeFilterGroup(cmp, labels.na);
        }

        //AMOUNT, DATE & DETAIL FIELD RENDERING
        var operation = cmp.get("v.activeRollup.operation");
        renderMap = this.renderAmountField(cmp, operation, rollupLabel, renderMap);
        renderMap = this.renderDateField(cmp, operation, rollupLabel, renderMap);
        renderMap = this.renderDetailField(cmp, operation, rollupLabel, renderMap);

        cmp.set("v.renderMap", renderMap);

        //set detail object label explicitly since detail obj name is bound to rollup type field, but the label is not
        var detailObjects = cmp.get("v.detailObjects");
        var detailLabel = this.retrieveFieldLabel(detailObject, detailObjects);
        cmp.set("v.activeRollup.detailObjectLabel", detailLabel);
        cmp.set("v.selectedRollupType", {label: rollupLabel, name: detailObject});

        //reset amount fields
        this.resetFields(cmp, detailObject, 'amount');

        //reset date fields
        //set date object label and api name based on the selected detail object then reset fields + selected value
        //defaults field to Payment on the payment object, and CloseDate for everything else
        if (detailObject === labels.objectPayment) {
            cmp.set("v.activeRollup.dateObjectLabel", labels.labelPayment);
            cmp.set("v.activeRollup.dateObject", labels.objectPayment);
            this.resetFields(cmp, cmp.get("v.activeRollup.dateObject"), "date");
            cmp.set("v.activeRollup.dateField", "npe01__Payment_date__c");
        } else {
            cmp.set("v.activeRollup.dateObjectLabel", labels.labelOpportunity);
            cmp.set("v.activeRollup.dateObject", labels.objectOpportunity);
            this.resetFields(cmp, cmp.get("v.activeRollup.dateObject"), "date");
            cmp.set("v.activeRollup.dateField", "CloseDate");
        }

        //check if save button can be activated
        var detailField = cmp.get("v.activeRollup.detailField");
        this.verifyRollupSaveActive(cmp, detailField);

    },

    /* @description: renders rollupType field, filters allowed operations by field type when summary field changes
    * @param label: summary field label
    */
    onChangeSummaryField: function (cmp, label) {
        console.log('in helper on change summary');
        //toggle rendering for create flow
        if(cmp.get("v.mode") === 'create'){
            var renderMap = cmp.get("v.renderMap");
            if(label){
                renderMap["description"] = true;
                renderMap["operation"] = true;
            } else{
                renderMap["description"] = false;
                renderMap["operation"] = false;
            }
            cmp.set("v.renderMap", renderMap);
            cmp.set("v.activeRollup.operation", '');
            this.onChangeOperation(cmp, '');
        }

        //sets rollup type automatically if there is only 1
        var rollupTypes = cmp.get("v.rollupTypes");
        if (rollupTypes.length === 1 && label) {
            cmp.set("v.activeRollup.detailObject", rollupTypes[0].name);
            cmp.set("v.selectedRollupType", {label: rollupTypes[0].label, name: rollupTypes[0].name});
            this.onChangeRollupType(cmp, rollupTypes[0].name, rollupTypes[0].label);
        } else {
            cmp.set("v.selectedRollupType", {name: '', label: ''});
            cmp.set("v.activeRollup.detailObject", '');
            this.onChangeRollupType(cmp, '', '');
        }

        //reset operation if selected operation isn't in the list
        this.updateAllowedOperations(cmp);
        var operationLabel = this.retrieveFieldLabel(cmp.get("v.activeRollup.operation"), cmp.get("v.allowedOperations"));
        if(!operationLabel){
            cmp.set("v.activeRollup.operation", '');
            this.onChangeOperation(cmp, '');
        }

        this.updateRollupName(cmp);
        cmp.set("v.activeRollup.summaryFieldLabel", label);
    },

    /* @description: fires when time bound operations options is changed or when set up
    * @param isOnChange: determines if this is fired during a change (true) or during setup (false)
    * @param label: time bound operations label
    */
    onChangeTimeBoundOperationsOptions: function (cmp, isOnChange, label) {
        console.log("in helper changeTimeBoundOperationsOptions");
        var operation = cmp.get("v.activeRollup.timeBoundOperationType");
        var renderMap = cmp.get("v.renderMap");
        if (operation === 'All_Time') {
            //disable fiscal year, disable integer, and reset values
            renderMap = this.renderFiscalYear(cmp, renderMap);
            renderMap["integerDays"] = false;
            renderMap["integerYears"] = false;
            if (isOnChange) {
                cmp.set("v.activeRollup.useFiscalYear", cmp.get("v.cachedRollup.useFiscalYear"));
                cmp.set("v.activeRollup.intValue", cmp.get("v.cachedRollup.intValue"));
                this.onChangeInteger(cmp, 0);
            }
        } else if (operation === 'Years_Ago') {
            //enable fiscal year and integerYears
            renderMap = this.renderFiscalYear(cmp, renderMap);
            renderMap["integerDays"] = false;
            renderMap["integerYears"] = true;
            //set a default integer of 0
            if (isOnChange) {
                cmp.set("v.activeRollup.intValue", 0);
                this.onChangeInteger(cmp, 0);
            }
        } else if (operation === 'Days_Back') {
            //disable fiscal year and enable integerDays
            renderMap = this.renderFiscalYear(cmp, renderMap);
            renderMap["integerDays"] = true;
            renderMap["integerYears"] = false;
            //set a default integer of 0 and the default fiscal year
            if (isOnChange) {
                cmp.set("v.activeRollup.useFiscalYear", cmp.get("v.cachedRollup.useFiscalYear"));
                cmp.set("v.activeRollup.intValue", 0);
                this.onChangeInteger(cmp, 0);
            }
        } else {
            //default to not showing these fields and reset values
            renderMap["integerDays"] = false;
            renderMap["integerYears"] = false;
            if (isOnChange) {
                cmp.set("v.activeRollup.useFiscalYear", cmp.get("v.cachedRollup.useFiscalYear"));
                cmp.set("v.activeRollup.intValue", cmp.get("v.cachedRollup.intValue"));
                this.onChangeInteger(cmp, 0);
            }
        }
        //check to display or clear the dateField for Years_Ago or Days_Back
        var rollupLabel = cmp.get("v.selectedRollupType").label;
        renderMap = this.renderDateField(cmp, operation, rollupLabel, renderMap);

        cmp.set("v.renderMap", renderMap);

        //set selected operation to be available in view mode
        var timeBoundOperations = cmp.get("v.timeBoundOperations");
        if(label === undefined){
            label = this.retrieveFieldLabel(operation, timeBoundOperations);
        }
        cmp.set("v.selectedTimeBoundOperationLabel", label);
    },

    /* @description: conditionally render amount field based on the selected operation
    * @param operation: operation API name
    * @param rollupLabel: label of the selected rollup type passed to ensure a rollup type is not null
    * @param renderMap: current map of fields to render
    * @return: updated render map
    */
    renderAmountField: function (cmp, operation, rollupLabel, renderMap) {
        if ((operation === 'Largest'
            || operation === 'Smallest'
            || operation === 'Best_Year'
            || operation === 'Best_Year_Total'
            || operation === 'Sum'
            || operation === 'Count'
            || operation === 'Average')
            && rollupLabel) {

            //enable amount field
            renderMap["amountField"] = true;

            var labels = cmp.get("v.labels");

            // Set the default amount field based on the selected detail object
            if (cmp.get("v.activeRollup.amountField") && cmp.get("v.activeRollup.amountField") !== '') {
                // there is already a value in this field. do nothing
            } else if (cmp.get("v.activeRollup.detailObject") === 'npe01__OppPayment__c') {
                cmp.set("v.activeRollup.amountField", 'npe01__Payment_amount__c');
            } else if (cmp.get("v.activeRollup.detailObject") === labels.objectAllocation) {
                cmp.set("v.activeRollup.amountField", labels.namespacePrefix + 'Amount__c');
            } else {
                cmp.set("v.activeRollup.amountField", 'Amount');
            }

        } else {
            //disable amount field and clear values
            renderMap["amountField"] = false;
            cmp.set("v.activeRollup.amountField", null);
        }
        return renderMap;
    },

    /* @description: conditionally render date field based on the selected operation and rollup selection
    * @param operation: operation API name
    * @param renderMap: current map of fields to render
    * @return: updated render map
    */
    renderDateField: function (cmp, operation, rollupLabel, renderMap) {
        if ((operation === 'First'
            || operation === 'Last'
            || operation === 'Years_Ago'
            || operation === 'Days_Back')
            && rollupLabel) {
            //enable date field and set defaults based on the dateObject, which is set from the rollup type
            var dateObject = cmp.get("v.activeRollup.dateObject");
            if (dateObject === 'npe01__OppPayment__c') {
                cmp.set("v.activeRollup.dateField", "npe01__Payment_date__c");
            } else {
                cmp.set("v.activeRollup.dateField", "CloseDate");
            }
            //enable date field
            renderMap["dateField"] = true;
        } else {
            //disable date field and clear values
            renderMap["dateField"] = false;
            cmp.set("v.activeRollup.dateField", null);
        }

        return renderMap;
    },

    /* @description: conditionally render detail field based on the selected operation, specifically Single Result Operations
    * @param operation: operation API name
    * @param renderMap: current map of fields to render
    * @return: updated render map
    */
    renderDetailField: function (cmp, operation, rollupLabel, renderMap) {
        if ((operation === 'First'
            || operation === 'Last'
            || operation === 'Smallest'
            || operation === 'Largest')
            && rollupLabel) {
            //enable detail field
            renderMap["detailField"] = true;
        } else {
            //disable detail field and and clear values
            renderMap["detailField"] = false;
            cmp.set("v.activeRollup.detailField", null);
        }

        return renderMap;

    },

    /* @description: conditionally render fiscal year checkbox based on the selected operation and time bound operation
    * note that both operations are retrieved instead of passed since only 1 would be available
    * @param renderMap: current map of fields to render
    * @return: updated render map
    */
    renderFiscalYear: function (cmp, renderMap) {
        var operation = cmp.get("v.activeRollup.operation");
        var timeBoundOperation = cmp.get("v.activeRollup.timeBoundOperationType");

        if ((operation === 'Donor_Streak'
            || operation === 'Years_Donated'
            || operation === 'Best_Year'
            || operation === 'Best_Year_Total'
            || timeBoundOperation === 'Years_Ago')
            && operation) {
            //enable fiscal year
            renderMap["fiscalYear"] = true;
        } else {
            //disable detail field and and clear values
            renderMap["fiscalYear"] = false;
            cmp.set("v.activeRollup.useFiscalYear", cmp.get("v.cachedRollup.useFiscalYear"));
        }

        return renderMap;

    },

    /* @description: resets fields based on the selected object and context
    * @param object: corresponding object to the fields
    * @param context: which fields to reset. values are: detail, summary, date, and amount
    */
    resetFields: function (cmp, object, context) {

        console.log("Fired field reset for context [" + context + "] and object [" + object + "]");
        var newFields = cmp.get("v.objectDetails")[object];

        if (newFields === undefined) {
            newFields = [{name: 'None', label: cmp.get("v.labels.noFields")}];
        }

        if (context === 'detail') {
            cmp.set("v.detailFields", newFields);
        } else if (context === 'summary') {
            //check if record's summary field needs to be added
            newFields = this.uniqueSummaryFieldCheck(cmp, newFields);
            cmp.set("v.summaryFields", newFields);
        } else if (context === 'date') {
            newFields = this.filterFieldsByType(cmp, ["DATE"], newFields);
            cmp.set("v.dateFields", newFields);
        } else if (context === 'amount') {
            newFields = this.filterFieldsByType(cmp, ["DOUBLE", "CURRENCY"], newFields);
            cmp.set("v.amountFields", newFields);
        }
    },

    /* @description: resets all fields
    */
    resetAllFields: function (cmp) {
        //todo: refactor to see if/when is even necessary

        var activeRollup = cmp.get("v.activeRollup");
        var summaryObject = activeRollup.summaryObject;
        var detailObject = activeRollup.detailObject;

        console.log("Summary Object=" + summaryObject);
        console.log("Detail Object=" + detailObject);

        this.resetFields(cmp, summaryObject, 'summary');

        //detail object is the provided object for amount fields because detail and amount object are ALWAYS the same
        this.resetFields(cmp, detailObject, 'amount');
        this.resetFields(cmp, detailObject, 'detail');

        var dateObject = activeRollup.dateObject;
        console.log("Date Object=" + dateObject);

        this.resetFields(cmp, dateObject, 'date');

        this.resetRollupTypes(cmp);
        this.setRollupType(cmp);
    },

    /* @description: resets the list of rollup types based on the selected summary object
    */
    resetRollupTypes: function (cmp) {
        var activeRollup = cmp.get("v.activeRollup");
        var summaryObject = activeRollup.summaryObject;
        var labels = cmp.get("v.labels");
        var templateList = [];
        if (summaryObject === labels.objectAccount) {
            templateList.push({
                    label: labels.labelOpportunity + ' -> ' + labels.labelAccount + ' ' + labels.hardCredit,
                    summaryObject: labels.objectAccount, name: labels.objectOpportunity
                }
                , {
                    label: labels.labelPayment + ' -> ' + labels.labelAccount + ' ' + labels.hardCredit
                    , summaryObject: labels.objectAccount, name: labels.objectPayment
                }
                , {
                    label: labels.labelOpportunity + ' -> ' + labels.labelAccount + ' ' + labels.softCredit
                    , summaryObject: labels.objectAccount, name: labels.objectPartialSoftCredit
                });
        } else if (summaryObject === labels.objectContact) {
            templateList.push({
                    label: labels.labelOpportunity + ' -> ' + labels.labelContact + ' ' + labels.hardCredit
                    , summaryObject: labels.objectContact, name: labels.objectOpportunity
                }
                , {
                    label: labels.labelOpportunity + ' -> ' + labels.labelContact + ' ' + labels.softCredit
                    , summaryObject: labels.objectContact, name: labels.objectPartialSoftCredit
                }
                , {
                    label: labels.labelPayment + ' -> ' + labels.labelContact + ' ' + labels.hardCredit
                    , summaryObject: labels.objectContact, name: labels.objectPayment
                });
        } else if (summaryObject === labels.objectGAU) {
            templateList.push({
                label: labels.labelAllocation + ' -> ' + labels.labelGAU
                , summaryObject: labels.objectGAU, name: labels.objectAllocation
            });
        } else if (summaryObject === labels.objectRD) {
            templateList.push({
                label: labels.labelOpportunity + ' -> ' + labels.labelRD
                , summaryObject: labels.objectRD, name: labels.objectOpportunity
            });
        }

        cmp.set("v.rollupTypes", templateList);
    },

    /* @description: restructures returned Apex response to preserve separate variables
    * @return: the parsed and stringified JSON
    */
    restructureResponse: function (resp) {
        return JSON.parse(JSON.stringify(resp));
    },

    /* @description: retrieves the label of an entity (field, operation, etc) based on the api name from a LIST of objects with name and label entries
    * @param apiName: the name of the field. ex: 'General_Account_Unit__c'
    * @param entityList: list of fields to search
    * @return label: field label that matches the apiName
    */
    retrieveFieldLabel: function (apiName, entityList) {
        var label;
        if (!(entityList === undefined || entityList === null)) {
            for (var i = 0; i < entityList.length; i++) {
                if (entityList[i].name === apiName) {
                    label = entityList[i].label;
                    break;
                }
            }
        }
        return label;
    },

    /* @description: saves the active rollup and sets the mode to view OR punts back to grid in the case of a soft "delete"
    * @param activeRollup:
    */
    saveRollup: function (cmp, activeRollup) {
        var currentMode = cmp.get("v.mode");
        if (currentMode === 'delete') {
            cmp.set("v.activeRollup.isDeleted",true);
            cmp.set("v.activeRollup.isActive",false);
        } else {
            cmp.set("v.mode", 'view');
        }

        this.toggleSpinner(cmp, true);

        var rollupCMT = cmp.get("v.activeRollup");
        var action = cmp.get("c.saveRollup");
        action.setParams({rollupCMT: JSON.stringify(rollupCMT)});
        action.setCallback(this, function (response) {
            var state = response.getState();
            console.log('STATE=' + state);

            if (state === "SUCCESS") {
                // Response value will be in the format of "JobId-RecordDeveloperName"
                var responseText = response.getReturnValue();
                var jobId = responseText.split("-")[0];
                var recordName = responseText.split("-")[1];

                console.log('Response = ' + response.getReturnValue());
                console.log('Returned jobId = ' + jobId);
                console.log('Returned RecordName = ' + recordName);

                cmp.set("v.activeRollup.recordName", recordName);
                if (cmp.get("v.cachedRollup") && cmp.get("v.cachedRollup.recordName")) {
                    cmp.set("v.cachedRollup.recordName", recordName);
                }

                console.log('Calling pollForDeploymentStatus');
                this.pollForDeploymentStatus(cmp, jobId, recordName, 0);

            } else if (state === "ERROR") {

                var errors = response.getError();
                var msg = "Unknown error";
                if (errors && errors[0] && errors[0].message) {
                    msg = errors[0].message;
                }
                if (currentMode === 'delete') {
                    this.showToast(cmp, 'error', cmp.get("v.labels.rollupDeleteFail"), msg);
                } else {
                    this.showToast(cmp, 'error', cmp.get("v.labels.rollupSaveFail"), msg);
                }
                this.toggleSpinner(cmp, false);
            }
        });
        if (currentMode === 'delete') {
            this.showToast(cmp, 'info', cmp.get("v.labels.rollupDeleteProgress"), cmp.get("v.labels.rollupDeleteProgress"));
        } else {
            this.showToast(cmp, 'info', cmp.get("v.labels.rollupSaveProgress"), cmp.get("v.labels.rollupSaveProgress"));
        }
        $A.enqueueAction(action);
    },

    /**
     * @description: sets the selected rollup type based on detail and summary objects when a record is loaded
     */
    setRollupType: function (cmp) {
        console.log('IN SET ROLLUP TYPE FUNCTION.');
        var summaryObject = cmp.get("v.activeRollup.summaryObject");
        var detailObject = cmp.get("v.activeRollup.detailObject");
        var labels = cmp.get("v.labels");
        var rollupType = {};

        if (detailObject === labels.objectOpportunity && summaryObject === labels.objectAccount) {
            rollupType.name = labels.objectOpportunity;
            rollupType.summaryObject = labels.objectAccount;
            rollupType.label = labels.labelOpportunity + ' -> ' + labels.labelAccount + ' ' + labels.hardCredit;

        } else if (detailObject === labels.objectPayment && summaryObject === labels.objectAccount) {
            rollupType.name = labels.objectPayment;
            rollupType.summaryObject = labels.objectAccount;
            rollupType.label = labels.labelPayment + ' -> ' + labels.labelAccount + ' ' + labels.hardCredit;

        } else if (detailObject === labels.objectPartialSoftCredit && summaryObject === labels.objectAccount) {
            rollupType.name = labels.objectPartialSoftCredit;
            rollupType.summaryObject = labels.objectAccount;
            rollupType.label = labels.labelOpportunity + ' -> ' + labels.labelAccount + ' ' + labels.softCredit;

        } else if (detailObject === labels.objectOpportunity && summaryObject === labels.objectContact) {
            rollupType.name = labels.objectOpportunity;
            rollupType.summaryObject = labels.objectContact;
            rollupType.label = labels.labelOpportunity + ' -> ' + labels.labelContact + ' ' + labels.hardCredit;

        } else if (detailObject === labels.objectPartialSoftCredit && summaryObject === labels.objectContact) {
            rollupType.name = labels.objectPartialSoftCredit;
            rollupType.summaryObject = labels.objectContact;
            rollupType.label = labels.labelOpportunity + ' -> ' + labels.labelContact + ' ' + labels.softCredit;

        } else if (detailObject === labels.objectPayment && summaryObject === labels.objectContact) {
            rollupType.name = labels.objectPayment;
            rollupType.summaryObject = labels.objectContact;
            rollupType.label = labels.labelPayment + ' -> ' + labels.labelContact + ' ' + labels.hardCredit;

        } else if (detailObject === labels.objectAllocation && summaryObject === labels.objectGAU) {
            rollupType.name = labels.objectAllocation;
            rollupType.summaryObject = labels.objectGAU;
            rollupType.label = labels.labelAllocation + ' -> ' + labels.labelGAU;

        } else if (detailObject === labels.objectOpportunity && summaryObject === labels.objectGAU) {
            rollupType.name = labels.objectOpportunity;
            rollupType.summaryObject = labels.labelGAU;
            rollupType.label = labels.labelAllocation + ' -> ' + labels.labelGAU;

        } else if (detailObject === labels.objectOpportunity && summaryObject === labels.objectRD){
            rollupType.name = labels.objectOpportunity;
            rollupType.summaryObject = labels.objectRD;
            rollupType.label = labels.labelOpportunity + ' -> ' + labels.labelRD;
        }

        cmp.set("v.selectedRollupType", rollupType);
    },

    /**
     * @description: creates the integer picklist for years, and is only called during setup
     */
    setIntegerYearList: function (cmp) {
        var integerList = [];
        var labels = cmp.get("v.labels");

        integerList.push({name: 0, label: labels.picklistLabelThisYear});
        integerList.push({name: 1, label: labels.picklistLabelLastYear});
        for (var i = 2; i < 21; i++) {
            var yearsAgoKey = labels['picklistLabelYearsAgo' + i];
            integerList.push({name: i, label: yearsAgoKey});
        }

        cmp.set("v.integerList", integerList);
    },

    /**
     *  @description: checks the mode to see if record's summary field needs to be added to or removed from summary field list
     *  @param newFields: list of all fields in name and label key value pairs
     *  @return: updated list of newFields
     */
    uniqueSummaryFieldCheck: function (cmp, newFields){
        var mode = cmp.get("v.mode");
        var summaryField = cmp.get("v.activeRollup.summaryField");
        if (mode === 'clone') {
            //remove if it's in the list
            for (var i = 0; i < newFields.length; i++) {
                if (newFields[i].name === summaryField) {
                    newFields.splice(i, 1);
                }
            }
        }

        return newFields
    },

    /**
     * @description: resets allowed operations based on the summary field type
     */
    updateAllowedOperations: function (cmp) {

        //start with all operations
        var ops = cmp.get("v.operations");

        var field = cmp.get("v.activeRollup.summaryField");
        var summaryFields = cmp.get("v.summaryFields");

        var type;
        for (var i = 0; i < summaryFields.length; i++) {
            if (summaryFields[i].name === field) {
                type = summaryFields[i].type;
                break;
            }
        }

        //create lists of allowed operations
        var allowedOps = [];
        allowedOps.push({name: 'Smallest', label: ops['Smallest']});
        allowedOps.push({name: 'Largest', label: ops['Largest']});
        allowedOps.push({name: 'First', label: ops['First']});
        allowedOps.push({name: 'Last', label: ops['Last']});

        if (type === 'DOUBLE' || type === 'INTEGER' || type === 'LONG') {
            allowedOps.push({name: 'Count', label: ops['Count']});
            allowedOps.push({name: 'Sum', label: ops['Sum']});
            allowedOps.push({name: 'Average', label: ops['Average']});
            allowedOps.push({name: 'Best_Year', label: ops['Best_Year']});
            allowedOps.push({name: 'Best_Year_Total', label: ops['Best_Year_Total']});
            allowedOps.push({name: 'Donor_Streak', label: ops['Donor_Streak']});
        } else if (type === 'CURRENCY') {
            allowedOps.push({name: 'Sum', label: ops['Sum']});
            allowedOps.push({name: 'Average', label: ops['Average']});
            allowedOps.push({name: 'Best_Year', label: ops['Best_Year']});
            allowedOps.push({name: 'Best_Year_Total', label: ops['Best_Year_Total']});
        } else if (type === 'TEXT' || type === 'STRING' || type === 'TEXTAREA') {
            allowedOps.push({name: 'Best_Year', label: ops['Best_Year']});
            allowedOps.push({name: 'Years_Donated', label: ops['Years_Donated']});
        }

        cmp.set("v.allowedOperations", allowedOps);

    },

    /** 
    * @description: sets the rollup name with a simple concatenation of the summary object and summary field
    * also sends the updated name to the parent component to display as the page title
    */
    updateRollupName: function (cmp, event) {
        var summaryObjectAPI = cmp.get("v.activeRollup.summaryObject");
        var summaryObjects = cmp.get("v.summaryObjects");
        var summaryObjectName = this.retrieveFieldLabel(summaryObjectAPI, summaryObjects);

        var summaryFieldAPI = cmp.get("v.activeRollup.summaryField");
        var summaryFields = cmp.get("v.summaryFields");
        var summaryFieldName = this.retrieveFieldLabel(summaryFieldAPI, summaryFields);

        var label = summaryObjectName + ': ' + summaryFieldName;

        // The label is limited to 40 characters, so use these two shortened names for space
        label = label.replace(cmp.get("v.labels.labelGAU"), 'GAU').replace(cmp.get("v.labels.labelRD"), 'RD');

        var recordName = cmp.get("v.activeRollup.recordName");
        var masterLabel = '';
        var mode = cmp.get("v.mode");

        if(mode === 'create' && (!summaryObjectName || !summaryFieldName)){
            masterLabel = cmp.get("v.labels.rollupNew");
            cmp.set("v.activeRollup.label", masterLabel);
        } else if (mode === 'create') {
            masterLabel = label;
            cmp.set("v.activeRollup.label", masterLabel);
        } else if (summaryObjectName && summaryFieldName) {
            // Only reset the name once summary object and field are selected for edit and clone modes
            masterLabel = label;
            cmp.set("v.activeRollup.label", masterLabel);
        }
        if (masterLabel.length > 40) {
            masterLabel = masterLabel.substring(0,39);
            if (masterLabel.endsWith('_')) {
                masterLabel = masterLabel.substring(0,38);
            }
        }

        //sends the message to the parent cmp RollupsContainer
        if(masterLabel){
            this.sendMessage(cmp, 'rollupNameChange', masterLabel);
        }
    },

    /**
     * @description Inserting or updating a CMT record is an asynchronous deployment process. This method uses the
     * unique jobId and the Rollup__mdt.DeveloperName value to recursively call an apex controller method to determine
     * when the deployment has completed (by looking in a custom settings object). If it completes, the final recordId
     * is returned. Otherwise an error message to render is returned. If the return is null, then it calls this method
     * again to wait another second an try again.
     * @param jobId The returns CMT deployment job id to query status for
     * @param recordName Unique record name value (that was just inserted/updated) to query for.
     */
    pollForDeploymentStatus : function(cmp, jobId, recordName, counter) {
        var helper=this;
        var maxPollingRetryCount = 30;
        var poller = window.setTimeout(
            $A.getCallback(function() {
                counter++;
                console.log('setTimeout(' + jobId + ',' + recordName + '):' + counter);
                var action = cmp.get("c.getDeploymentStatus");
                action.setParams({jobId: jobId, recordName: recordName, objectType: 'Rollup'});
                action.setCallback(this, function (response) {
                    console.log('getDeploymentStatus.callback');
                    var state = response.getState();
                    if (state === "SUCCESS") {
                        // Response will be a serialized deployResult wrapper class
                        var deployResult = JSON.parse(response.getReturnValue());
                        console.log('deployResult=' + deployResult);
                        // if there is a record id response
                        if (deployResult && deployResult.completed === true && deployResult.rollupItem) {
                            window.clearTimeout(poller);
                            helper.toggleSpinner(cmp, false);
<<<<<<< HEAD
                            helper.showToast(cmp, 'success', cmp.get("v.labels.rollupSaveProgress"), cmp.get("v.labels.rollupSaveSuccess"));

                            // Save the inserted/updated record id
                            cmp.set("v.activeRollupId", deployResult.rollupItem.recordId);
                            cmp.set("v.activeRollup.id", deployResult.rollupItem.recordId);

                            // for a new record, copy the activeRollup map to the cachedRollup map
                            if (cmp.get("v.cachedRollup") && cmp.get("v.cachedRollup.recordName")) {
                                var activeRollup = cmp.get("v.activeRollup");
                                var cachedRollup = cmp.get("v.cachedRollup");
                                for (var key in activeRollup) {
                                    if (activeRollup.hasOwnProperty(key)) {
                                        cachedRollup[key] = activeRollup[key];
=======

                            var mode = cmp.get("v.mode");

                            if(mode === "delete") {
                                // fire cancel event to nav back to rollup grid
                                var cancelEvent = $A.get("e.c:CRLP_CancelEvent");
                                cancelEvent.setParams({grid: 'rollup'});
                                cancelEvent.fire();
                                console.log('firing cancel event');
                            } else {
                                helper.showToast(cmp, 'success', cmp.get("v.labels.rollupSaveProgress"), cmp.get("v.labels.rollupSaveSuccess"));

                                // Save the inserted/updated record id
                                cmp.set("v.activeRollupId", deployResult.rollupItem.id);
                                cmp.set("v.activeRollup.id", deployResult.rollupItem.id);

                                // for a new record, copy the activeRollup map to the cachedRollup map
                                if (cmp.get("v.cachedRollup") && cmp.get("v.cachedRollup.recordName")) {
                                    var activeRollup = cmp.get("v.activeRollup");
                                    var cachedRollup = cmp.get("v.cachedRollup");
                                    for (var key in activeRollup) {
                                        if (activeRollup.hasOwnProperty(key)) {
                                            cachedRollup[key] = activeRollup[key];
                                        }
>>>>>>> 32ea2d72
                                    }
                                    cmp.set("v.cachedRollup", cachedRollup);
                                }

                            }

                            if(mode === "delete") {
                                // Send a message with the deleted Rollup to the RollupContainer Component
                                helper.sendMessage(cmp, 'rollupDeleted', deployResult.rollupItem);
                            } else {
                                // Send a message with the changed or new Rollup to the RollupContainer Component
                                helper.sendMessage(cmp, 'rollupRecordChange', deployResult.rollupItem);
                            }

                        } else {
                            // No record id, so run call this method again to check in another 1 second
                            if (counter < maxPollingRetryCount) {
                                helper.pollForDeploymentStatus(cmp, jobId, recordName, counter);
                            } else {
                                // When the counter hits the max, need to tell the user what happened
                                helper.showToast(cmp, 'info', cmp.get("v.labels.rollupSaveProgress"), cmp.get("v.labels.rollupSaveTimeout"));
                                helper.toggleSpinner(cmp, false);
                            }
                        }
                    } else {
                        // If an error is returned, parse the message, display and remove the spinner
                        var errors = response.getError();
                        var msg = "Unknown error";
                        if (errors && errors[0] && errors[0].message) {
                            msg = errors[0].message;
                        }
                        helper.showToast(cmp, 'error', cmp.get("v.labels.rollupSaveFail"), msg);
                        window.clearTimeout(poller);
                        helper.toggleSpinner(cmp, false);
                    }
                });
                $A.enqueueAction(action);
            }), (1000 + (maxPollingRetryCount*50)) /* query every 1 second with a small multiplier */
        );
    },

    /**
     * @description Sends a lightning message to all listening components
     * @param channel - intended channel to hear the message
     * @param message - body of the message
     */
    sendMessage: function(cmp, channel, message){
        var sendMessage = $A.get('e.ltng:sendMessage');
        sendMessage.setParams({
            'channel': channel,
            'message': message
        });
        sendMessage.fire();
    },

    /**
     * @description Show a message on the screen
     * @param type - error, success, info
     * @param title - message title
     * @param message - message to display
     */
    showToast : function(cmp, type, title, message) {
        cmp.set("v.toastStatus", type);
        var altText = cmp.get("v.labels." + type);
        var text = {message: message, title: title, alternativeText: altText};
        cmp.set("v.notificationText", text);
        cmp.set("v.notificationClasses", "");
    },

    /**
     * @description Show or Hide the page spinner
     * @param showSpinner - true to show; false to hide
     */
    toggleSpinner : function(cmp, showSpinner) {
        var spinner = cmp.find("waitingSpinner");
        if (showSpinner === true) {
            $A.util.removeClass(spinner, "slds-hide");
        } else {
            $A.util.addClass(spinner, "slds-hide");
        }
    },

    /**
    * @description: verifies all required fields have been populated before saving the component
    * @return: if cmp can be saved
    */
    validateFields: function(cmp){
        //todo: find any other combinations that may be missing before validating on save
        var canSave = true;
        var description = cmp.get("v.activeRollup.description");

        if(!description){
            cmp.find("descriptionInput").showHelpMessageIfInvalid();
            canSave = false;
        }

        return canSave;
    },

    /** 
    * @description: disables save button if a detail field is required for a single result operation and detail field or rollup type isn't selected
    * @param detailField: selected detail field API name
    */
    verifyRollupSaveActive: function(cmp, detailField){
        console.log('in on change save active');
        var renderMap = cmp.get("v.renderMap");
        var selectedRollup = cmp.get("v.selectedRollupType");

        if (selectedRollup.label) {
            if (!renderMap["detailField"]) {
                //if detail field isn't required, save button enables
                cmp.set("v.isIncomplete", false);
            } else if (detailField) {
                //if detail field is required, save button enables only if detail field is selected
                cmp.set("v.isIncomplete", false);
            } else {
                cmp.set("v.isIncomplete", true);
            }
        } else {
            cmp.set("v.isIncomplete", true);
        }
    }
})<|MERGE_RESOLUTION|>--- conflicted
+++ resolved
@@ -951,21 +951,6 @@
                         if (deployResult && deployResult.completed === true && deployResult.rollupItem) {
                             window.clearTimeout(poller);
                             helper.toggleSpinner(cmp, false);
-<<<<<<< HEAD
-                            helper.showToast(cmp, 'success', cmp.get("v.labels.rollupSaveProgress"), cmp.get("v.labels.rollupSaveSuccess"));
-
-                            // Save the inserted/updated record id
-                            cmp.set("v.activeRollupId", deployResult.rollupItem.recordId);
-                            cmp.set("v.activeRollup.id", deployResult.rollupItem.recordId);
-
-                            // for a new record, copy the activeRollup map to the cachedRollup map
-                            if (cmp.get("v.cachedRollup") && cmp.get("v.cachedRollup.recordName")) {
-                                var activeRollup = cmp.get("v.activeRollup");
-                                var cachedRollup = cmp.get("v.cachedRollup");
-                                for (var key in activeRollup) {
-                                    if (activeRollup.hasOwnProperty(key)) {
-                                        cachedRollup[key] = activeRollup[key];
-=======
 
                             var mode = cmp.get("v.mode");
 
@@ -975,12 +960,14 @@
                                 cancelEvent.setParams({grid: 'rollup'});
                                 cancelEvent.fire();
                                 console.log('firing cancel event');
+
                             } else {
+
                                 helper.showToast(cmp, 'success', cmp.get("v.labels.rollupSaveProgress"), cmp.get("v.labels.rollupSaveSuccess"));
 
                                 // Save the inserted/updated record id
-                                cmp.set("v.activeRollupId", deployResult.rollupItem.id);
-                                cmp.set("v.activeRollup.id", deployResult.rollupItem.id);
+                                cmp.set("v.activeRollupId", deployResult.rollupItem.recordId);
+                                cmp.set("v.activeRollup.id", deployResult.rollupItem.recordId);
 
                                 // for a new record, copy the activeRollup map to the cachedRollup map
                                 if (cmp.get("v.cachedRollup") && cmp.get("v.cachedRollup.recordName")) {
@@ -990,7 +977,6 @@
                                         if (activeRollup.hasOwnProperty(key)) {
                                             cachedRollup[key] = activeRollup[key];
                                         }
->>>>>>> 32ea2d72
                                     }
                                     cmp.set("v.cachedRollup", cachedRollup);
                                 }
