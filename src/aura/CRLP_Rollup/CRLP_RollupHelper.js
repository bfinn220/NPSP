--- conflicted
+++ resolved
@@ -32,26 +32,13 @@
                     console.log('RESPONSE: ' + response.getReturnValue());
                     var data = response.getReturnValue();
                     cmp.set("v.objectDetails", data);
-<<<<<<< HEAD
-=======
                     this.setIntegerYearList(cmp);
->>>>>>> 98e46e04
 
                     console.log('Before calling reset details');
                     //need to reset fields to populate the selected objects -- refactor to see if necessary
                     //fields can be lazy loaded if user is creating a new rollup
                     //setup is first called here instead of in change mode to ensure active rollup information is returned from the server
                     if (cmp.get("v.mode") !== 'create') {
-<<<<<<< HEAD
-                        this.onChangeYearlyOperationsOptions(cmp, false);
-                        this.updateAllowedOperations(cmp);
-                        this.onChangeOperation(cmp);
-                        this.resetRollupTypes(cmp);
-                        this.setRollupType(cmp);
-                        this.resetAllFields(cmp);
-                    } else {
-                        cmp.set("v.activeRollup.Active__c", true);
-=======
                         this.fieldSetup(cmp);
                     } else {
                         //set active default as true
@@ -65,17 +52,12 @@
                             this.onChangeSummaryObject(cmp, summaryObject, label);
                         }
                         this.hideAllFields(cmp);
->>>>>>> 98e46e04
                     }
 
                     //update filter group list to contain none as a first option
                     //note: unshift can't be used here due to an issue with bound values
                     var filterGroups = cmp.get("v.filterGroups");
-<<<<<<< HEAD
-                    var tempList = [{"name": '', "label": cmp.get("v.labels.na")}];
-=======
                     var tempList = [{"name": cmp.get("v.labels.na"), "label": cmp.get("v.labels.na")}];
->>>>>>> 98e46e04
                     tempList = tempList.concat(filterGroups);
                     cmp.set("v.filterGroups", tempList);
 
@@ -103,11 +85,7 @@
         //we check to see if mode is null since the change handler is called when mode is cleared in the container
         var mode = cmp.get("v.mode");
         console.log(mode);
-<<<<<<< HEAD
-        if(mode !== null) {
-=======
         if (mode !== null) {
->>>>>>> 98e46e04
             console.log("Mode is " + mode);
             console.log("In changeMode");
 
@@ -128,9 +106,6 @@
         }
     },
 
-<<<<<<< HEAD
-    filterFieldsByType: function(cmp, typeList, allFields) {
-=======
     /* @description: applies the correct labels for all underlying API values and resets allowed values
     * this is run when the page is first loaded or when a cancel event resets the page
     */
@@ -150,16 +125,11 @@
     * @return: the filtered list of values
     */
     filterFieldsByType: function (cmp, typeList, allFields) {
->>>>>>> 98e46e04
         //if type is null, no detail field is selected
         console.log("filter fields by type function");
         var newFields = [];
 
-<<<<<<< HEAD
-        typeList.forEach(function(type) {
-=======
         typeList.forEach(function (type) {
->>>>>>> 98e46e04
             if (!(type === undefined || type === null)) {
                 allFields.forEach(function (field) {
                     var datatype = field.type;
@@ -167,33 +137,6 @@
                         newFields.push(field);
                     }
                 });
-<<<<<<< HEAD
-            }
-        });
-        return newFields;
-    },
-
-    filterDetailFieldsBySummaryField: function (cmp, detailObject) {
-        //filters possible detail fields by summary type and updates the detailFields attribute
-        //current version filters strictly; update will include type conversion fields
-        var summaryField = cmp.get("v.activeRollup.Summary_Field__r.QualifiedApiName");
-
-        //need to get all detail fields, or we filter on a subset of all options
-        var allFields = cmp.get("v.objectDetails")[detailObject];
-        var newFields = [];
-
-        console.log(detailObject);
-
-        //loop over all summary fields to get the type of selected field
-        var summaryFields = cmp.get("v.summaryFields");
-        console.log(summaryFields);
-        var type;
-        for (var i = 0; i < summaryFields.length; i++) {
-            if (summaryFields[i].name === summaryField) {
-                type = summaryFields[i].type;
-                break;
-=======
->>>>>>> 98e46e04
             }
         });
         return newFields;
@@ -233,118 +176,10 @@
             newFields = [{name: 'None', label: cmp.get("v.labels.noFields")}];
             cmp.set("v.detailFields", newFields);
         }
-<<<<<<< HEAD
-        //TODO: maybe check if type is the same to see if need to filter?
-        console.log("Type is " + type);
-        //if type is undefined, return all fields
-        if (type === undefined || allFields === undefined) {
-            newFields = allFields;
-        } else {
-            newFields = this.filterFieldsByType(cmp, [type], allFields);
-        }
-
-        if (newFields.length > 0) {
-            cmp.set("v.detailFields", newFields);
-        } else {
-            newFields = [{name: 'None', label: cmp.get("v.labels.noFields")}];
-            cmp.set("v.detailFields", newFields);
-        }
-=======
->>>>>>> 98e46e04
         //reset detail field to null to prompt user selection
         cmp.set("v.activeRollup.Detail_Field__r.QualifiedApiName", null);
     },
 
-<<<<<<< HEAD
-    hideAllFields: function(cmp){
-        //hides all fields but the summary view with the renderMap var to walk user through a create rollup flow
-        var renderMap = cmp.get("v.renderMap");
-        for (var key in renderMap) {
-            renderMap[key] = false;
-        }
-        cmp.set("v.renderMap", renderMap);
-    },
-
-    onChangeSummaryObject: function (cmp, summaryObject, label) {
-        console.log("hitting onChangeSummaryObjectHelper");
-
-        //set new summary fields based on new selected summary object
-        //var summaryObject = cmp.get("v.activeRollup.Summary_Object__r.QualifiedApiName");
-        this.resetFields(cmp, summaryObject, 'summary');
-        cmp.set("v.activeRollup.Summary_Field__r.QualifiedApiName", null);
-        cmp.set("v.activeRollup.Summary_Object__r.Label", label);
-        //cmp.set("v.activeRollup.Detail_Field__r.QualifiedApiName", null);
-        //cmp.set("v.activeRollup.Amount_Field__r.QualifiedApiName", null);
-        //cmp.set("v.activeRollup.Date_Field__r.QualifiedApiName", null);
-        cmp.set("v.activeRollup.MasterLabel", null);
-
-        this.resetRollupTypes(cmp);
-
-        //reset amount fields to match detail
-        //TODO: reset entity label
-        /**var objLabel;
-         var detailObjects = cmp.get("v.detailObjects");
-
-         for(var i=0; i<detailObjects.length; i++){
-                if(detailObjects[i].name === object){
-                    objLabel = detailObjects[i].label;
-                    break;
-                }
-            }**/
-
-        //change detail object labels to correctly show selected detail object in amount field
-        //cmp.set("v.activeRollup.Detail_Object__r.Label", objLabel);
-
-        //filter and reset amount fields
-        //this.resetFields(cmp, cmp.get("v.activeRollup.Detail_Object__r.QualifiedApiName"), "amount");
-
-    },
-
-    onChangeDetailField: function(cmp, detailField, label){
-        //enables save button if detailField is not null
-        if(detailField !== ''){
-            cmp.set("v.isIncomplete", false);
-        } else {
-            cmp.set("v.isIncomplete", true);
-        }
-
-        cmp.set("v.activeRollup.Detail_Field__r.Label", label);
-    },
-
-    onChangeFilterGroup: function(cmp, label){
-        //todo: not working yet
-        cmp.set("v.activeRollup.Filter_Group__r.MasterLabel", label);
-    },
-
-    onChangeInteger: function (cmp) {
-        //stores the selected years back integer value to be used when the page is in view mode
-        var selectedInteger = cmp.get("v.activeRollup.Integer__c");
-        var integerList = cmp.get("v.integerList");
-        var label = this.retrieveFieldLabel(selectedInteger, integerList);
-        cmp.set("v.selectedIntegerLabel", label);
-    },
-
-    onChangeOperation: function (cmp, operation) {
-        //conditionally renders the yearly operation, use fiscal year, amount, date and detail fields
-        console.log("in helper onChangeOperation");
-        console.log('operation: ' + operation);
-        var renderMap = cmp.get("v.renderMap");
-        console.log(renderMap);
-
-        //AMOUNT, DATE & DETAIL FIELD RENDERING
-        renderMap = this.renderAmountField(cmp, operation, renderMap);
-        renderMap = this.renderDateField(cmp, operation, renderMap);
-        renderMap = this.renderDetailField(cmp, operation, renderMap);
-        renderMap = this.renderFiscalYear(cmp, renderMap);
-
-        if (operation !== '' && operation !== 'Donor_Streak' && operation !== 'Years_Donated') {
-            renderMap["timeBoundOperation"] = true;
-            var timeOperation = cmp.get("v.activeRollup.Yearly_Operation_Type__c");
-        } else {
-            renderMap["timeBoundOperation"] = false;
-        }
-
-=======
     /* @description: hides all fields but the summary view with the renderMap var to walk user through a create rollup flow
     */
     hideAllFields: function (cmp) {
@@ -435,7 +270,6 @@
             renderMap["integerYears"] = false;
         }
 
->>>>>>> 98e46e04
         cmp.set("v.renderMap", renderMap);
 
         //set selected operation label to be available in view mode
@@ -445,19 +279,11 @@
 
         //disables save button if a detail field is required for a single result operation and detail field or operation isn't selected
         var detailField = cmp.get("v.activeRollup.Detail_Field__r.QualifiedApiName");
-<<<<<<< HEAD
-        if(operation !== ''){
-            if(!renderMap["detailField"]){
-                //if detail field isn't required, save button enables
-                cmp.set("v.isIncomplete", false);
-            } else if(detailField !== '' && detailField !== null){
-=======
         if (operation !== '') {
             if (!renderMap["detailField"]) {
                 //if detail field isn't required, save button enables
                 cmp.set("v.isIncomplete", false);
             } else if (detailField !== '' && detailField !== null) {
->>>>>>> 98e46e04
                 //if detail field is required, save button enables only if detail field is selected
                 cmp.set("v.isIncomplete", false);
             } else {
@@ -466,68 +292,6 @@
         } else {
             cmp.set("v.isIncomplete", true);
         }
-<<<<<<< HEAD
-
-    },
-
-    onChangeRollupType: function (cmp, detailObject, rollupLabel) {
-        //renders filter group and operation
-        //resets fields for the amount, detail and date fields based on the detail object
-        var renderMap = cmp.get("v.renderMap");
-        renderMap["filterGroup"] = true;
-        renderMap["operation"] = true;
-        cmp.set("v.renderMap", renderMap);
-
-        //set detail object label explicitly since detail obj name is bound to rollup type field, but the label is not
-        //var detailObject = cmp.get("v.activeRollup.Detail_Object__r.QualifiedApiName");
-        var detailObjects = cmp.get("v.detailObjects");
-        var detailLabel = this.retrieveFieldLabel(detailObject, detailObjects);
-        cmp.set("v.activeRollup.Detail_Object__r.Label", detailLabel);
-        //todo: not working yet
-        cmp.set("v.selectedRollupType", {label: rollupLabel, name: detailObject});
-
-        //reset amount fields
-        this.resetFields(cmp, detailObject, 'amount');
-
-        //reset date fields
-        //set date object label and api name based on the selected detail object then reset fields + selected value
-        //defaults field to Payment on the payment object, and CloseDate for everything else
-        if (detailObject === 'npe01__OppPayment__c') {
-            cmp.set("v.activeRollup.Date_Object__r.Label", cmp.get("v.labels.paymentLabel"));
-            cmp.set("v.activeRollup.Date_Object__r.QualifiedApiName", "npe01__OppPayment__c");
-            this.resetFields(cmp, cmp.get("v.activeRollup.Date_Object__r.QualifiedApiName"), "date");
-            cmp.set("v.activeRollup.Date_Field__r.QualifiedApiName", "npe01__Payment_Date__c");
-        } else {
-            cmp.set("v.activeRollup.Date_Object__r.Label", cmp.get("v.labels.opportunityLabel"));
-            cmp.set("v.activeRollup.Date_Object__r.QualifiedApiName", "Opportunity");
-            this.resetFields(cmp, cmp.get("v.activeRollup.Date_Object__r.QualifiedApiName"), "date");
-            cmp.set("v.activeRollup.Date_Field__r.QualifiedApiName", "CloseDate");
-        }
-
-        //reset detail fields by summary type
-        //this.resetFields(cmp, detailObject, 'detail');
-        this.filterDetailFieldsBySummaryField(cmp, detailObject);
-
-    },
-
-    onChangeSummaryField: function(cmp, label) {
-        //renders rollupType field, filters allowed operations by field type
-        //sets default rollup type for list of 1, sets concatenated rollup name
-        var renderMap = cmp.get("v.renderMap");
-        renderMap["rollupType"] = true;
-        renderMap["description"] = true;
-        cmp.set("v.renderMap", renderMap);
-
-        var rollupTypes = cmp.get("v.rollupTypes");
-        //sets rollup type automatically if there is only 1
-        if(rollupTypes.length === 1){
-            cmp.set("v.activeRollup.Detail_Object__r.QualifiedApiName", rollupTypes[0].name);
-            cmp.set("v.selectedRollupType", {label: rollupTypes[0].label, name: rollupTypes[0].name});
-            this.onChangeRollupType(cmp, rollupTypes[0].name, rollupTypes[0].label);
-        }
-
-        this.updateAllowedOperations(cmp);
-=======
 
     },
 
@@ -621,22 +385,15 @@
             this.onChangeOperation(cmp, '');
         }
 
->>>>>>> 98e46e04
         this.updateRollupName(cmp);
         cmp.set("v.activeRollup.Summary_Field__r.Label", label);
     },
 
-<<<<<<< HEAD
-    onChangeYearlyOperationsOptions: function(cmp, isOnChange){
-        //fires when yearly operations options is changed or when set up
-        //the isOnChange value is a boolean to determine if this is fired during a change (true) or during setup (false)
-=======
     /* @description: fires when yearly operations options is changed or when set up
     * @isOnChange: determines if this is fired during a change (true) or during setup (false)
     * @label: yearly operations label
     */
     onChangeYearlyOperationsOptions: function (cmp, isOnChange, label) {
->>>>>>> 98e46e04
         console.log("in helper changeYearlyOperationsOptions");
         var operation = cmp.get("v.activeRollup.Time_Bound_Operation_Type__c");
         var renderMap = cmp.get("v.renderMap");
@@ -655,17 +412,10 @@
             renderMap = this.renderFiscalYear(cmp, renderMap);
             renderMap["integerDays"] = false;
             renderMap["integerYears"] = true;
-<<<<<<< HEAD
-            this.setIntegerYearList(cmp, 'Years_Ago');
-            //set a default integer of 0
-            if (isOnChange) {
-                cmp.set("v.activeRollup.Integer__c", 0);
-=======
             //set a default integer of 0
             if (isOnChange) {
                 cmp.set("v.activeRollup.Integer__c", 0);
                 this.onChangeInteger(cmp, 0);
->>>>>>> 98e46e04
             }
         } else if (operation === 'Days_Back') {
             //disable fiscal year and enable integerDays
@@ -676,10 +426,7 @@
             if (isOnChange) {
                 cmp.set("v.activeRollup.Use_Fiscal_Year__c", cmp.get("v.cachedRollup.Use_Fiscal_Year__c"));
                 cmp.set("v.activeRollup.Integer__c", 0);
-<<<<<<< HEAD
-=======
                 this.onChangeInteger(cmp, 0);
->>>>>>> 98e46e04
             }
         } else {
             //default to not showing these fields and reset values
@@ -695,20 +442,6 @@
         }
         //check to display or clear the dateField for Years_Ago or Days_Back
         renderMap = this.renderDateField(cmp, operation, renderMap);
-<<<<<<< HEAD
-
-        cmp.set("v.renderMap", renderMap);
-
-        //set selected operation to be available in view mode
-        var yearlyOperations = cmp.get("v.yearlyOperations");
-        var label = this.retrieveFieldLabel(operation, yearlyOperations);
-        cmp.set("v.selectedYearlyOperationLabel", label);
-    },
-
-    renderAmountField: function(cmp, operation, renderMap){
-        //conditionally render amount field based on the selected operation
-        //returns updated renderMap
-=======
 
         cmp.set("v.renderMap", renderMap);
 
@@ -726,7 +459,6 @@
     * @return: updated render map
     */
     renderAmountField: function (cmp, operation, renderMap) {
->>>>>>> 98e46e04
         if (operation === 'Largest'
             || operation === 'Smallest'
             || operation === 'Best_Year'
@@ -738,16 +470,11 @@
             renderMap["amountField"] = true;
 
             //set the default amount field based on the selected detail object
-<<<<<<< HEAD
-            if(cmp.get("v.activeRollup.Detail_Object__r.QualifiedApiName") === 'npe01__OppPayment__c'){
-=======
             if (cmp.get("v.activeRollup.Detail_Object__r.QualifiedApiName") === 'npe01__OppPayment__c') {
->>>>>>> 98e46e04
                 cmp.set("v.activeRollup.Amount_Field__r.QualifiedApiName", 'npe01__Payment_Amount__c');
             } else {
                 cmp.set("v.activeRollup.Amount_Field__r.QualifiedApiName", 'Amount');
             }
-<<<<<<< HEAD
         } else {
             //disable amount field and clear values
             renderMap["amountField"] = false;
@@ -755,87 +482,6 @@
             cmp.set("v.activeRollup.Amount_Field__r.QualifiedApiName", null);
         }
         return renderMap;
-    },
-
-    renderDateField: function(cmp, operation, renderMap){
-        //conditionally render date field based on the selected operation
-        //this function also checks for yearly operations
-        //returns updated renderMap
-        if (operation === 'First'
-            || operation === 'Last'
-            || operation === 'Years_Ago'
-            || operation === 'Days_Back') {
-            //enable date field and set defaults based on the dateObject, which is set from the rollup type
-            var dateObject = cmp.get("v.activeRollup.Date_Object__r.QualifiedApiName");
-            if (dateObject === 'npe01__OppPayment__c') {
-                cmp.set("v.activeRollup.Date_Field__r.QualifiedApiName", "npe01__Payment_Date__c");
-            } else {
-                cmp.set("v.activeRollup.Date_Field__r.QualifiedApiName", "CloseDate");
-            }
-            //enable date field
-            renderMap["dateField"] = true;
-        } else {
-            //disable date field and clear values
-            renderMap["dateField"] = false;
-            cmp.set("v.activeRollup.Date_Field__r.Label", cmp.get("v.labels.na"));
-            cmp.set("v.activeRollup.Date_Field__r.QualifiedApiName", null);
-        }
-
-        return renderMap;
-    },
-
-    renderDetailField: function(cmp, operation, renderMap){
-        //conditionally render detail field based on the selected operation
-        //detail is intended for use with Single Result Operations
-        //returns updated renderMap
-        if(operation === 'First'
-            || operation === 'Last'
-            || operation === 'Smallest'
-            || operation === 'Largest') {
-            //enable detail field
-            renderMap["detailField"] = true;
-        } else {
-            //disable detail field and and clear values
-            renderMap["detailField"] = false;
-            cmp.set("v.activeRollup.Detail_Field__r.Label", cmp.get("v.labels.na"));
-            cmp.set("v.activeRollup.Detail_Field__r.QualifiedApiName", null);
-        }
-
-        return renderMap;
-
-    },
-
-    renderFiscalYear: function (cmp, renderMap) {
-        //conditionally render fiscal year checkbox based on the selected operation and yearly operation
-        //both operations are retrieved instead of passed since only 1 would be available
-        //returns updated renderMap
-        var operation = cmp.get("v.activeRollup.Operation__c");
-        var yearlyOperation = cmp.get("v.activeRollup.Yearly_Operation_Type__c");
-
-        if (operation === 'Donor_Streak'
-            || operation === 'Years_Donated'
-            || operation === 'Best_Year'
-            || operation === 'Best_Year_Total'
-            || yearlyOperation === 'Years_Ago') {
-            //enable fiscal year
-            renderMap["fiscalYear"] = true;
-        } else {
-            //disable detail field and and clear values
-            renderMap["fiscalYear"] = false;
-            cmp.set("v.activeRollup.Use_Fiscal_Year__c", cmp.get("v.cachedRollup.Use_Fiscal_Year__c"));
-        }
-
-        return renderMap;
-
-=======
-        } else {
-            //disable amount field and clear values
-            renderMap["amountField"] = false;
-            cmp.set("v.activeRollup.Amount_Field__r.Label", cmp.get("v.labels.na"));
-            cmp.set("v.activeRollup.Amount_Field__r.QualifiedApiName", null);
-        }
-        return renderMap;
->>>>>>> 98e46e04
     },
 
     /* @description: conditionally render date field based on the selected operation and yearly operations
@@ -867,23 +513,6 @@
         return renderMap;
     },
 
-<<<<<<< HEAD
-        console.log("Fired field reset for context ["+context+"] and object ["+object+"]");
-        var newFields = cmp.get("v.objectDetails")[object];
-
-        //console.log('new fields: '+newFields);
-
-        if(newFields === undefined){
-            newFields = [{name: 'None', label: cmp.get("v.labels.noFields")}];
-        }
-
-        if (context === 'detail'){
-            cmp.set("v.detailFields", newFields);
-        } else if (context === 'summary') {
-            console.log('assigning summary fields');
-            cmp.set("v.summaryFields", newFields);
-            console.log('summary fields: '+cmp.get("v.summaryFields"));
-=======
     /* @description: conditionally render detail field based on the selected operation, specifically Single Result Operations
     * @operation: operation API name
     * @renderMap: current map of fields to render
@@ -951,7 +580,6 @@
             cmp.set("v.detailFields", newFields);
         } else if (context === 'summary') {
             cmp.set("v.summaryFields", newFields);
->>>>>>> 98e46e04
         } else if (context === 'date') {
             newFields = this.filterFieldsByType(cmp, ["DATE"], newFields);
             cmp.set("v.dateFields", newFields);
@@ -961,13 +589,9 @@
         }
     },
 
-<<<<<<< HEAD
-    resetAllFields: function(cmp){
-=======
     /* @description: resets all fields
     */
     resetAllFields: function (cmp) {
->>>>>>> 98e46e04
         //todo: refactor to see if/when is even necessary
 
         var summaryObject = cmp.get("v.activeRollup.Summary_Object__r.QualifiedApiName");
@@ -983,14 +607,9 @@
         this.resetFields(cmp, dateObject, 'date');
     },
 
-<<<<<<< HEAD
-    resetRollupTypes: function(cmp){
-
-=======
     /* @description: resets the list of rollup types based on the selected summary object
     */
     resetRollupTypes: function (cmp) {
->>>>>>> 98e46e04
         var summaryObject = cmp.get("v.activeRollup.Summary_Object__r.QualifiedApiName");
         var labels = cmp.get("v.labels");
         var templateList = [];
@@ -1025,101 +644,6 @@
                 label: labels.allocationLabel + ' -> ' + labels.gauLabel
                 , summaryObject: 'General_Accounting_Unit__c', name: 'Allocation__c'
             });
-<<<<<<< HEAD
-        }
-
-        cmp.set("v.rollupTypes", templateList);
-    },
-
-    restructureResponse: function(resp){
-        return JSON.parse(JSON.stringify(resp));
-    },
-
-    retrieveFieldLabel: function(apiName, entityList){
-        //retrieves the label of an entity (field, operation, etc) based on the api name from a LIST of objects with name and label entries
-        //apiName is the name of the field. ex: 'General_Account_Unit__c'
-        //label is translatable label of the entity. ex: 'General Account Unit'
-        var label;
-        for(var i=0; i<entityList.length; i++){
-            if(entityList[i].name === apiName){
-                label = entityList[i].label;
-                break;
-            }
-        }
-        return label;
-    },
-
-    saveRollup: function(cmp, activeRollup){
-
-    },
-
-    setRollupType: function(cmp){
-        console.log('IN SET ROLLUP TYPE FUNCTION.');
-        var summaryObject = cmp.get("v.activeRollup.Summary_Object__r.QualifiedApiName");
-        var detailObject = cmp.get("v.activeRollup.Detail_Object__r.QualifiedApiName");
-        var labels = cmp.get("v.labels");
-        var rollupType = {};
-
-        if (detailObject === 'Opportunity' && summaryObject === 'Account') {
-            rollupType.name = 'Opportunity';
-            rollupType.summaryObject = 'Account';
-            rollupType.label = labels.opportunityLabel + ' -> ' + labels.accountLabel + ' ' + labels.hardCredit;
-
-        } else if (detailObject === 'npe01__OppPayment__c' && summaryObject === 'Account') {
-            rollupType.name = 'npe01__OppPayment__c';
-            rollupType.summaryObject = 'Account';
-            rollupType.label = labels.paymentLabel + ' -> ' + labels.accountLabel + ' ' + labels.hardCredit;
-
-        } else if (detailObject === 'Partial_Soft_Credit__c' && summaryObject === 'Account') {
-            rollupType.name = 'Partial_Soft_Credit__c';
-            rollupType.summaryObject = 'Account';
-            rollupType.label = labels.opportunityLabel + ' -> ' + labels.accountLabel + ' ' + labels.softCredit;
-
-        } else if (detailObject === 'Opportunity' && summaryObject === 'Contact') {
-            rollupType.name = 'Opportunity';
-            rollupType.summaryObject = 'Contact';
-            rollupType.label = labels.opportunityLabel + ' -> ' + labels.contactLabel + ' ' + labels.hardCredit;
-
-        } else if (detailObject === 'Partial_Soft_Credit__c' && summaryObject === 'Contact') {
-            rollupType.name = 'Partial_Soft_Credit__c';
-            rollupType.summaryObject = 'Contact';
-            rollupType.label = labels.opportunityLabel + ' -> ' + labels.contactLabel + ' ' + labels.softCredit;
-
-        } else if (detailObject === 'npe01__OppPayment__c' && summaryObject === 'Contact') {
-            rollupType.name = 'npe01__OppPayment__c';
-            rollupType.summaryObject = 'Contact';
-            rollupType.label = labels.paymentLabel + ' -> ' + labels.contactLabel + ' ' + labels.hardCredit;
-
-        } else if (detailObject === 'Allocation__c' && summaryObject === 'General_Accounting_Unit__c') {
-            rollupType.name = 'Allocation__c';
-            rollupType.summaryObject = 'General_Accounting_Unit__c';
-            rollupType.label = labels.allocationLabel + ' -> ' + labels.gauLabel;
-        }
-
-        cmp.set("v.selectedRollupType", rollupType);
-        console.log(cmp.get("v.selectedRollupType"));
-    },
-
-    setIntegerYearList: function(cmp){
-        var integerList = [];
-        var timeLabel = cmp.get("v.selectedYearlyOperationLabel");
-
-        integerList.push({name: 0, label: 'This Year'});
-        integerList.push({name: 1, label: 'Last Year'});
-        for(var i=2; i<21; i++) {
-            integerList.push({name: i, label: i + ' Years Ago'});
-        }
-
-        cmp.set("v.integerList", integerList);
-    },
-
-    updateAllowedOperations: function(cmp){
-
-        //start with all operations
-        var ops = cmp.get("v.operations");
-        console.log(JSON.stringify(ops));
-
-=======
         } else if (summaryObject === 'npe03__Recurring_Donation__c') {
             templateList.push({
                 label: labels.opportunityLabel + ' -> ' + labels.rdLabel
@@ -1243,7 +767,6 @@
         //start with all operations
         var ops = cmp.get("v.operations");
 
->>>>>>> 98e46e04
         var field = cmp.get("v.activeRollup.Summary_Field__r.QualifiedApiName");
         var summaryFields = cmp.get("v.summaryFields");
 
@@ -1254,10 +777,6 @@
                 break;
             }
         }
-<<<<<<< HEAD
-        console.log(type);
-=======
->>>>>>> 98e46e04
 
         //create lists of allowed operations
         var allowedOps = [];
@@ -1283,25 +802,14 @@
             allowedOps.push({name: 'Years_Donated', label: ops['Years_Donated']});
         }
 
-<<<<<<< HEAD
-        console.log(JSON.stringify(allowedOps));
-
-=======
->>>>>>> 98e46e04
         cmp.set("v.allowedOperations", allowedOps);
 
     },
 
-<<<<<<< HEAD
-    updateRollupName: function(cmp){
-        //sets the rollup name with a simple concatenation of the summary object and summary field
-        //todo: can't get this to bubble up to the main page, probably due to the dot notation
-=======
     /* @description: sets the rollup name with a simple concatenation of the summary object and summary field
     * also sends the updated name to the parent component to display as the page title
     */
     updateRollupName: function (cmp, event) {
->>>>>>> 98e46e04
         var summaryObjectAPI = cmp.get("v.activeRollup.Summary_Object__r.QualifiedApiName");
         var summaryObjects = cmp.get("v.summaryObjects");
         var summaryObjectName = this.retrieveFieldLabel(summaryObjectAPI, summaryObjects);
@@ -1311,10 +819,6 @@
         var summaryFieldName = this.retrieveFieldLabel(summaryFieldAPI, summaryFields);
 
         var label = summaryObjectName + ': ' + summaryFieldName;
-<<<<<<< HEAD
-
-        cmp.set("v.activeRollup.MasterLabel", label);
-=======
         var masterLabel = '';
         var mode = cmp.get("v.mode");
 
@@ -1339,6 +843,5 @@
             });
             sendMessage.fire();
         }
->>>>>>> 98e46e04
     }
 })