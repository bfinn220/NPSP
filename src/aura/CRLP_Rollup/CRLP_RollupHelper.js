--- conflicted
+++ resolved
@@ -111,20 +111,12 @@
         return newFields;
     },
 
-<<<<<<< HEAD
-    /* @description: filters possible detail fields by summary type and updates the detailFields attribute
-    * @param detailObject: currently selected detail object
-    */
-    //filterDetailFieldsBySummaryField: function (cmp, detailObject) {
+    /**
+     * @description: filters possible detail fields by summary type and updates the detailFields attribute
+     * @param potentialDetailObjects: list of potential detail objects for this rollup type
+     */
     filterDetailFieldsBySummaryField: function (cmp, potentialDetailObjects) {
 
-=======
-    /**
-     * @description: filters possible detail fields by summary type and updates the detailFields attribute
-     * @param detailObject: currently selected detail object
-     */
-    filterDetailFieldsBySummaryField: function (cmp, detailObject) {
->>>>>>> 76db21ef
         //current version filters strictly; update will include type conversion fields
         var summaryField = cmp.get("v.activeRollup.summaryField");
 
@@ -159,29 +151,9 @@
         cmp.set("v.activeRollup.detailField", null);
     },
 
-<<<<<<< HEAD
-    /* @description: hides all fields but the summary view with the renderMap var to walk user through a create rollup flow
-    */
-=======
-    /**
-     * @description: gets the type of a field
-     * @param field: name of the field
-     * @param fieldList: list of fields with name, type and label keys
-     * @return: the type of the field
-     */
-    getFieldType: function(cmp, field, fieldList){
-        for (var i = 0; i < fieldList.length; i++) {
-            if (fieldList[i].name === field) {
-                var type = fieldList[i].type;
-                return type;
-            }
-        }
-    },
-
     /**
      * @description: hides all fields but the summary view with the renderMap var to walk user through a create rollup flow
      */
->>>>>>> 76db21ef
     hideAllFields: function (cmp) {
         var renderMap = cmp.get("v.renderMap");
         for (var key in renderMap) {
@@ -190,10 +162,11 @@
         cmp.set("v.renderMap", renderMap);
     },
 
-    /* @description: resets the detail object, description, all picklist fields, and rollup types when summary object is changed
-    * @param summaryObject: summaryObject API name
-    * @param label: summaryObject API label
-    */
+    /**
+     * @description: resets the detail object, description, all picklist fields, and rollup types when summary object is changed
+     * @param summaryObject: summaryObject API name
+     * @param label: summaryObject API label
+     */
     onChangeSummaryObject: function (cmp, summaryObject, label) {
         console.log("hitting onChangeSummaryObjectHelper");
 
@@ -211,24 +184,15 @@
         this.onChangeSummaryField(cmp, '');
     },
 
-<<<<<<< HEAD
-    /* @description: sets the detail field label and determines if save button may illuminate since detail field is required if visible
-    * @param detailField: selected detail field API name
-    * @param label: selected detail field label
-    */
+    /**
+     * @description: sets the detail field label and determines if save button may illuminate since detail field is required if visible
+     * @param detailObjectAndField: selected detail object and field API names, concatenated with a space
+     * @param fieldLabel: selected detail field label
+     */
     onChangeDetailField: function (cmp, detailObjectAndField, fieldLabel) {
-
         var stringList = detailObjectAndField.split(' ');
         var objectName = stringList[0];
         var fieldName = stringList[1];
-=======
-    /**
-     * @description: sets the detail field label and determines if save button may illuminate since detail field is required if visible
-     * @param detailField: selected detail field API name
-     * @param label: selected detail field label
-     */
-    onChangeDetailField: function (cmp, detailField, label) {
->>>>>>> 76db21ef
         console.log('in helper on change detail');
         var objectLabel = this.retrieveFieldLabel(objectName, cmp.get("v.detailObjects"));
         cmp.set("v.activeRollup.detailFieldLabel", fieldLabel);
@@ -297,19 +261,6 @@
 
         cmp.set("v.renderMap", renderMap);
 
-        //ROLLUP TYPE RENDERING
-        var rollupTypes = cmp.get("v.rollupTypes");
-        if (rollupTypes.length === 1 && operation) {
-            //sets rollup type automatically if there is only 1
-            cmp.set("v.activeRollup.detailObject", rollupTypes[0].name);
-            cmp.set("v.selectedRollupType", {label: rollupTypes[0].label, name: rollupTypes[0].name});
-            this.onChangeRollupType(cmp, rollupTypes[0].name, rollupTypes[0].label);
-        } else {
-            cmp.set("v.selectedRollupType", {name: '', label: ''});
-            cmp.set("v.activeRollup.detailObject", '');
-            this.onChangeRollupType(cmp, '', '');
-        }
-
         //set selected operation label to be available in view mode
         var operations = cmp.get("v.operations");
         var label = operations[operation];
@@ -320,25 +271,16 @@
 
     },
 
-<<<<<<< HEAD
-    /* @description: renders filter group and operation, resets fields for the amount, detail and date fields based on the detail object
-    * @param detailObject: detail object API name stored as the name on the rollupType attribute
-    * @param rollupLabel: rollup type label
-    */
+    /**
+     * @description: renders filter group and operation, resets fields for the amount, detail and date fields based on the detail object
+     * @param rollupTypeObject: rollup type object
+     * @param rollupLabel: rollup type label
+     */
     onChangeRollupType: function (cmp, rollupTypeObject, rollupLabel) {
-=======
-    /**
-     * @description: renders filter group and operation, resets fields for the amount, detail and date fields based on the detail object
-     * @param detailObject: detail object API name stored as the name on the rollupType attribute
-     * @param rollupLabel: rollup type label
-     */
-    onChangeRollupType: function (cmp, detailObject, rollupLabel) {
->>>>>>> 76db21ef
         console.log('in helper on change rollup');
         var renderMap = cmp.get("v.renderMap");
         var labels = cmp.get("v.labels");
         var activeRollup = cmp.get("v.activeRollup");
-<<<<<<< HEAD
 
         //check for partial soft credit rollup objects
         var amountObjectName = rollupTypeObject;
@@ -355,14 +297,10 @@
         }
 
         //during create, visibility of operation and filter group are toggled
-=======
-        //during create, visibility of filter group is toggled
->>>>>>> 76db21ef
         if(cmp.get("v.mode") === "create"){
             if (rollupLabel) {
                 renderMap["filterGroup"] = true;
                 cmp.set("v.renderMap", renderMap);
-                //this.filterDetailFieldsBySummaryField(cmp, detailObject);
                 this.filterDetailFieldsBySummaryField(cmp, potentialDetailObjects);
             } else {
                 renderMap["filterGroup"] = false;
@@ -375,16 +313,13 @@
 
         //reset amount fields
         this.resetFields(cmp, amountObjectName, 'amount');
-        //debugger;
         cmp.set("v.activeRollup.amountObject", amountObjectName);
-        //this.setAmountField(cmp, amountObjectName);
         var labels = cmp.get("v.labels");
 
         // Set the amount field based on the selected rollup type
         if (amountObjectName === labels.objectPayment) {
             cmp.set("v.activeRollup.amountField", labels.objectPayment + ' npe01__Payment_amount__c');
 
-<<<<<<< HEAD
         } else if (amountObjectName === labels.objectAllocation) {
             cmp.set("v.activeRollup.amountField", labels.objectAllocation + ' ' + labels.namespacePrefix + 'Amount__c');
 
@@ -393,14 +328,6 @@
 
         } else {
             cmp.set("v.activeRollup.amountField", labels.objectOpportunity + ' Amount');
-=======
-        //reset amount fields
-        this.resetFields(cmp, detailObject, 'amount');
-        //todo: fix this for all cases, not just opportunity amount
-        if (!activeRollup.amountObject) {
-            cmp.set("v.activeRollup.amountObjectLabel", activeRollup.detailObjectLabel);
-            cmp.set("v.activeRollup.amountObject", activeRollup.detailObject);
->>>>>>> 76db21ef
         }
 
         var detailObjects = cmp.get("v.detailObjects");
@@ -428,15 +355,15 @@
 
         cmp.set("v.renderMap", renderMap);
 
-
         //check if save button can be activated
         this.verifyRollupSaveActive(cmp, activeRollup.detailField);
 
     },
 
-    /* @description: renders rollupType field, filters allowed operations by field type when summary field changes
-    * @param label: summary field label
-    */
+    /**
+     * @description: renders rollupType field, filters allowed operations by field type when summary field changes
+     * @param label: summary field label
+     * */
     onChangeSummaryField: function (cmp, label) {
         console.log('in helper on change summary');
         //toggle rendering for create flow
@@ -454,13 +381,10 @@
             this.onChangeOperation(cmp, '');
         }
 
-<<<<<<< HEAD
         //sets rollup type automatically if there is only 1
         var rollupTypes = cmp.get("v.rollupTypes");
         if (rollupTypes.length === 1 && label) {
-            console.log('GETTING HERE ONLY ONE');
             cmp.set("v.activeRollup.rollupTypeObject", rollupTypes[0].name);
-            console.log('active rollup rt obj: '+cmp.get("v.activeRollup.rollupTypeObject"));
             cmp.set("v.selectedRollupType", {label: rollupTypes[0].label, name: rollupTypes[0].name});
             this.onChangeRollupType(cmp, rollupTypes[0].name, rollupTypes[0].label);
         } else {
@@ -469,8 +393,6 @@
             this.onChangeRollupType(cmp, '', '');
         }
 
-=======
->>>>>>> 76db21ef
         //reset operation if selected operation isn't in the list
         this.updateAllowedOperations(cmp);
         var operationLabel = this.retrieveFieldLabel(cmp.get("v.activeRollup.operation"), cmp.get("v.allowedOperations"));
@@ -483,10 +405,11 @@
         cmp.set("v.activeRollup.summaryFieldLabel", label);
     },
 
-    /* @description: fires when time bound operations options is changed or when set up
-    * @param isOnChange: determines if this is fired during a change (true) or during setup (false)
-    * @param label: time bound operations label
-    */
+    /**
+     * @description: fires when time bound operations options is changed or when set up
+     * @param isOnChange: determines if this is fired during a change (true) or during setup (false)
+     * @param label: time bound operations label
+     * */
     onChangeTimeBoundOperationsOptions: function (cmp, isOnChange, label) {
         console.log("in helper changeTimeBoundOperationsOptions");
         var operation = cmp.get("v.activeRollup.timeBoundOperationType");
@@ -546,12 +469,13 @@
         cmp.set("v.selectedTimeBoundOperationLabel", label);
     },
 
-    /* @description: conditionally render amount field based on the selected operation
-    * @param operation: operation API name
-    * @param rollupLabel: label of the selected rollup type passed to ensure a rollup type is not null
-    * @param renderMap: current map of fields to render
-    * @return: updated render map
-    */
+    /**
+     * @description: conditionally render amount field based on the selected operation
+     * @param operation: operation API name
+     * @param rollupLabel: label of the selected rollup type passed to ensure a rollup type is not null
+     * @param renderMap: current map of fields to render
+     * @return: updated render map
+     */
     renderAmountField: function (cmp, operation, rollupLabel, renderMap) {
 
         if ((operation === 'Largest'
@@ -566,39 +490,29 @@
             renderMap["amountField"] = true;
 
         } else {
-            //disable amount field and clear values
+            //disable amount field
             renderMap["amountField"] = false;
-            //cmp.set("v.activeRollup.amountField", null);
         }
         return renderMap;
     },
 
-    /* @description: conditionally render date field based on the selected operation and rollup selection
-    * @param operation: operation API name
-    * @param renderMap: current map of fields to render
-    * @return: updated render map
-    */
+    /**
+     * @description: conditionally render date field based on the selected operation and rollup selection
+     * @param operation: operation API name
+     * @param renderMap: current map of fields to render
+     * @return: updated render map
+     */
     renderDateField: function (cmp, operation, rollupLabel, renderMap) {
         if ((operation === 'First'
             || operation === 'Last'
             || operation === 'Years_Ago'
             || operation === 'Days_Back')
             && rollupLabel) {
-            /*//enable date field and set defaults based on the dateObject, which is set from the rollup type
-            var dateObject = cmp.get("v.activeRollup.dateObject");
-            if (dateObject === 'npe01__OppPayment__c') {
-                cmp.set("v.activeRollup.dateField", "npe01__Payment_date__c");
-            } else {
-                cmp.set("v.activeRollup.dateField", "CloseDate");
-            }*/
             //enable date field
             renderMap["dateField"] = true;
         } else {
-            //disable date field and clear values
+            //disable date field
             renderMap["dateField"] = false;
-/*
-            cmp.set("v.activeRollup.dateField", null);
-*/
         }
 
         return renderMap;
@@ -619,9 +533,8 @@
             //enable detail field
             renderMap["detailField"] = true;
         } else {
-            //disable detail field and and clear values
+            //disable detail field
             renderMap["detailField"] = false;
-            //cmp.set("v.activeRollup.detailField", null);
         }
 
         return renderMap;
@@ -762,35 +675,10 @@
         return JSON.parse(JSON.stringify(resp));
     },
 
-<<<<<<< HEAD
-    /* @description: saves the active rollup and sets the mode to view OR punts back to grid in the case of a soft "delete"
-    * @param activeRollup:
-    */
-=======
-    /**
-     * @description: retrieves the label of an entity (field, operation, etc) based on the api name from a LIST of objects with name and label entries
-     * @param apiName: the name of the field. ex: 'General_Account_Unit__c'
-     * @param entityList: list of fields to search
-     * @return label: field label that matches the apiName
-     */
-    retrieveFieldLabel: function (apiName, entityList) {
-        var label;
-        if (!(entityList === undefined || entityList === null)) {
-            for (var i = 0; i < entityList.length; i++) {
-                if (entityList[i].name === apiName) {
-                    label = entityList[i].label;
-                    break;
-                }
-            }
-        }
-        return label;
-    },
-
     /**
      * @description: saves the active rollup and sets the mode to view OR punts back to grid in the case of a soft "delete"
      * @param activeRollup:
      */
->>>>>>> 76db21ef
     saveRollup: function (cmp, activeRollup) {
         var currentMode = cmp.get("v.mode");
         if (currentMode === 'delete') {
@@ -862,11 +750,12 @@
         $A.enqueueAction(action);
     },
 
-    /* @description: gets the type of a field
-    * @param field: name of the field
-    * @param fieldList: list of fields with name, type and label keys
-    * @return: the type of the field
-    */
+    /**
+     * @description: gets the type of a field
+     * @param field: name of the field
+     * @param fieldList: list of fields with name, type and label keys
+     * @return: the type of the field
+     */
     retrieveFieldType: function(cmp, field, fieldList){
         for (var i = 0; i < fieldList.length; i++) {
             if (fieldList[i].name === field) {
@@ -876,11 +765,12 @@
         }
     },
 
-    /* @description: retrieves the label of an entity (field, operation, etc) based on the api name from a LIST of objects with name and label entries
-    * @param apiName: the name of the field. ex: 'General_Account_Unit__c'
-    * @param entityList: list of fields to search
-    * @return label: field label that matches the apiName
-    */
+    /**
+     * @description: retrieves the label of an entity (field, operation, etc) based on the api name from a LIST of objects with name and label entries
+     * @param apiName: the name of the field. ex: 'General_Account_Unit__c'
+     * @param entityList: list of fields to search
+     * @return label: field label that matches the apiName
+     */
     retrieveFieldLabel: function (apiName, entityList) {
         var label;
         if (!(entityList === undefined || entityList === null)) {
@@ -892,29 +782,6 @@
             }
         }
         return label;
-    },
-
-    setAmountField: function (cmp, amountObjectName) {
-        //debugger;
-        /*var labels = cmp.get("v.labels");
-
-        // Set the default amount field based on the selected detail object
-        if (cmp.get("v.activeRollup.amountField") && cmp.get("v.activeRollup.amountField") !== '') {
-            // there is already a value in this field. do nothing
-        } else if (amountObjectName === labels.objectPayment) {
-            cmp.set("v.activeRollup.amountField", labels.objectPayment + ' npe01__Payment_amount__c');
-
-        } else if (amountObjectName === labels.objectAllocation) {
-            cmp.set("v.activeRollup.amountField", labels.objectAllocation + ' ' + labels.namespacePrefix + 'Amount__c');
-
-        } else if (amountObjectName === labels.objectPartialSoftCredit) {
-            console.log('AMOUNT FIELD BEFORE? '+cmp.get("v.activeRollup.amountField"));
-            cmp.set("v.activeRollup.amountField", labels.objectPartialSoftCredit + ' Amount__c');
-            console.log('AMOUNT FIELD AFTER? '+cmp.get("v.activeRollup.amountField"));
-
-        } else {
-            cmp.set("v.activeRollup.amountField", labels.objectOpportunity + ' Amount');
-        }*/
     },
 
     /**
