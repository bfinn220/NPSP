--- conflicted
+++ resolved
@@ -307,16 +307,12 @@
         console.log("SET SELECTED ROLLUP TYPE: "+rollupLabel+", "+detailObject);
 
         //reset amount fields
-<<<<<<< HEAD
-        this.resetFields(cmp, amountObject, 'amount');
-=======
         this.resetFields(cmp, detailObject, 'amount');
         //todo: fix this for all cases, not just opportunity amount
         if(!activeRollup.amountObject){
             cmp.set("v.activeRollup.amountObjectLabel", activeRollup.detailObjectLabel);
             cmp.set("v.activeRollup.amountObject", activeRollup.detailObject);
         }
->>>>>>> 376e639f
 
         //reset date fields
         //set date object label and api name based on the selected detail object then reset fields + selected value
