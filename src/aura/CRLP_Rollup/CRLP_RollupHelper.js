--- conflicted
+++ resolved
@@ -99,31 +99,22 @@
         console.log("filter fields by type function");
         var newFields = [];
 
-<<<<<<< HEAD
         if (typeList && allFields) {
             typeList.forEach(function (type) {
                 if (!(type === undefined || type === null)) {
                     allFields.forEach(function (field) {
                         if (field !== undefined) {
-                            if (field.type === type) {
+                            //field.type is the detail field
+                            //type is the target field
+                            if (type === 'REFERENCE') { //rolling up into a lookup field
+                                if (field.type === 'REFERENCE' || field.type === 'ID') { // possible detail fields are IDs and other lookup fields because they store IDs
+                                    if (summaryFieldReferenceTo && (field.referenceTo === summaryFieldReferenceTo)) { // make sure the referenced objects match
+                                        newFields.push(field);
+                                    }
+                                }
+                            } else if (field.type === type) {
                                 newFields.push(field);
                             }
-=======
-        typeList.forEach(function (type) {
-            if (!(type === undefined || type === null)) {
-                allFields.forEach(function (field) {
-                    if(field !== undefined) {
-                        //field.type is the detail field
-                        //type is the target field
-                        if (type === 'REFERENCE') { //rolling up into a lookup field
-                            if (field.type === 'REFERENCE' || field.type === 'ID') { // possible detail fields are IDs and other lookup fields because they store IDs
-                                if(summaryFieldReferenceTo && (field.referenceTo === summaryFieldReferenceTo)) { // make sure the referenced objects match
-                                    newFields.push(field);
-                                }
-                            }
-                        } else if (field.type === type) {
-                            newFields.push(field);
->>>>>>> f7b2a457
                         }
                     });
                 }
