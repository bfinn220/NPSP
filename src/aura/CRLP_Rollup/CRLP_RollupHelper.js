({
    /* @description: resets values and visibility for objects based on the object details
    * this is run when the page is first loaded or when a cancel event resets the page
    */
    setObjectAndFieldDependencies: function (cmp) {
        console.log("In setObjectAndFieldDependencies");

        //need to reset fields to populate the selected objects -- refactor to see if necessary
        //fields can be lazy loaded if user is creating a new rollup
        if (cmp.get("v.mode") !== 'create') {
            this.fieldSetup(cmp);
        } else {
            //set active default as true
            cmp.set("v.activeRollup.isActive", true);
            // check for a summary object filter to see if summary fields need to be set
            var summaryObject = cmp.get("v.activeRollup.summaryObject");
            var summaryObjects = cmp.get("v.summaryObjects");
            var label = this.retrieveFieldLabel(summaryObject, summaryObjects);

            //sets summary object if it's being passed from the container
            if (summaryObject) {
                this.onChangeSummaryObject(cmp, summaryObject, label);
            }
            this.hideAllFields(cmp);
            this.setIntegerYearList(cmp);
        }

        //update filter group list to contain none as a first option
        //note: unshift can't be used here due to an issue with bound values
        var filterGroups = cmp.get("v.filterGroups");
        var tempList = [{"name": cmp.get("v.labels.na"), "label": cmp.get("v.labels.na")}];
        tempList = tempList.concat(filterGroups);
        cmp.set("v.filterGroups", tempList);


        console.log('Called reset details');
    },

    /* @description: changes field visibility and save button access based on the mode
    * this is bound to a change handler to the mode attribute
    */
    changeMode: function (cmp) {
        var mode = cmp.get("v.mode");
        //we check to see if mode is null since the change handler is called when mode is cleared in the container
        if (mode) {
            console.log("Mode is " + mode);
            console.log("In changeMode");

            //View is the only readOnly mode. Clone removes the activeRollupId for save.
            //Create hides all fields and sets isIncomplete to disable the save button.
            if (mode === "view") {
                cmp.set("v.isReadOnly", true);
            } else if (mode === "clone") {
                cmp.set("v.activeRollupId", null);
                cmp.set("v.isReadOnly", false);
                var newSummary = this.uniqueSummaryFieldCheck(cmp, cmp.get("v.summaryFields"));
                cmp.set("v.summaryFields", newSummary);
                cmp.set("v.isIncomplete", false);
            } else if (mode === "edit") {
                cmp.set("v.isReadOnly", false);
                cmp.set("v.isIncomplete", false);
            } else if (mode === "create") {
                cmp.set("v.isIncomplete", true);
                cmp.set("v.isReadOnly", false);
                this.hideAllFields(cmp);
            }
        }
    },

    /* @description: applies the correct labels for all underlying API values and resets allowed values
    * this is run when the page is first loaded or when a cancel event resets the page
    */
    fieldSetup: function(cmp){
        this.resetAllFields(cmp);
        this.updateAllowedOperations(cmp);
        this.onChangeOperation(cmp, cmp.get("v.activeRollup.operation"));
        this.setIntegerYearList(cmp);
        this.onChangeTimeBoundOperationsOptions(cmp, false);
        this.onChangeInteger(cmp, cmp.get("v.activeRollup.intValue"));
    },

    /* @description: filters a picklist of fields by their type
    * @param typeList: list of types to match
    * @param allFields: list of mapped fields to their type to filter
    * @return: the filtered list of values
    */
    filterFieldsByType: function (cmp, typeList, allFields) {
        //if type is null, no detail field is selected
        console.log("filter fields by type function");
        var newFields = [];

        typeList.forEach(function (type) {
            if (!(type === undefined || type === null)) {
                allFields.forEach(function (field) {
                    var datatype = field.type;
                    if (datatype === type) {
                        newFields.push(field);
                    }
                });
            }
        });
        return newFields;
    },

    /* @description: filters possible detail fields by summary type and updates the detailFields attribute
    * @param detailObject: currently selected detail object
    */
    filterDetailFieldsBySummaryField: function (cmp, detailObject) {
        //current version filters strictly; update will include type conversion fields
        var summaryField = cmp.get("v.activeRollup.summaryField");

        //need to get all detail fields, or we filter on a subset of all options
        var allFields = cmp.get("v.objectDetails")[detailObject];
        var newFields = [];

        //loop over all summary fields to get the type of selected field
        var summaryFields = cmp.get("v.summaryFields");
        var type = this.getFieldType(cmp, summaryField, summaryFields);

        //TODO: maybe check if type is the same to see if need to filter?
        //if type is undefined, return all fields
        if (type === undefined || allFields === undefined) {
            newFields = allFields;
        } else {
            newFields = this.filterFieldsByType(cmp, [type], allFields);
        }

        if (newFields.length > 0) {
            cmp.set("v.detailFields", newFields);
        } else {
            newFields = [{name: '', label: cmp.get("v.labels.noFields")}];
            cmp.set("v.detailFields", newFields);
        }
        //reset detail field to null to prompt user selection
        cmp.set("v.activeRollup.detailField", null);
    },

    /* @description: gets the type of a field
    * @param field: name of the field
    * @param fieldList: list of fields with name, type and label keys
    * @return: the type of the field
    */
    getFieldType: function(cmp, field, fieldList){
        for (var i = 0; i < fieldList.length; i++) {
            if (fieldList[i].name === field) {
                var type = fieldList[i].type;
                return type;
            }
        }
    },

    /* @description: hides all fields but the summary view with the renderMap var to walk user through a create rollup flow
    */
    hideAllFields: function (cmp) {
        var renderMap = cmp.get("v.renderMap");
        for (var key in renderMap) {
            renderMap[key] = false;
        }
        cmp.set("v.renderMap", renderMap);
    },

    /* @description: resets the detail object, description, all picklist fields, and rollup types when summary object is changed
    * @param summaryObject: summaryObject API name
    * @param label: summaryObject API label
    */
    onChangeSummaryObject: function (cmp, summaryObject, label) {
        console.log("hitting onChangeSummaryObjectHelper");

        this.resetFields(cmp, summaryObject, 'summary');
        cmp.set("v.activeRollup.summaryField", null);
        cmp.set("v.activeRollup.summaryObjectLabel", label);
        cmp.set("v.activeRollup.description", null);
        cmp.set("v.activeRollup.detailObject", null);
        cmp.set("v.activeRollup.detailField", null);
        cmp.set("v.activeRollup.amountField", null);
        cmp.set("v.activeRollup.dateField", null);

        this.resetRollupTypes(cmp);

        this.onChangeSummaryField(cmp, '');
    },

    /* @description: sets the detail field label and determines if save button may illuminate since detail field is required if visible
    * @param detailField: selected detail field API name
    * @param label: selected detail field label
    */
    onChangeDetailField: function (cmp, detailField, label) {
        console.log('in helper on change detail');
        this.verifyRollupSaveActive(cmp, detailField);
        cmp.set("v.activeRollup.detailFieldLabel", label);
    },

    /* @description: sets the filter group master label when the filter group is changed
    * @param label: filter group label
    */
    onChangeFilterGroup: function (cmp, label) {
        console.log('in helper on change filter group');
        cmp.set("v.activeRollup.filterGroupLabel", label);
    },

    /* @description: stores the selected years back integer value for years to be used when the page is in view mode
    * @param value: integer value
    */
    onChangeInteger: function (cmp, value) {
        console.log('in helper on change integer');
        var renderMap = cmp.get("v.renderMap");
        if(renderMap["integerYears"]){
            var integerList = cmp.get("v.integerList");
            //need to convert value to an integer due to strict comparison in retrieveFieldLabel
            var label = this.retrieveFieldLabel(parseInt(value), integerList);
            cmp.set("v.selectedIntegerLabel", label);
        } else {
            cmp.set("v.selectedIntegerLabel", "");
        }
    },

    /* @description: conditionally renders the time bound operation, use fiscal year, amount, date and detail fields
    * @param operation: operation API name
    */
    onChangeOperation: function (cmp, operation) {
        console.log("in helper onChangeOperation");
        var renderMap = cmp.get("v.renderMap");

        //TIME BOUND OPERATION RENDERING
        if (operation && operation !== 'Donor_Streak' && operation !== 'Years_Donated') {
            renderMap["timeBoundOperation"] = true;
            renderMap["rollupType"] = true;
        } else {
            renderMap["timeBoundOperation"] = false;
            renderMap["rollupType"] = false;
            cmp.set(("v.activeRollup.timeBoundOperationType"), 'All_Time');
            var timeBoundLabel = this.retrieveFieldLabel('All_Time', cmp.get("v.timeBoundOperations"));
            cmp.set("v.selectedTimeBoundOperationLabel", timeBoundLabel);
            renderMap["integerDays"] = false;
            renderMap["integerYears"] = false;
        }
        //AMOUNT, DATE & DETAIL FIELD RENDERING
        var rollupLabel = cmp.get("v.selectedRollupType").label;
        renderMap = this.renderAmountField(cmp, operation, rollupLabel, renderMap);
        renderMap = this.renderDateField(cmp, operation, rollupLabel, renderMap);
        renderMap = this.renderDetailField(cmp, operation, rollupLabel, renderMap);
        renderMap = this.renderFiscalYear(cmp, renderMap);

        cmp.set("v.renderMap", renderMap);

        //set selected operation label to be available in view mode
        var operations = cmp.get("v.operations");
        var label = operations[operation];
        cmp.set("v.selectedOperationLabel", label);

        //check that detail field and rollup type have been populated before saving
        this.verifyRollupSaveActive(cmp, cmp.get("v.activeRollup.detailField"));

    },

    /* @description: renders filter group and operation, resets fields for the amount, detail and date fields based on the detail object
    * @param detailObject: detail object API name stored as the name on the rollupType attribute
    * @param rollupLabel: rollup type label
    */
    onChangeRollupType: function (cmp, detailObject, rollupLabel) {
        console.log('in helper on change rollup');
        var renderMap = cmp.get("v.renderMap");
        var labels = cmp.get("v.labels");
        //during create, visibility of operation and filter group are toggled
        if(cmp.get("v.mode") === "create"){
            if (rollupLabel) {
                renderMap["filterGroup"] = true;
                cmp.set("v.renderMap", renderMap);
                this.filterDetailFieldsBySummaryField(cmp, detailObject);
            } else {
                renderMap["filterGroup"] = false;
            }
<<<<<<< HEAD
            cmp.set("v.activeRollup.filterGroup", labels.na);
            this.onChangeFilterGroup(cmp, na);
=======
            cmp.set("v.activeRollup.Filter_Group__r.QualifiedApiName", labels.na);
            this.onChangeFilterGroup(cmp, labels.na);
>>>>>>> 7e4ac88f
        }

        //AMOUNT, DATE & DETAIL FIELD RENDERING
        var operation = cmp.get("v.activeRollup.operation");
        renderMap = this.renderAmountField(cmp, operation, rollupLabel, renderMap);
        renderMap = this.renderDateField(cmp, operation, rollupLabel, renderMap);
        renderMap = this.renderDetailField(cmp, operation, rollupLabel, renderMap);

        cmp.set("v.renderMap", renderMap);

        //set detail object label explicitly since detail obj name is bound to rollup type field, but the label is not
        var detailObjects = cmp.get("v.detailObjects");
        var detailLabel = this.retrieveFieldLabel(detailObject, detailObjects);
        cmp.set("v.activeRollup.detailObjectLabel", detailLabel);
        cmp.set("v.selectedRollupType", {label: rollupLabel, name: detailObject});

        //reset amount fields
        this.resetFields(cmp, detailObject, 'amount');

        //reset date fields
        //set date object label and api name based on the selected detail object then reset fields + selected value
        //defaults field to Payment on the payment object, and CloseDate for everything else
        if (detailObject === labels.objectPayment) {
            cmp.set("v.activeRollup.dateObjectLabel", labels.labelPayment);
            cmp.set("v.activeRollup.dateObject", labels.objectPayment);
            this.resetFields(cmp, cmp.get("v.activeRollup.dateObject"), "date");
            cmp.set("v.activeRollup.dateField", "npe01__Payment_date__c");
        } else {
            cmp.set("v.activeRollup.dateObjectLabel", labels.labelOpportunity);
            cmp.set("v.activeRollup.dateObject", labels.objectOpportunity);
            this.resetFields(cmp, cmp.get("v.activeRollup.dateObject"), "date");
            cmp.set("v.activeRollup.dateField", "CloseDate");
        }

        //check if save button can be activated
        var detailField = cmp.get("v.activeRollup.detailField");
        this.verifyRollupSaveActive(cmp, detailField);

    },

    /* @description: renders rollupType field, filters allowed operations by field type when summary field changes
    * @param label: summary field label
    */
    onChangeSummaryField: function (cmp, label) {
        console.log('in helper on change summary');
        //toggle rendering for create flow
        if(cmp.get("v.mode") === 'create'){
            var renderMap = cmp.get("v.renderMap");
            if(label){
                renderMap["description"] = true;
                renderMap["operation"] = true;
            } else{
                renderMap["description"] = false;
                renderMap["operation"] = false;
            }
            cmp.set("v.renderMap", renderMap);
            cmp.set("v.activeRollup.operation", '');
            this.onChangeOperation(cmp, '');
        }

        //sets rollup type automatically if there is only 1
        var rollupTypes = cmp.get("v.rollupTypes");
        if (rollupTypes.length === 1 && label) {
            cmp.set("v.activeRollup.detailObject", rollupTypes[0].name);
            cmp.set("v.selectedRollupType", {label: rollupTypes[0].label, name: rollupTypes[0].name});
            this.onChangeRollupType(cmp, rollupTypes[0].name, rollupTypes[0].label);
        } else {
            cmp.set("v.selectedRollupType", {name: '', label: ''});
            cmp.set("v.activeRollup.detailObject", '');
            this.onChangeRollupType(cmp, '', '');
        }

        //reset operation if selected operation isn't in the list
        this.updateAllowedOperations(cmp);
        var operationLabel = this.retrieveFieldLabel(cmp.get("v.activeRollup.operation"), cmp.get("v.allowedOperations"));
        if(!operationLabel){
            cmp.set("v.activeRollup.operation", '');
            this.onChangeOperation(cmp, '');
        }

        this.updateRollupName(cmp);
        cmp.set("v.activeRollup.summaryFieldLabel", label);
    },

    /* @description: fires when time bound operations options is changed or when set up
    * @param isOnChange: determines if this is fired during a change (true) or during setup (false)
    * @param label: time bound operations label
    */
    onChangeTimeBoundOperationsOptions: function (cmp, isOnChange, label) {
        console.log("in helper changeTimeBoundOperationsOptions");
        var operation = cmp.get("v.activeRollup.timeBoundOperationType");
        var renderMap = cmp.get("v.renderMap");
        if (operation === 'All_Time') {
            //disable fiscal year, disable integer, and reset values
            renderMap = this.renderFiscalYear(cmp, renderMap);
            renderMap["integerDays"] = false;
            renderMap["integerYears"] = false;
            if (isOnChange) {
                cmp.set("v.activeRollup.useFiscalYear", cmp.get("v.cachedRollup.useFiscalYear"));
                cmp.set("v.activeRollup.intValue", cmp.get("v.cachedRollup.intValue"));
                this.onChangeInteger(cmp, 0);
            }
        } else if (operation === 'Years_Ago') {
            //enable fiscal year and integerYears
            renderMap = this.renderFiscalYear(cmp, renderMap);
            renderMap["integerDays"] = false;
            renderMap["integerYears"] = true;
            //set a default integer of 0
            if (isOnChange) {
                cmp.set("v.activeRollup.intValue", 0);
                this.onChangeInteger(cmp, 0);
            }
        } else if (operation === 'Days_Back') {
            //disable fiscal year and enable integerDays
            renderMap = this.renderFiscalYear(cmp, renderMap);
            renderMap["integerDays"] = true;
            renderMap["integerYears"] = false;
            //set a default integer of 0 and the default fiscal year
            if (isOnChange) {
                cmp.set("v.activeRollup.useFiscalYear", cmp.get("v.cachedRollup.useFiscalYear"));
                cmp.set("v.activeRollup.intValue", 0);
                this.onChangeInteger(cmp, 0);
            }
        } else {
            //default to not showing these fields and reset values
            renderMap["integerDays"] = false;
            renderMap["integerYears"] = false;
            if (isOnChange) {
                cmp.set("v.activeRollup.useFiscalYear", cmp.get("v.cachedRollup.useFiscalYear"));
                cmp.set("v.activeRollup.intValue", cmp.get("v.cachedRollup.intValue"));
                this.onChangeInteger(cmp, 0);
            }
        }
        //check to display or clear the dateField for Years_Ago or Days_Back
        var rollupLabel = cmp.get("v.selectedRollupType").label;
        renderMap = this.renderDateField(cmp, operation, rollupLabel, renderMap);

        cmp.set("v.renderMap", renderMap);

        //set selected operation to be available in view mode
        var timeBoundOperations = cmp.get("v.timeBoundOperations");
        if(label === undefined){
            label = this.retrieveFieldLabel(operation, timeBoundOperations);
        }
        cmp.set("v.selectedTimeBoundOperationLabel", label);
    },

    /* @description: conditionally render amount field based on the selected operation
    * @param operation: operation API name
    * @param rollupLabel: label of the selected rollup type passed to ensure a rollup type is not null
    * @param renderMap: current map of fields to render
    * @return: updated render map
    */
    renderAmountField: function (cmp, operation, rollupLabel, renderMap) {
        if ((operation === 'Largest'
            || operation === 'Smallest'
            || operation === 'Best_Year'
            || operation === 'Best_Year_Total'
            || operation === 'Sum'
            || operation === 'Count'
            || operation === 'Average')
            && rollupLabel) {

            //enable amount field
            renderMap["amountField"] = true;

            var labels = cmp.get("v.labels");

            // Set the default amount field based on the selected detail object
            if (cmp.get("v.activeRollup.amountField") && cmp.get("v.activeRollup.amountField") !== '') {
                // there is already a value in this field. do nothing
            } else if (cmp.get("v.activeRollup.detailObject") === 'npe01__OppPayment__c') {
                cmp.set("v.activeRollup.amountField", 'npe01__Payment_amount__c');
            } else if (cmp.get("v.activeRollup.detailObject") === labels.objectAllocation) {
                cmp.set("v.activeRollup.amountField", labels.namespacePrefix + 'Amount__c');
            } else {
                cmp.set("v.activeRollup.amountField", 'Amount');
            }

        } else {
            //disable amount field and clear values
            renderMap["amountField"] = false;
            cmp.set("v.activeRollup.amountField", null);
        }
        return renderMap;
    },

    /* @description: conditionally render date field based on the selected operation and rollup selection
    * @param operation: operation API name
    * @param renderMap: current map of fields to render
    * @return: updated render map
    */
    renderDateField: function (cmp, operation, rollupLabel, renderMap) {
        if ((operation === 'First'
            || operation === 'Last'
            || operation === 'Years_Ago'
            || operation === 'Days_Back')
            && rollupLabel) {
            //enable date field and set defaults based on the dateObject, which is set from the rollup type
            var dateObject = cmp.get("v.activeRollup.dateObject");
            if (dateObject === 'npe01__OppPayment__c') {
                cmp.set("v.activeRollup.dateField", "npe01__Payment_date__c");
            } else {
                cmp.set("v.activeRollup.dateField", "CloseDate");
            }
            //enable date field
            renderMap["dateField"] = true;
        } else {
            //disable date field and clear values
            renderMap["dateField"] = false;
            cmp.set("v.activeRollup.dateField", null);
        }

        return renderMap;
    },

    /* @description: conditionally render detail field based on the selected operation, specifically Single Result Operations
    * @param operation: operation API name
    * @param renderMap: current map of fields to render
    * @return: updated render map
    */
    renderDetailField: function (cmp, operation, rollupLabel, renderMap) {
        if ((operation === 'First'
            || operation === 'Last'
            || operation === 'Smallest'
            || operation === 'Largest')
            && rollupLabel) {
            //enable detail field
            renderMap["detailField"] = true;
        } else {
            //disable detail field and and clear values
            renderMap["detailField"] = false;
            cmp.set("v.activeRollup.detailField", null);
        }

        return renderMap;

    },

    /* @description: conditionally render fiscal year checkbox based on the selected operation and time bound operation
    * note that both operations are retrieved instead of passed since only 1 would be available
    * @param renderMap: current map of fields to render
    * @return: updated render map
    */
    renderFiscalYear: function (cmp, renderMap) {
        var operation = cmp.get("v.activeRollup.operation");
        var timeBoundOperation = cmp.get("v.activeRollup.timeBoundOperationType");

        if ((operation === 'Donor_Streak'
            || operation === 'Years_Donated'
            || operation === 'Best_Year'
            || operation === 'Best_Year_Total'
            || timeBoundOperation === 'Years_Ago')
            && operation) {
            //enable fiscal year
            renderMap["fiscalYear"] = true;
        } else {
            //disable detail field and and clear values
            renderMap["fiscalYear"] = false;
            cmp.set("v.activeRollup.useFiscalYear", cmp.get("v.cachedRollup.useFiscalYear"));
        }

        return renderMap;

    },

    /* @description: resets fields based on the selected object and context
    * @param object: corresponding object to the fields
    * @param context: which fields to reset. values are: detail, summary, date, and amount
    */
    resetFields: function (cmp, object, context) {

        console.log("Fired field reset for context [" + context + "] and object [" + object + "]");
        var newFields = cmp.get("v.objectDetails")[object];

        if (newFields === undefined) {
            newFields = [{name: 'None', label: cmp.get("v.labels.noFields")}];
        }

        if (context === 'detail') {
            cmp.set("v.detailFields", newFields);
        } else if (context === 'summary') {
            //check if record's summary field needs to be added
            newFields = this.uniqueSummaryFieldCheck(cmp, newFields);
            cmp.set("v.summaryFields", newFields);
        } else if (context === 'date') {
            newFields = this.filterFieldsByType(cmp, ["DATE"], newFields);
            cmp.set("v.dateFields", newFields);
        } else if (context === 'amount') {
            newFields = this.filterFieldsByType(cmp, ["DOUBLE", "CURRENCY"], newFields);
            cmp.set("v.amountFields", newFields);
        }
    },

    /* @description: resets all fields
    */
    resetAllFields: function (cmp) {
        //todo: refactor to see if/when is even necessary

        var activeRollup = cmp.get("v.activeRollup");
        var summaryObject = activeRollup.summaryObject;
        var detailObject = activeRollup.detailObject;

        console.log("Summary Object=" + summaryObject);
        console.log("Detail Object=" + detailObject);

        this.resetFields(cmp, summaryObject, 'summary');

        //detail object is the provided object for amount fields because detail and amount object are ALWAYS the same
        this.resetFields(cmp, detailObject, 'amount');
        this.resetFields(cmp, detailObject, 'detail');

        var dateObject = activeRollup.dateObject;
        console.log("Date Object=" + dateObject);

        this.resetFields(cmp, dateObject, 'date');

        this.resetRollupTypes(cmp);
        this.setRollupType(cmp);
    },

    /* @description: resets the list of rollup types based on the selected summary object
    */
    resetRollupTypes: function (cmp) {
        var activeRollup = cmp.get("v.activeRollup");
        var summaryObject = activeRollup.summaryObject;
        var labels = cmp.get("v.labels");
        var templateList = [];
        if (summaryObject === labels.objectAccount) {
            templateList.push({
                    label: labels.labelOpportunity + ' -> ' + labels.labelAccount + ' ' + labels.hardCredit,
                    summaryObject: labels.objectAccount, name: labels.objectOpportunity
                }
                , {
                    label: labels.labelPayment + ' -> ' + labels.labelAccount + ' ' + labels.hardCredit
                    , summaryObject: labels.objectAccount, name: labels.objectPayment
                }
                , {
                    label: labels.labelOpportunity + ' -> ' + labels.labelAccount + ' ' + labels.softCredit
                    , summaryObject: labels.objectAccount, name: labels.objectPartialSoftCredit
                });
        } else if (summaryObject === labels.objectContact) {
            templateList.push({
                    label: labels.labelOpportunity + ' -> ' + labels.labelContact + ' ' + labels.hardCredit
                    , summaryObject: labels.objectContact, name: labels.objectOpportunity
                }
                , {
                    label: labels.labelOpportunity + ' -> ' + labels.labelContact + ' ' + labels.softCredit
                    , summaryObject: labels.objectContact, name: labels.objectPartialSoftCredit
                }
                , {
                    label: labels.labelPayment + ' -> ' + labels.labelContact + ' ' + labels.hardCredit
                    , summaryObject: labels.objectContact, name: labels.objectPayment
                });
        } else if (summaryObject === labels.objectGAU) {
            templateList.push({
                label: labels.labelAllocation + ' -> ' + labels.labelGAU
                , summaryObject: labels.objectGAU, name: labels.objectAllocation
            });
        } else if (summaryObject === labels.objectRD) {
            templateList.push({
                label: labels.labelOpportunity + ' -> ' + labels.labelRD
                , summaryObject: labels.objectRD, name: labels.objectOpportunity
            });
        }

        cmp.set("v.rollupTypes", templateList);
    },

    /* @description: restructures returned Apex response to preserve separate variables
    * @return: the parsed and stringified JSON
    */
    restructureResponse: function (resp) {
        return JSON.parse(JSON.stringify(resp));
    },

    /* @description: retrieves the label of an entity (field, operation, etc) based on the api name from a LIST of objects with name and label entries
    * @param apiName: the name of the field. ex: 'General_Account_Unit__c'
    * @param entityList: list of fields to search
    * @return label: field label that matches the apiName
    */
    retrieveFieldLabel: function (apiName, entityList) {
        var label;
        if (!(entityList === undefined || entityList === null)) {
            for (var i = 0; i < entityList.length; i++) {
                if (entityList[i].name === apiName) {
                    label = entityList[i].label;
                    break;
                }
            }
        }
        return label;
    },

    /* @description: saves the active rollup and sets the mode to view
    * @param activeRollup:
    */
    saveRollup: function (cmp, activeRollup) {
        // Set the mode to view while the save is running
        cmp.set("v.mode", 'view');

        this.toggleSpinner(cmp, true);

        var rollupCMT = cmp.get("v.activeRollup");
        var action = cmp.get("c.saveRollup");
        action.setParams({rollupCMT: JSON.stringify(rollupCMT)});
        action.setCallback(this, function (response) {
            var state = response.getState();
            console.log('STATE=' + state);

            if (state === "SUCCESS") {
                // Response value will be in the format of "JobId-RecordDeveloperName"
                var responseText = response.getReturnValue();
                var jobId = responseText.split("-")[0];
                var recordName = responseText.split("-")[1];

                console.log('Response = ' + response.getReturnValue());
                console.log('Returned jobId = ' + jobId);
                console.log('Returned RecordName = ' + recordName);

                cmp.set("v.activeRollup.recordName", recordName);
                if (cmp.get("v.cachedRollup") && cmp.get("v.cachedRollup.recordName")) {
                    cmp.set("v.cachedRollup.recordName", recordName);
                }

                console.log('Calling pollForDeploymentStatus');
                this.pollForDeploymentStatus(cmp, jobId, recordName, 0);

            } else if (state === "ERROR") {

                var errors = response.getError();
                var msg = "Unknown error";
                if (errors && errors[0] && errors[0].message) {
                    msg = errors[0].message;
                }
                this.showToast(cmp, 'error', cmp.get("v.labels.rollupSaveFail"), msg);
                this.toggleSpinner(cmp, false);
            }
        });
        this.showToast(cmp, 'info', cmp.get("v.labels.rollupSaveProgress"), cmp.get("v.labels.rollupSaveProgress"));
        $A.enqueueAction(action);
    },

    /* @description: sets the selected rollup type based on detail and summary objects when a record is loaded
    */
    setRollupType: function (cmp) {
        console.log('IN SET ROLLUP TYPE FUNCTION.');
        var summaryObject = cmp.get("v.activeRollup.summaryObject");
        var detailObject = cmp.get("v.activeRollup.detailObject");
        var labels = cmp.get("v.labels");
        var rollupType = {};

        if (detailObject === labels.objectOpportunity && summaryObject === labels.objectAccount) {
            rollupType.name = labels.objectOpportunity;
            rollupType.summaryObject = labels.objectAccount;
            rollupType.label = labels.labelOpportunity + ' -> ' + labels.labelAccount + ' ' + labels.hardCredit;

        } else if (detailObject === labels.objectPayment && summaryObject === labels.objectAccount) {
            rollupType.name = labels.objectPayment;
            rollupType.summaryObject = labels.objectAccount;
            rollupType.label = labels.labelPayment + ' -> ' + labels.labelAccount + ' ' + labels.hardCredit;

        } else if (detailObject === labels.objectPartialSoftCredit && summaryObject === labels.objectAccount) {
            rollupType.name = labels.objectPartialSoftCredit;
            rollupType.summaryObject = labels.objectAccount;
            rollupType.label = labels.labelOpportunity + ' -> ' + labels.labelAccount + ' ' + labels.softCredit;

        } else if (detailObject === labels.objectOpportunity && summaryObject === labels.objectContact) {
            rollupType.name = labels.objectOpportunity;
            rollupType.summaryObject = labels.objectContact;
            rollupType.label = labels.labelOpportunity + ' -> ' + labels.labelContact + ' ' + labels.hardCredit;

        } else if (detailObject === labels.objectPartialSoftCredit && summaryObject === labels.objectContact) {
            rollupType.name = labels.objectPartialSoftCredit;
            rollupType.summaryObject = labels.objectContact;
            rollupType.label = labels.labelOpportunity + ' -> ' + labels.labelContact + ' ' + labels.softCredit;

        } else if (detailObject === labels.objectPayment && summaryObject === labels.objectContact) {
            rollupType.name = labels.objectPayment;
            rollupType.summaryObject = labels.objectContact;
            rollupType.label = labels.labelPayment + ' -> ' + labels.labelContact + ' ' + labels.hardCredit;

        } else if (detailObject === labels.objectAllocation && summaryObject === labels.objectGAU) {
            rollupType.name = labels.objectAllocation;
            rollupType.summaryObject = labels.objectGAU;
            rollupType.label = labels.labelAllocation + ' -> ' + labels.labelGAU;

        } else if (detailObject === labels.objectOpportunity && summaryObject === labels.objectGAU) {
            rollupType.name = labels.objectOpportunity;
            rollupType.summaryObject = labels.labelGAU;
            rollupType.label = labels.labelAllocation + ' -> ' + labels.labelGAU;

        } else if (detailObject === labels.objectOpportunity && summaryObject === labels.objectRD){
            rollupType.name = labels.objectOpportunity;
            rollupType.summaryObject = labels.objectRD;
            rollupType.label = labels.labelOpportunity + ' -> ' + labels.labelRD;
        }

        cmp.set("v.selectedRollupType", rollupType);
    },

    /* @description: creates the integer picklist for years, and is only called during setup
    */
    setIntegerYearList: function (cmp) {
        var integerList = [];
        var labels = cmp.get("v.labels");

        integerList.push({name: 0, label: labels.picklistLabelThisYear});
        integerList.push({name: 1, label: labels.picklistLabelLastYear});
        for (var i = 2; i < 21; i++) {
            var yearsAgoKey = labels['picklistLabelYearsAgo' + i];
            integerList.push({name: i, label: yearsAgoKey});
        }

        cmp.set("v.integerList", integerList);
    },

    /* @description: checks the mode to see if record's summary field needs to be added to or removed from summary field list
    *  @param newFields: list of all fields in name and label key value pairs
    *  @return: updated list of newFields
    */
    uniqueSummaryFieldCheck: function (cmp, newFields){
        var mode = cmp.get("v.mode");
        var summaryField = cmp.get("v.activeRollup.summaryField");
        if(mode === 'clone'){
            //remove if it's in the list
            for (var i = 0; i < newFields.length; i++) {
                if (newFields[i].name === summaryField) {
                    newFields.splice(i, 1);
                }
            }
        }

        return newFields
    },

    /* @description: resets allowed operations based on the summary field type
    */
    updateAllowedOperations: function (cmp) {

        //start with all operations
        var ops = cmp.get("v.operations");

        var field = cmp.get("v.activeRollup.summaryField");
        var summaryFields = cmp.get("v.summaryFields");

        var type;
        for (var i = 0; i < summaryFields.length; i++) {
            if (summaryFields[i].name === field) {
                type = summaryFields[i].type;
                break;
            }
        }

        //create lists of allowed operations
        var allowedOps = [];
        allowedOps.push({name: 'Smallest', label: ops['Smallest']});
        allowedOps.push({name: 'Largest', label: ops['Largest']});
        allowedOps.push({name: 'First', label: ops['First']});
        allowedOps.push({name: 'Last', label: ops['Last']});

        if (type === 'DOUBLE' || type === 'INTEGER' || type === 'LONG') {
            allowedOps.push({name: 'Count', label: ops['Count']});
            allowedOps.push({name: 'Sum', label: ops['Sum']});
            allowedOps.push({name: 'Average', label: ops['Average']});
            allowedOps.push({name: 'Best_Year', label: ops['Best_Year']});
            allowedOps.push({name: 'Best_Year_Total', label: ops['Best_Year_Total']});
            allowedOps.push({name: 'Donor_Streak', label: ops['Donor_Streak']});
        } else if (type === 'CURRENCY') {
            allowedOps.push({name: 'Sum', label: ops['Sum']});
            allowedOps.push({name: 'Average', label: ops['Average']});
            allowedOps.push({name: 'Best_Year', label: ops['Best_Year']});
            allowedOps.push({name: 'Best_Year_Total', label: ops['Best_Year_Total']});
        } else if (type === 'TEXT' || type === 'STRING' || type === 'TEXTAREA') {
            allowedOps.push({name: 'Best_Year', label: ops['Best_Year']});
            allowedOps.push({name: 'Years_Donated', label: ops['Years_Donated']});
        }

        cmp.set("v.allowedOperations", allowedOps);

    },

    /** 
    * @description: sets the rollup name with a simple concatenation of the summary object and summary field
    * also sends the updated name to the parent component to display as the page title
    */
    updateRollupName: function (cmp, event) {
        var summaryObjectAPI = cmp.get("v.activeRollup.summaryObject");
        var summaryObjects = cmp.get("v.summaryObjects");
        var summaryObjectName = this.retrieveFieldLabel(summaryObjectAPI, summaryObjects);

        var summaryFieldAPI = cmp.get("v.activeRollup.summaryField");
        var summaryFields = cmp.get("v.summaryFields");
        var summaryFieldName = this.retrieveFieldLabel(summaryFieldAPI, summaryFields);

        var label = summaryObjectName + ': ' + summaryFieldName;

        // shrink the label size since it's limited to 40 characters
        label = label.replace('Account', 'Acct').replace('Contact', 'Cnct').
        replace('General Accounting Unit', 'GAU').replace('Recurring Donation', 'RD').
        replace('number', 'num').replace(' of ', '').replace('count', 'cnt');

        var recordName = cmp.get("v.activeRollup.recordName");
        var masterLabel = '';
        var mode = cmp.get("v.mode");

        if(mode === 'create' && (!summaryObjectName || !summaryFieldName)){
            masterLabel = cmp.get("v.labels.rollupNew");
            cmp.set("v.activeRollup.label", masterLabel);
        } else if (mode === 'create') {
            masterLabel = "UDR: " + label;
            cmp.set("v.activeRollup.label", masterLabel);
        } else if (summaryObjectName && summaryFieldName) {
            // Only reset the name once summary object and field are selected for edit and clone modes
            // Don't add the UDR prefix if modifying a packaged rollup definition
            if (!recordName.startsWith('NPSP')) {
                masterLabel = "UDR: " + label;
            } else {
                masterLabel = label;
            }
            cmp.set("v.activeRollup.label", masterLabel);
        }
        if (masterLabel.length > 40) {
            masterLabel = masterLabel.substring(0,39);
            if (masterLabel.endsWith('_')) {
                masterLabel = masterLabel.substring(0,38);
            }
        }

        //sends the message to the parent cmp RollupsContainer
        if(masterLabel){
            var sendMessage = $A.get('e.ltng:sendMessage');
            sendMessage.setParams({
                'message': masterLabel,
                'channel': 'nameChange'
            });
            sendMessage.fire();
        }
    },

    /**
     * @description Inserting or updating a CMT record is an asynchronous deployment process. This method uses the
     * unique jobId and the Rollup__mdt.DeveloperName value to recursively call an apex controller method to determine
     * when the deployment has completed (by looking in a custom settings object). If it completes, the final recordId
     * is returned. Otherwise an error message to render is returned. If the return is null, then it calls this method
     * again to wait another second an try again.
     * @param jobId The returns CMT deployment job id to query status for
     * @param recordName Unique record name value (that was just inserted/updated) to query for.
     */
    pollForDeploymentStatus : function(cmp, jobId, recordName, counter) {
        var helper=this;
        var maxPollingRetryCount = 30;
        var poller = window.setTimeout(
            $A.getCallback(function() {
                counter++;
                console.log('setTimeout(' + jobId + ',' + recordName + '):' + counter);
                var action = cmp.get("c.getDeploymentStatus");
                action.setParams({jobId: jobId, recordName: recordName});
                action.setCallback(this, function (response) {
                    console.log('getDeploymentStatus.callback');
                    var state = response.getState();
                    if (state === "SUCCESS") {
                        // Response will be a deployResult wrapper class
                        var deployResult = response.getReturnValue();
                        deployResult = helper.restructureResponse(deployResult);
                        console.log('deployResult=' + deployResult);
                        // if there is a record id response
                        if (deployResult && deployResult.completed === true && deployResult.rollupItem) {
                            window.clearTimeout(poller);
                            helper.toggleSpinner(cmp, false);
                            helper.showToast(cmp, 'success', cmp.get("v.labels.rollupSaveProgress"), cmp.get("v.labels.rollupSaveSuccess"));

                            // Save the inserted/updated record id
                            cmp.set("v.activeRollupId", deployResult.rollupItem.id);
                            cmp.set("v.activeRollup.id", deployResult.rollupItem.id);

                            // for a new record, copy the activeRollup map to the cachedRollup map
                            if (cmp.get("v.cachedRollup") && cmp.get("v.cachedRollup.recordName")) {
                                var activeRollup = cmp.get("v.activeRollup");
                                var cachedRollup = cmp.get("v.cachedRollup");
                                for (var key in activeRollup) {
                                    if (activeRollup.hasOwnProperty(key)) {
                                        cachedRollup[key] = activeRollup[key];
                                    }
                                }
                                cmp.set("v.cachedRollup", cachedRollup);
                            }

                            // Send a message with the changed or new Rollup to the RollupContainer Component
                            var sendMessage = $A.get('e.ltng:sendMessage');
                            sendMessage.setParams({
                                'message': deployResult.rollupItem,
                                'channel': 'rollupRecordChange'
                            });
                            sendMessage.fire();

                        } else {
                            // No record id, so run call this method again to check in another 1 second
                            if (counter < maxPollingRetryCount) {
                                helper.pollForDeploymentStatus(cmp, jobId, recordName, counter);
                            } else {
                                // When the counter hits the max, need to tell the user what happened
                                this.showToast(cmp, 'info', cmp.get("v.labels.rollupSaveProgress"), cmp.get("v.labels.rollupSaveTimeout"));
                                helper.toggleSpinner(cmp, false);
                            }
                        }
                    } else {
                        // If an error is returned, parse the message, display and remove the spinner
                        var errors = response.getError();
                        var msg = "Unknown error";
                        if (errors && errors[0] && errors[0].message) {
                            msg = errors[0].message;
                        }
                        helper.showToast(cmp, 'error', cmp.get("v.labels.rollupSaveFail"), msg);
                        window.clearTimeout(poller);
                        helper.toggleSpinner(cmp, false);
                    }
                });
                $A.enqueueAction(action);
            }), (1000 + (maxPollingRetryCount*50)) /* query every 1 second with a small multiplier */
        );
    },

    /**
     * @description Show a message on the screen
     * @param type - error, success, info
     * @param title - message title
     * @param message - message to display
     */
    showToast : function(cmp, type, title, message) {
        console.log(message);
        cmp.set("v.notificationClasses", "notification-" + type);
        cmp.set("v.notificationMessage", message);
        // TODO Get Toasts to work or replace with something better
        /*var toastEvent = $A.get("e.force:showToast");
        toastEvent.setParams({
            "type":type,
            "title": title,
            "message": message
        });
        toastEvent.fire();*/
    },

    /**
     * @description Show or Hide the page spinner
     * @param showSpinner - true to show; false to hide
     */
    toggleSpinner : function(cmp, showSpinner) {
        var spinner = cmp.find("waitingSpinner");
        if (showSpinner === true) {
            $A.util.removeClass(spinner, "slds-hide");
        } else {
            $A.util.addClass(spinner, "slds-hide");
        }
    },

    /**
    * @description: verifies all required fields have been populated before saving the component
    * @return: if cmp can be saved
    */
    validateFields: function(cmp){
        //todo: find any other combinations that may be missing before validating on save
        var canSave = true;
        var description = cmp.get("v.activeRollup.description");

        if(!description){
            cmp.find("descriptionInput").showHelpMessageIfInvalid();
            canSave = false;
        }

        return canSave;
    },

    /** 
    * @description: disables save button if a detail field is required for a single result operation and detail field or rollup type isn't selected
    * @param detailField: selected detail field API name
    */
    verifyRollupSaveActive: function(cmp, detailField){
        console.log('in on change save active');
        var renderMap = cmp.get("v.renderMap");
        var selectedRollup = cmp.get("v.selectedRollupType");

        if (selectedRollup.label) {
            if (!renderMap["detailField"]) {
                //if detail field isn't required, save button enables
                cmp.set("v.isIncomplete", false);
            } else if (detailField) {
                //if detail field is required, save button enables only if detail field is selected
                cmp.set("v.isIncomplete", false);
            } else {
                cmp.set("v.isIncomplete", true);
            }
        } else {
            cmp.set("v.isIncomplete", true);
        }
    }
})<|MERGE_RESOLUTION|>--- conflicted
+++ resolved
@@ -270,13 +270,8 @@
             } else {
                 renderMap["filterGroup"] = false;
             }
-<<<<<<< HEAD
             cmp.set("v.activeRollup.filterGroup", labels.na);
-            this.onChangeFilterGroup(cmp, na);
-=======
-            cmp.set("v.activeRollup.Filter_Group__r.QualifiedApiName", labels.na);
             this.onChangeFilterGroup(cmp, labels.na);
->>>>>>> 7e4ac88f
         }
 
         //AMOUNT, DATE & DETAIL FIELD RENDERING
