.THIS.slds-tabs_card {
    background: white;
}
/*formatting for edit mode checkboxes*/
.THIS .templateInputCheckbox{
    display: inline-flex;
}
/*give info icons extra space*/
.THIS .slds-form-element__icon{
    margin-left: .2rem;
}
/*padding for helptext icon*/
.THIS .uiOutputCheckbox {
    padding-right: .5rem;
}
.THIS.header {
    margin-bottom: .75rem;
}
.THIS .headerButtonActions {
    padding-top: .75rem;
}
.THIS .headerText {
    padding-top: .5rem;
}
.THIS .slds-accordion__summary-heading lightning-primitive-icon {
    padding-right: .5rem;
}
/*override different sized list options*/
.THIS .wideListbox .slds-dueling-list__column_responsive .slds-dueling-list__options {
    min-width: 240px;
}
<<<<<<< HEAD
/*removes the extra label and automatic tooltip for inputFields*/
.THIS .hideLabel .slds-form-element__label {
    display: none;
    visibility: hidden;
}
/*formatting for checkboxes with help text */
.THIS .inputCheckbox{
    display: inline-flex;
}
/*remove extra top padding on help text icons*/
.THIS .slds-form-element__icon {
    padding-top: 0px;
=======

/* hide rogue label spacing on lightning:select when variant="label-hidden" */
.THIS .label-hidden > label {
    display: none;
>>>>>>> bc318696
}<|MERGE_RESOLUTION|>--- conflicted
+++ resolved
@@ -29,7 +29,6 @@
 .THIS .wideListbox .slds-dueling-list__column_responsive .slds-dueling-list__options {
     min-width: 240px;
 }
-<<<<<<< HEAD
 /*removes the extra label and automatic tooltip for inputFields*/
 .THIS .hideLabel .slds-form-element__label {
     display: none;
@@ -42,10 +41,9 @@
 /*remove extra top padding on help text icons*/
 .THIS .slds-form-element__icon {
     padding-top: 0px;
-=======
+}
 
 /* hide rogue label spacing on lightning:select when variant="label-hidden" */
 .THIS .label-hidden > label {
     display: none;
->>>>>>> bc318696
 }