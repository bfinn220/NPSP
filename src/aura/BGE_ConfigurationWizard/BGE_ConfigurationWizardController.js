({

    /******************************** Template Details Controller Functions *****************************/

    /**
     * @description Constructs the Model Module, and the View Modules.
     */
    doInit: function (component, event, helper) {
        var bgeTemplateController = helper.BGETemplateController(component);

        var model = helper.TemplateDetailsModel();
        model.setBackendController(bgeTemplateController);
        component.set('v.model', model);

        var templateInfoView = helper.TemplateInfoView(component, model);
        component.set('v.templateInfo', templateInfoView);
        var templateMetadataView = helper.TemplateMetadataView(component, model);
        component.set('v.templateMetadata', templateMetadataView);
        var templateFieldsView = helper.TemplateFieldsView(component, model);
        component.set('v.templateFields', templateFieldsView);
        var templateFieldOptionsView = helper.TemplateFieldOptionsView(component, model);
        component.set('v.templateFieldOptions', templateFieldOptionsView);

        model.init(component);
    },

    /**
     * @description Navigates from View to Edit mode.
     */
    changeModeToEdit: function(component, event, helper) {
        var model = component.get('v.model');
        model.getTemplateMetadata().setMode('edit');
    },

    handleButtonClick: function(component, event, helper) {
        // opt 1: button came from our own component
        var buttonClick = event.getSource().getLocalId();
        // opt 2: button came from a ltng:sendMessage
        // must be explicit about channel because other messages may be sent
        var channel = event.getParam('channel');
        var model = component.get('v.model');

        if (channel === 'next' || buttonClick === 'next') {
            var step = component.get('v.templateMetadata.progressIndicatorStep');
            var isValid = true;
            var possibleError = '';
            if (step === '1') {
                model.getTemplateInfo().load(component.get('v.templateInfo'));
                isValid = model.getTemplateInfo().isValid();
                possibleError = component.get('v.templateMetadata.labels.missingNameDescriptionError');
                model.getTemplateMetadata().nextStep(isValid, possibleError);
            } else if (step === '2') {
                //handle template selection and copying here
            } else if (step === '3') {
                model.getTemplateFields().updateToActive(component.get('v.templateFields').fieldGroups);
                possibleError = model.getTemplateFields().getRequiredFieldErrors();
                isValid = (possibleError.length === 0);
                model.getTemplateMetadata().nextStep(isValid, possibleError);
            } else if (step === '4') {
                model.getTemplateMetadata().nextStep(isValid);
            }
        } else if (channel === 'back' || buttonClick === 'back') {
            model.getTemplateMetadata().backStep();
        } else if (buttonClick === 'cancel' || buttonClick === 'backToTemplates') {
            //Set off init here to reset view
            var mode = component.get('v.templateMetadata.mode');
            if (mode === 'edit') {
                model.init(component);
            }
            model.getTemplateMetadata().cancel();
        } else if (channel === 'save' || buttonClick === 'save') {
<<<<<<< HEAD
            //todo: add validation
            model.getTemplateInfo().load(component.get('v.templateInfo'));
            model.save();
=======
            var isValid = model.getTemplateFields().getDefaultFieldValidity(component);
            if (isValid) {
                var fieldOptions = component.get('v.templateFieldOptions.fieldGroups');
                model.getTemplateFields().updateTemplateFieldOptions(fieldOptions);
                model.save();
            }
>>>>>>> bc318696
        }
    },

});<|MERGE_RESOLUTION|>--- conflicted
+++ resolved
@@ -69,18 +69,14 @@
             }
             model.getTemplateMetadata().cancel();
         } else if (channel === 'save' || buttonClick === 'save') {
-<<<<<<< HEAD
             //todo: add validation
-            model.getTemplateInfo().load(component.get('v.templateInfo'));
-            model.save();
-=======
             var isValid = model.getTemplateFields().getDefaultFieldValidity(component);
             if (isValid) {
                 var fieldOptions = component.get('v.templateFieldOptions.fieldGroups');
                 model.getTemplateFields().updateTemplateFieldOptions(fieldOptions);
+                model.getTemplateInfo().load(component.get('v.templateInfo'));
                 model.save();
             }
->>>>>>> bc318696
         }
     },
 
