<?xml version="1.0" encoding="UTF-8"?>
<AuraDefinitionBundle xmlns="http://soap.sforce.com/2006/04/metadata">
<<<<<<< HEAD
    <apiVersion>44.0</apiVersion>
    <description>Component used on Batch Template record home flexipage to guide user through Batch Template creation</description>
=======
    <apiVersion>43.0</apiVersion>
    <description>Component used from Batch Gift Entry Tab to guide user through Gift Batch creation</description>
>>>>>>> f7ebc3cf
</AuraDefinitionBundle><|MERGE_RESOLUTION|>--- conflicted
+++ resolved
@@ -1,10 +1,5 @@
 <?xml version="1.0" encoding="UTF-8"?>
 <AuraDefinitionBundle xmlns="http://soap.sforce.com/2006/04/metadata">
-<<<<<<< HEAD
     <apiVersion>44.0</apiVersion>
-    <description>Component used on Batch Template record home flexipage to guide user through Batch Template creation</description>
-=======
-    <apiVersion>43.0</apiVersion>
     <description>Component used from Batch Gift Entry Tab to guide user through Gift Batch creation</description>
->>>>>>> f7ebc3cf
 </AuraDefinitionBundle>