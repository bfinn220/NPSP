--- conflicted
+++ resolved
@@ -1075,15 +1075,8 @@
                 }
                 else if (state === 'ERROR') {
                     var errors = response.getError();
-<<<<<<< HEAD
-                    if (errors) {
-                        if (errors[0] && errors[0].message) {
-                            errors = errors[0].message;
-                        }
-=======
                     if (errors && errors[0] && errors[0].message) {
                         errors = errors[0].message;
->>>>>>> 0bacf9e6
                     } else {
                         errors = 'Unknown error';
                     }
