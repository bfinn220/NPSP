--- conflicted
+++ resolved
@@ -288,7 +288,7 @@
                         _batchMetadata.load(response.labels, component);
                     },
                     error: function(error) {
-                        _batchMetadatas.showError(error);
+                        _batchMetadata.showError(error);
                         console.log(error);
                     }
                 });
@@ -655,10 +655,7 @@
                             currentField.defaultValue = currentActiveField.defaultValue;
                         }
                     });
-<<<<<<< HEAD
-=======
-
->>>>>>> 777254ba
+
                 });
 
             }
@@ -798,7 +795,6 @@
 
             /**
              * @description From Edit mode, sets back to View mode, otherwise returns user to dynamic Object home
-             * todo: fix this for tab
              * @return void.
              */
             function cancel() {
