--- conflicted
+++ resolved
@@ -111,12 +111,6 @@
 
                 //update footer in modal to keep save button appropriately enabled/disabled
                 _sendMessage('pendingSave', batchMetadataView.pendingSave);
-<<<<<<< HEAD
-
-                //update state of the flag to hide/reveal fields for advanced match options
-                _sendMessage('showAdvancedOptions', templateMetadataView.showAdvancedOptions);
-=======
->>>>>>> 777254ba
 
                 // when in modal context, need to notify the modal footer component
                 _sendMessage('setError', batchMetadataView.hasError);
