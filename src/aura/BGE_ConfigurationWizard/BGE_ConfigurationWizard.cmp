--- conflicted
+++ resolved
@@ -490,7 +490,6 @@
                 <!-- End Step 5 -->
 
                 <!-- Buttons (Only for Batch Template) -->
-<<<<<<< HEAD
                 <!--<aura:if isTrue="{!and(not(v.isReadOnly), v.templateMetadata.labels.sObjectNameNoNamespace == 'Batch_Template__c')}">-->
                     <!--<lightning:layout horizontalAlign="spread" multipleRows="true">-->
                         <!--<lightning:layoutItem size="3">-->
@@ -511,29 +510,7 @@
                         <!--</lightning:layoutItem>-->
                     <!--</lightning:layout>-->
                 <!--</aura:if>-->
-=======
-                <aura:if isTrue="{!and(not(v.isReadOnly), v.templateMetadata.labels.sObjectNameNoNamespace == 'Batch_Template__c')}">
-                    <lightning:layout horizontalAlign="spread" multipleRows="true">
-                        <lightning:layoutItem size="3">
-                            <aura:if isTrue="{! v.templateMetadata.progressIndicatorStep != '1' }">
-                                <lightning:button aura:id="back" variant="neutral" label="{!$Label.c.stgBtnBack}" onclick="{!c.handleUserInput}" />
-                            </aura:if>
-                        </lightning:layoutItem>
-                        <lightning:layoutItem size="6" class="slds-text-align_right">
-                            <aura:if isTrue="{!not(v.isReadOnly)}">
-                                <lightning:button aura:id="cancel" variant="neutral" label="{!$Label.c.stgBtnCancel}" onclick="{!c.handleUserInput}" />
-                            </aura:if>
-                            <aura:if isTrue="{! v.templateMetadata.progressIndicatorStep != '5' }">
-                                <lightning:button aura:id="next" variant="brand" label="{!$Label.c.labelListViewNext}" onclick="{!c.handleUserInput}" />
-                            </aura:if>
-                            <aura:if isTrue="{! and(!v.isReadOnly, v.templateMetadata.progressIndicatorStep == '5') }">
-                                <lightning:button aura:id="save" variant="brand" label="{!$Label.c.stgBtnSave}" onclick="{!c.handleUserInput}" disabled="{!v.templateMetadata.pendingSave}" />
-                            </aura:if>
-                        </lightning:layoutItem>
-                    </lightning:layout>
-                </aura:if>
->>>>>>> bcb2c20b
-                <!--End Buttons-->
+
 
                 <!--End Template Container-->
             </lightning:layoutItem>
