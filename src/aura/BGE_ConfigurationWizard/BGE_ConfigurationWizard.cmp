<!--
    Copyright (c) 2018, Salesforce.org
    All rights reserved.

    Redistribution and use in source and binary forms, with or without
    modification, are permitted provided that the following conditions are met:

    * Redistributions of source code must retain the above copyright
      notice, this list of conditions and the following disclaimer.
    * Redistributions in binary form must reproduce the above copyright
      notice, this list of conditions and the following disclaimer in the
      documentation and/or other materials provided with the distribution.
    * Neither the name of Salesforce.org nor the names of
      its contributors may be used to endorse or promote products derived
      from this software without specific prior written permission.

    THIS SOFTWARE IS PROVIDED BY THE COPYRIGHT HOLDERS AND CONTRIBUTORS
    "AS IS" AND ANY EXPRESS OR IMPLIED WARRANTIES, INCLUDING, BUT NOT
    LIMITED TO, THE IMPLIED WARRANTIES OF MERCHANTABILITY AND FITNESS
    FOR A PARTICULAR PURPOSE ARE DISCLAIMED. IN NO EVENT SHALL THE
    COPYRIGHT HOLDER OR CONTRIBUTORS BE LIABLE FOR ANY DIRECT, INDIRECT,
    INCIDENTAL, SPECIAL, EXEMPLARY, OR CONSEQUENTIAL DAMAGES (INCLUDING,
    BUT NOT LIMITED TO, PROCUREMENT OF SUBSTITUTE GOODS OR SERVICES;
    LOSS OF USE, DATA, OR PROFITS; OR BUSINESS INTERRUPTION) HOWEVER
    CAUSED AND ON ANY THEORY OF LIABILITY, WHETHER IN CONTRACT, STRICT
    LIABILITY, OR TORT (INCLUDING NEGLIGENCE OR OTHERWISE) ARISING IN
    ANY WAY OUT OF THE USE OF THIS SOFTWARE, EVEN IF ADVISED OF THE
    POSSIBILITY OF SUCH DAMAGE.
-->
<!--
  @author Salesforce.org
  @date 2018
  @group Batch Gift Entry
  @group-content ../../ApexDocContent/BatchDataImport.htm
  @description Component used to view, edit, or create a Batch or Batch Template record.
-->
<aura:component controller="BGE_ConfigurationWizard_CTRL"
                implements="lightning:actionOverride,force:hasRecordId,flexipage:availableForRecordHome,force:hasSObjectName">

    <!-- private attributes -->
    <aura:attribute name="model" type="Object" access="PRIVATE" />
    <aura:attribute name="templateInfo" type="Object" access="PRIVATE" />
    <aura:attribute name="templateMetadata" type="Object" access="PRIVATE"/>
    <aura:attribute name="templateFields" type="Object" access="PRIVATE" />
    <aura:attribute name="templateFieldOptions" type="Object" access="PRIVATE" />

    <!-- public attributes -->
    <aura:attribute name="isReadOnly" type="Boolean" description="Determines if fields are read-only, buttons are visible, and dual picklists are active."/>
    <aura:attribute name="recordId" type="Id" />
    <aura:attribute name="sObjectName" type="String" />

    <!-- events we handle -->
    <aura:handler name="init" value="{!this}" action="{!c.doInit}" />
    <aura:handler event="ltng:sendMessage" action="{!c.handleButtonClick}"/>

    <!-- START MARKUP -->
    <lightning:notificationsLibrary aura:id="notifLib"/>

    <!-- Banner -->
    <aura:if isTrue="{!v.templateMetadata.labels.sObjectNameNoNamespace == 'Batch_Template__c'}">
        <header role="banner" class="header">
            <div class="slds-page-header">
                <div class="slds-grid">
                    <div class="slds-col slds-has-flexi-truncate headerText">
                        <div class="slds-media slds-no-space slds-grow">
                            <div class="slds-media__figure">
                                <lightning:icon iconName="standard:contract" alternativeText="{!v.templateMetadata.labels.objectLabel}" size="medium"/>
                            </div>
                            <div class="slds-media__body">
                                <p class="slds-breadcrumb__item slds-line-height_reset">{!v.templateMetadata.labels.objectLabel}</p>
                                <h1 class="slds-page-header__title slds-m-right_small slds-truncate">
                                    {!if(v.isReadOnly, v.templateInfo.name, v.templateMetadata.labels.batchTemplateHeader)}
                                </h1>
                            </div>
                        </div>
                    </div>
                    <div class="slds-col slds-no-flex slds-grid slds-align-top slds-p-bottom_xx-small headerButtonActions">
                        <aura:if isTrue="{!v.isReadOnly}">
                            <lightning:buttonGroup>
                                <lightning:button label="{!$Label.c.stgBtnEdit}" onclick="{!c.changeModeToEdit}"/>
                                <lightning:button aura:id="backToTemplates" label="{!v.templateMetadata.labels.backToTemplates}" onclick="{!c.handleButtonClick}"/>
                            </lightning:buttonGroup>
                        </aura:if>
                    </div>
                </div>
            </div>
        </header>
    </aura:if>

    <!--Body-->
    <div aura:id="body" class="{!if(v.templateMetadata.labels.sObjectNameNoNamespace == 'Batch_Template__c', 'slds-tabs_card', '')}">
        <lightning:layout horizontalAlign="center" multipleRows="true">
            <lightning:layoutItem size="12" largeDeviceSize="8" mediumDeviceSize="11" smallDeviceSize="12">

                <!-- Header for Batch Template Only -->
                <aura:if isTrue="{!v.templateMetadata.labels.sObjectNameNoNamespace == 'Batch_Template__c'}">
                    <aura:if isTrue="{!not(v.isReadOnly)}">
                        <div class="slds-text-align_center slds-m-vertical_medium">
                            <h2 class="slds-text-heading_medium">{!v.templateMetadata.pageHeader}</h2>
                        </div>
                        <aura:set attribute="else">
                            <div class="slds-section slds-is-open slds-p-bottom_small">
                                <h3 class="slds-section__title slds-theme_shade">
                                    <span class="slds-truncate slds-p-horizontal_small"
                                          title="{!$Label.c.bgeBatchTemplateOverview}">
                                            {!$Label.c.bgeBatchTemplateOverview}
                                    </span>
                                </h3>
                            </div>
                        </aura:set>
                    </aura:if>

                    <!--Progress Indicator-->
                    <aura:if isTrue="{!not(v.isReadOnly)}">
                        <div class="slds-p-bottom_large">
                            <lightning:progressIndicator currentStep="{!v.templateMetadata.progressIndicatorStep}" type="base"
                                                         hasError="{!v.templateMetadata.hasError}" variant="base" class="slds-text-align_center">
                                <lightning:progressStep label="{!v.templateMetadata.labels.recordInfoLabel}" value="1"/>
                                <lightning:progressStep label="{!$Label.c.bgeBatchTemplateSelectFields}" value="3"/>
                                <lightning:progressStep label="{!$Label.c.bgeBatchTemplateSetFieldOptions}" value="4"/>
                            </lightning:progressIndicator>
                        </div>
                    </aura:if>
                </aura:if>

                <!--Template Container-->

                <!-- Step 1: Overview -->
                <aura:if isTrue="{!v.templateMetadata.progressIndicatorStep == '1' }">
                    <lightning:layout horizontalAlign="center">
                        <lightning:layoutItem size="10">
                            <lightning:input type="text" name="name" label="{!$Label.c.stgLabelName}"
                                             value="{!v.templateInfo.name}" readonly="{!v.isReadOnly}" required="true"/>
                            <lightning:textarea name="description" label="{!v.templateMetadata.labels.description}"
                                                value="{!v.templateInfo.description}" readonly="{!v.isReadOnly}"
                                                required="true" class="slds-p-top_medium"/>
                            <aura:if isTrue="{!v.isReadOnly}">
                                <ui:outputCheckbox value="{!v.templateInfo.requireTotalMatch}"
                                                   class="slds-form-element__control"/>
                                <span class="slds-form-element__label">{!v.templateMetadata.labels.totalMatchLabel}</span>

                                <aura:set attribute="else">
                                    <div>
                                        <aura:if isTrue="{!v.templateMetadata.labels.sObjectNameNoNamespace == 'DataImportBatch__c'}">
                                            <lightning:input aura:id="expectedCount" type="number"
                                                             class="slds-p-top_small"
                                                             label="{!v.templateMetadata.labels.expectedCountLabel}"
                                                             name="expectedCount"
                                                             value="{!v.templateInfo.expectedCount}"/>
                                            <lightning:input aura:id="expectedTotal" type="number"
                                                             formatter="currency" step="0.01"
                                                             class="slds-p-top_small"
                                                             label="{!v.templateMetadata.labels.expectedTotalLabel}"
                                                             name="expectedTotal"
                                                             value="{!v.templateInfo.expectedTotal}"/>
                                        </aura:if>
                                        <lightning:input aura:id="totalMatchCheckbox" type="checkbox"
                                                         class="templateInputCheckbox slds-p-top_small"
                                                         label="{!v.templateMetadata.labels.totalMatchLabel}"
                                                         name="requireTotalMatch"
                                                         checked="{!v.templateInfo.requireTotalMatch}"
                                                         variant="label-hidden"/>
                                        <c:CRLP_Tooltip helpText="{!v.templateMetadata.labels.totalMatchHelp}"
                                                        fieldLabel="{!v.templateMetadata.labels.totalMatchLabel}"/>
                                    </div>
                                </aura:set>
                            </aura:if>
                        </lightning:layoutItem>
                    </lightning:layout>
                </aura:if>
                <!--End Step 1-->

                <!-- Step 2: Template Selection (Only for Batch Gift Entry) -->
                <aura:if isTrue="{!v.templateMetadata.progressIndicatorStep == '2'}">
                </aura:if>
                <!-- End Step 2 -->

                <!-- Step 3: Select Fields -->
                <div class="{!if(v.templateMetadata.progressIndicatorStep == '3', '', 'slds-hide')}">

                    <div class="slds-m-around_medium">

                        <aura:if isTrue="{!greaterthan(v.templateInfo.recordCount,0)}">
                            <lightning:layout horizontalAlign="center">
                                <lightning:layoutItem size="12" class="slds-grid slds-grid_align-center slds-p-bottom_medium">
                                    <div class="slds-notify slds-notify_alert slds-theme_alert-texture slds-theme_warning" role="alert">
                                        <span class="slds-assistive-text">warning</span>
                                        <lightning:icon iconName="utility:warning" alternativeText="warning" class="iconContainer"/>
                                        <h2>
                                            {!$Label.c.bgeEditBatchFieldSelectionWarning}
                                        </h2>
                                    </div>
                                </lightning:layoutItem>
                            </lightning:layout>
                        </aura:if>

                        <aura:iteration items="{!v.templateFields.fieldGroups}" var="currentFieldGroup">
                            <div class="slds-section slds-p-bottom_medium">
                                <h3 class="slds-section__title slds-theme_shade slds-m-bottom_small">
                                    <span class="slds-truncate slds-p-around_x-small">{!currentFieldGroup.sObjectName}</span>
                                </h3>
                                <lightning:layout horizontalAlign="center">
                                    <lightning:layoutItem size="12" class="slds-grid slds-grid_align-center">
                                        <lightning:dualListbox name="multipleOptions"
                                                               label="Fields"
                                                               sourceLabel="{!$Label.c.bgeBatchTemplateAvailableFields}"
                                                               selectedLabel="{!$Label.c.bgeBatchTemplateSelectedFields}"
                                                               options="{!currentFieldGroup.options}"
                                                               requiredOptions="{!currentFieldGroup.requiredOptions}"
                                                               value="{!currentFieldGroup.values}"
                                                               variant="label-hidden"
                                        />
                                    </lightning:layoutItem>
                                </lightning:layout>
                            </div>
                        </aura:iteration>

                    </div>
                </div>

                <!--Selected Fields Section Header (View Mode Only)-->
                <aura:if isTrue="{!v.isReadOnly}">
                    <div class="slds-section slds-is-open slds-p-top_medium">
                        <h3 class="slds-section__title slds-theme_shade">
                            <span class="slds-truncate slds-p-horizontal_small" title="{!$Label.c.bgeBatchTemplateSelectedFields}">
                                {!$Label.c.bgeBatchTemplateSelectedFields}
                            </span>
                        </h3>
                    </div>
                </aura:if>
                <!--End Selected Fields Section-->
                <!--End Step 3-->

                <!-- Step 4: Set Field Options -->
                <aura:if isTrue="{!or(v.templateMetadata.progressIndicatorStep == '4', v.isReadOnly)}">
                    <div class="slds-m-around_medium">
<<<<<<< HEAD

                        <aura:if isTrue="{!greaterthan(v.templateInfo.recordCount,0)}">
                            <lightning:layout horizontalAlign="center">
                                <lightning:layoutItem size="12" class="slds-grid slds-grid_align-center slds-p-bottom_medium">
                                    <div class="slds-notify slds-notify_alert slds-theme_alert-texture slds-theme_warning" role="alert">
                                        <span class="slds-assistive-text">warning</span>
                                        <lightning:icon iconName="utility:warning" alternativeText="warning" class="iconContainer"/>
                                        <h2>
                                            {!$Label.c.bgeEditBatchFieldOptionsWarning}
                                        </h2>
                                    </div>
                                </lightning:layoutItem>
                            </lightning:layout>
                        </aura:if>

                        <lightning:datatable
                                keyField="name"
                                data="{!v.templateFieldOptions.data}"
                                columns="{!v.templateFieldOptions.columns}"
                                hideCheckboxColumn="true"
                                onsave="{!c.saveFieldOptions}"
                                oncancel="{!c.cancelDataTableChanges}"
                                oncellchange="{!c.logDataTableChange}"
                                errors="{!v.templateFieldOptions.errors}"
                        />
=======
                        <aura:iteration items="{!v.templateFieldOptions.fieldGroups}" var="currentFieldGroup">
                            <div class="slds-section slds-is-open">
                                <h3 class="slds-section__title slds-theme_shade">
                                    <span class="slds-truncate slds-p-horizontal_small">
                                        {!currentFieldGroup.sObjectName}
                                    </span>
                                </h3>
                            </div>

                            <lightning:layout horizontalAlign="center" multipleRows="true">

                                <lightning:layoutItem size="4" class="slds-text-align_left slds-p-horizontal_x-small slds-form-element__legend">
                                    <!--intentionally left empty-->
                                </lightning:layoutItem>

                                <lightning:layoutItem size="4" class="slds-text-align_left slds-p-horizontal_x-small slds-form-element__legend">
                                    {!$Label.c.stgDefaultValue}
                                </lightning:layoutItem>

                                <lightning:layoutItem size="2" class="slds-text-align_center slds-p-horizontal_x-small slds-form-element__legend">
                                    {!$Label.c.lblRequired}
                                </lightning:layoutItem>

                            </lightning:layout>

                            <aura:iteration items="{!currentFieldGroup.fields}" var="field">

                                    <lightning:layout horizontalAlign="center" multipleRows="true" verticalAlign="center">

                                        <lightning:layoutItem size="4" class="slds-text-align_left slds-p-around_x-small">
                                            <span aria-hidden="true">
                                                {!field.label}
                                            </span>
                                        </lightning:layoutItem>

                                        <lightning:layoutItem size="4" class="slds-text-align_left slds-p-around_x-small">
                                            <aura:if isTrue="{!greaterthan(field.options.length, 0)}">
                                                <aura:if isTrue="{!v.isReadOnly}">
                                                    <lightning:input label="{!field.label + ': ' + $Label.c.stgDefaultValue}"
                                                                     name="{!v.fieldLabel}"
                                                                     value="{!field.defaultValue}"
                                                                     readonly="true"
                                                                     variant="label-hidden" />
                                                    <aura:set attribute="else">
                                                        <lightning:select label="{!$Label.c.stgDefaultValue}"
                                                                          value="{!field.defaultValue}"
                                                                          variant="label-hidden"
                                                                          class="label-hidden">
                                                            <option value=""></option>
                                                            <aura:iteration items="{!field.options}" var="opt">
                                                                <option value="{!opt.value}">{!opt.label}</option>
                                                            </aura:iteration>
                                                        </lightning:select>
                                                    </aura:set>
                                                </aura:if>

                                                <aura:set attribute="else">
                                                    <lightning:input aura:id="defaultValueField"
                                                                     label="{!field.label + ': ' + $Label.c.stgDefaultValue}"
                                                                     type="{!field.type}"
                                                                     value="{!field.defaultValue}"
                                                                     formatter="{!field.formatter}"
                                                                     readonly="{!v.isReadOnly}"
                                                                     step="0.01"
                                                                     variant="label-hidden" />
                                                </aura:set>
                                            </aura:if>
                                        </lightning:layoutItem>

                                        <lightning:layoutItem size="2" class="slds-text-align_center slds-p-around_x-small">
                                            <lightning:input label="{!field.label + ': ' + $Label.c.lblRequired}"
                                                             type="checkbox"
                                                             checked="{!field.required}"
                                                             disabled="{!or(field.systemRequired, v.isReadOnly)}"
                                                             aria-disabled="{!or(field.systemRequired, v.isReadOnly)}"
                                                             variant="label-hidden"/>
                                        </lightning:layoutItem>

                                    </lightning:layout>

                            </aura:iteration>
                        </aura:iteration>
>>>>>>> 96b29b85
                    </div>
                </aura:if>

                <!--End Step 4 -->

                <!-- Step 5: Edit Matching Rules (Only Batch Gift Entry) -->
                <aura:if isTrue="{!v.templateMetadata.progressIndicatorStep == '5'}">

                    <aura:if isTrue="{!greaterthan(v.templateInfo.recordCount,0)}">
                        <lightning:layout horizontalAlign="center">
                            <lightning:layoutItem size="12" class="slds-grid slds-grid_align-center slds-p-bottom_medium">
                                <div class="slds-notify slds-notify_alert slds-theme_alert-texture slds-theme_warning" role="alert">
                                    <span class="slds-assistive-text">warning</span>
                                    <lightning:icon iconName="utility:warning" alternativeText="warning" class="iconContainer"/>
                                    <h2>
                                        {!$Label.c.bgeEditBatchOptionsWarning}
                                    </h2>
                                </div>
                            </lightning:layoutItem>
                        </lightning:layout>
                    </aura:if>

                </aura:if>
                <!-- End Step 5 -->

                <!-- Buttons (Only for Batch Template) -->
                <aura:if isTrue="{!and(not(v.isReadOnly), v.templateMetadata.labels.sObjectNameNoNamespace == 'Batch_Template__c')}">
                    <lightning:layout horizontalAlign="spread" multipleRows="true">
                        <lightning:layoutItem size="3">
                            <aura:if isTrue="{! v.templateMetadata.progressIndicatorStep != '1' }">
                                <lightning:button aura:id="back" variant="neutral" label="{!$Label.c.stgBtnBack}" onclick="{!c.handleButtonClick}" />
                            </aura:if>
                        </lightning:layoutItem>
                        <lightning:layoutItem size="6" class="slds-text-align_right">
                            <aura:if isTrue="{!not(v.isReadOnly)}">
                                <lightning:button aura:id="cancel" variant="neutral" label="{!$Label.c.stgBtnCancel}" onclick="{!c.handleButtonClick}" />
                            </aura:if>
                            <aura:if isTrue="{! v.templateMetadata.progressIndicatorStep != '4' }">
                                <lightning:button aura:id="next" variant="brand" label="{!$Label.c.labelListViewNext}" onclick="{!c.handleButtonClick}" />
                            </aura:if>
                            <aura:if isTrue="{! and(!v.isReadOnly, v.templateMetadata.progressIndicatorStep == '4') }">
                                <lightning:button aura:id="save" variant="brand" label="{!$Label.c.stgBtnSave}" onclick="{!c.handleButtonClick}" disabled="{!or (v.templateMetadata.dataTableChanged, v.templateFieldOptions.errors.size > 0)}" />
                            </aura:if>
                        </lightning:layoutItem>
                    </lightning:layout>
                </aura:if>
                <!--End Buttons-->

                <!--End Template Container-->
            </lightning:layoutItem>
        </lightning:layout>
    </div>
    <!--End Body-->

    <!-- END MARKUP -->
</aura:component><|MERGE_RESOLUTION|>--- conflicted
+++ resolved
@@ -234,7 +234,6 @@
                 <!-- Step 4: Set Field Options -->
                 <aura:if isTrue="{!or(v.templateMetadata.progressIndicatorStep == '4', v.isReadOnly)}">
                     <div class="slds-m-around_medium">
-<<<<<<< HEAD
 
                         <aura:if isTrue="{!greaterthan(v.templateInfo.recordCount,0)}">
                             <lightning:layout horizontalAlign="center">
@@ -250,17 +249,6 @@
                             </lightning:layout>
                         </aura:if>
 
-                        <lightning:datatable
-                                keyField="name"
-                                data="{!v.templateFieldOptions.data}"
-                                columns="{!v.templateFieldOptions.columns}"
-                                hideCheckboxColumn="true"
-                                onsave="{!c.saveFieldOptions}"
-                                oncancel="{!c.cancelDataTableChanges}"
-                                oncellchange="{!c.logDataTableChange}"
-                                errors="{!v.templateFieldOptions.errors}"
-                        />
-=======
                         <aura:iteration items="{!v.templateFieldOptions.fieldGroups}" var="currentFieldGroup">
                             <div class="slds-section slds-is-open">
                                 <h3 class="slds-section__title slds-theme_shade">
@@ -343,7 +331,6 @@
 
                             </aura:iteration>
                         </aura:iteration>
->>>>>>> 96b29b85
                     </div>
                 </aura:if>
 
