--- conflicted
+++ resolved
@@ -179,7 +179,6 @@
                 <div class="{!if(v.templateMetadata.progressIndicatorStep == '3', '', 'slds-hide')}">
 
                     <div class="slds-m-around_medium">
-<<<<<<< HEAD
 
                         <aura:if isTrue="{!greaterthan(v.templateInfo.recordCount,0)}">
                             <lightning:layout horizontalAlign="center">
@@ -195,9 +194,8 @@
                             </lightning:layout>
                         </aura:if>
 
-=======
                         <p class="slds-p-bottom_small">{!$Label.c.bgeBatchTemplateDonorLookupInfo}</p>
->>>>>>> bc318696
+
                         <aura:iteration items="{!v.templateFields.fieldGroups}" var="currentFieldGroup">
                             <div class="slds-section slds-p-bottom_medium">
                                 <h3 class="slds-section__title slds-theme_shade slds-m-bottom_small">
