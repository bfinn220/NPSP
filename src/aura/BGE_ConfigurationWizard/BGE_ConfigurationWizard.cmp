<!--
    Copyright (c) 2019, Salesforce.org
    All rights reserved.

    Redistribution and use in source and binary forms, with or without
    modification, are permitted provided that the following conditions are met:

    * Redistributions of source code must retain the above copyright
      notice, this list of conditions and the following disclaimer.
    * Redistributions in binary form must reproduce the above copyright
      notice, this list of conditions and the following disclaimer in the
      documentation and/or other materials provided with the distribution.
    * Neither the name of Salesforce.org nor the names of
      its contributors may be used to endorse or promote products derived
      from this software without specific prior written permission.

    THIS SOFTWARE IS PROVIDED BY THE COPYRIGHT HOLDERS AND CONTRIBUTORS
    "AS IS" AND ANY EXPRESS OR IMPLIED WARRANTIES, INCLUDING, BUT NOT
    LIMITED TO, THE IMPLIED WARRANTIES OF MERCHANTABILITY AND FITNESS
    FOR A PARTICULAR PURPOSE ARE DISCLAIMED. IN NO EVENT SHALL THE
    COPYRIGHT HOLDER OR CONTRIBUTORS BE LIABLE FOR ANY DIRECT, INDIRECT,
    INCIDENTAL, SPECIAL, EXEMPLARY, OR CONSEQUENTIAL DAMAGES (INCLUDING,
    BUT NOT LIMITED TO, PROCUREMENT OF SUBSTITUTE GOODS OR SERVICES;
    LOSS OF USE, DATA, OR PROFITS; OR BUSINESS INTERRUPTION) HOWEVER
    CAUSED AND ON ANY THEORY OF LIABILITY, WHETHER IN CONTRACT, STRICT
    LIABILITY, OR TORT (INCLUDING NEGLIGENCE OR OTHERWISE) ARISING IN
    ANY WAY OUT OF THE USE OF THIS SOFTWARE, EVEN IF ADVISED OF THE
    POSSIBILITY OF SUCH DAMAGE.
-->
<!--
  @author Salesforce.org
  @date 2019
  @group Batch Gift Entry
  @group-content ../../ApexDocContent/BatchDataImport.htm
  @description Component used to view, edit, or create a Batch record.
-->
<aura:component controller="BGE_ConfigurationWizard_CTRL"
                implements="force:hasRecordId,force:hasSObjectName">

    <!-- private attributes -->
    <aura:attribute name="batchInfo" type="Object" access="PRIVATE" />
    <aura:attribute name="wizardMetadata" type="Object" access="PRIVATE"/>
    <aura:attribute name="availableFieldsBySObject" type="Object" access="PRIVATE"
                    description="Information required for dualListbox iteration, no field metadata."/>
    <aura:attribute name="everyField" type="Object" access="PRIVATE"
                    description="Every DataImport__c field that is available for inclusion in a Batch,
                                with its metadata."/>
    <aura:attribute name="batchFieldOptions" type="Object" access="PRIVATE"
                    description="Actively selected fields with their metadata,
                                structured for iteration on Set Field Options step."/>

    <!-- public attributes -->
    <aura:attribute name="recordId" type="Id" description="The Id of the Batch used when editing a Batch."/>
    <aura:attribute name="sourceBatchId" type="Id" description="The Id of the source Batch used when copying Batch setup."/>
    <aura:attribute name="sObjectName" type="String" />

    <!-- events we handle -->
    <aura:handler name="init" value="{!this}" action="{!c.doInit}" />
    <aura:handler event="ltng:sendMessage" action="{!c.handleSendMessage}"/>

    <!-- START MARKUP -->
    <lightning:notificationsLibrary aura:id="notifLib"/>

    <!--Body-->
    <div aura:id="body">
        <lightning:layout horizontalAlign="center" multipleRows="true">
            <lightning:layoutItem size="12" largeDeviceSize="8" mediumDeviceSize="11" smallDeviceSize="12">

                <!-- Container-->

                <!-- Step 0: Overview -->
                <aura:if isTrue="{!v.wizardMetadata.progressIndicatorStep == '0' }">
                    <lightning:layout horizontalAlign="center">
                        <lightning:layoutItem size="10">
                            <lightning:input type="text"
                                             name="name"
                                             label="{!$Label.c.stgLabelName}"
                                             value="{!v.batchInfo.name}"
                                             required="true"/>
                            <lightning:textarea name="description"
                                                label="{!v.wizardMetadata.labels.description}"
                                                value="{!v.batchInfo.description}"
                                                class="slds-p-top_medium"/>
                            <div>
                                <lightning:input aura:id="expectedCount"
                                                 type="number"
                                                 class="slds-p-top_small"
                                                 min="0"
                                                 label="{!v.wizardMetadata.labels.expectedCountLabel}"
                                                 name="expectedCount"
                                                 value="{!v.batchInfo.expectedCount}"/>
                                <lightning:input aura:id="expectedTotal"
                                                 type="number"
                                                 formatter="currency"
                                                 class="slds-p-top_small"
                                                 min="0"
                                                 step="0.01"
                                                 label="{!v.wizardMetadata.labels.expectedTotalLabel}"
                                                 name="expectedTotal"
                                                 value="{!v.batchInfo.expectedTotal}"/>
                                <lightning:input aura:id="totalMatchCheckbox"
                                                 type="checkbox"
                                                 class="bgeInputCheckbox slds-p-top_small"
                                                 label="{!v.wizardMetadata.labels.totalMatchLabel}"
                                                 name="requireTotalMatch"
                                                 checked="{!v.batchInfo.requireTotalMatch}"
                                                 variant="label-hidden"/>
                                <label class="slds-form-element__label" for="totalMatchCheckbox">
                                    {!v.wizardMetadata.labels.totalMatchLabel}
                                </label>
                                <lightning:helptext content="{!v.wizardMetadata.labels.totalMatchHelp}" />
                            </div>
                        </lightning:layoutItem>
                    </lightning:layout>
                </aura:if>
                <!--End Step 0-->

                <!-- Step 1: Select Fields -->
                <div class="{!if(v.wizardMetadata.progressIndicatorStep == '1', '', 'slds-hide')}">

                    <div class="slds-m-around_medium">

                        <aura:if isTrue="{!greaterthan(v.batchInfo.recordCount,0)}">
                            <lightning:layout horizontalAlign="center">
                                <lightning:layoutItem size="12" class="slds-grid slds-grid_align-center slds-p-bottom_medium">
                                    <div class="slds-notify slds-notify_alert slds-theme_alert-texture slds-theme_warning" role="alert">
                                        <span class="slds-assistive-text">warning</span>
                                        <lightning:icon iconName="utility:warning" alternativeText="warning" class="iconContainer"/>
                                        <h2>
                                            {!$Label.c.bgeEditBatchFieldSelectionWarning}
                                        </h2>
                                    </div>
                                </lightning:layoutItem>
                            </lightning:layout>
                        </aura:if>

                        <p class="slds-p-bottom_small">{!$Label.c.bgeBatchDonorLookupInfo}</p>

                        <aura:iteration items="{!v.availableFieldsBySObject.fieldGroups}" var="currentFieldGroup">
                            <div class="slds-section slds-p-bottom_medium">
                                <h3 class="slds-section__title slds-theme_shade slds-m-bottom_small">
                                    <span class="slds-truncate slds-p-around_x-small">
                                        {!currentFieldGroup.sObjectLabel}
                                    </span>
                                </h3>
                                <lightning:layout horizontalAlign="center">
                                    <lightning:layoutItem size="12" class="slds-grid slds-grid_align-center">
                                        <lightning:dualListbox name="multipleOptions"
                                                               class="wideListbox"
                                                               label="{!$Label.c.bgeBatchAvailableFields}"
                                                               sourceLabel="{!$Label.c.bgeBatchAvailableFields}"
                                                               selectedLabel="{!$Label.c.bgeBatchSelectedFields}"
                                                               options="{!currentFieldGroup.options}"
                                                               requiredOptions="{!currentFieldGroup.requiredOptions}"
                                                               value="{!currentFieldGroup.values}"
                                                               variant="label-hidden"
                                        />
                                    </lightning:layoutItem>
                                </lightning:layout>
                            </div>
                        </aura:iteration>

                    </div>
                </div>
                <!--End Step 1-->

                <!-- Step 2: Set Field Options -->
                <aura:if isTrue="{!v.wizardMetadata.progressIndicatorStep == '2'}">
                    <div class="slds-m-around_medium">

                        <aura:if isTrue="{!greaterthan(v.batchInfo.recordCount,0)}">
                            <lightning:layout horizontalAlign="center">
                                <lightning:layoutItem size="12" class="slds-grid slds-grid_align-center slds-p-bottom_medium">
                                    <div class="slds-notify slds-notify_alert slds-theme_alert-texture slds-theme_warning" role="alert">
                                        <span class="slds-assistive-text">warning</span>
                                        <lightning:icon iconName="utility:warning" alternativeText="warning" class="iconContainer"/>
                                        <h2>
                                            {!$Label.c.bgeEditBatchFieldOptionsWarning}
                                        </h2>
                                    </div>
                                </lightning:layoutItem>
                            </lightning:layout>
                        </aura:if>

                        <lightning:recordEditForm aura:id="recordEditForm"
                                                  objectApiName="{!v.wizardMetadata.labels.dataImportSObjectName}">

                            <aura:iteration items="{!v.batchFieldOptions.fieldGroups}" var="currentFieldGroup">
                                <div class="slds-section slds-is-open">
                                    <h3 class="slds-section__title slds-theme_shade">
                                        <span class="slds-truncate slds-p-horizontal_small">
                                            {!currentFieldGroup.sObjectLabel}
                                        </span>
                                    </h3>
                                </div>

                                <!-- Columns -->
                                <lightning:layout horizontalAlign="center" multipleRows="true">
                                    <lightning:layoutItem size="4" class="slds-text-align_left slds-p-horizontal_x-small slds-form-element__legend">
                                        <!--intentionally left empty-->
                                    </lightning:layoutItem>

                                    <lightning:layoutItem size="4" class="slds-text-align_left slds-p-horizontal_x-small slds-form-element__legend">
                                        {!$Label.c.stgDefaultValue}
                                    </lightning:layoutItem>

                                    <lightning:layoutItem size="2" class="slds-text-align_center slds-p-horizontal_x-small slds-form-element__legend">
                                        {!$Label.c.lblRequired}
                                    </lightning:layoutItem>
                                </lightning:layout>

                                <aura:iteration items="{!currentFieldGroup.fields}" var="field">

                                    <lightning:layout horizontalAlign="center" multipleRows="true" verticalAlign="center">
                                        <!-- Field Label-->
                                        <lightning:layoutItem size="4" class="slds-text-align_left slds-p-around_x-small">
                                            <span aria-hidden="true">
                                                {!field.label}
                                            </span>
                                        </lightning:layoutItem>

                                        <!-- Field Default Value -->
                                        <lightning:layoutItem size="4" class="slds-text-align_left slds-p-around_x-small">
<<<<<<< HEAD

                                            <aura:if isTrue="{!greaterthan(field.options.length, 0)}">
                                                <lightning:select aura:id="defaultValueField"
                                                                  label="{!$Label.c.stgDefaultValue}"
                                                                  value="{!field.defaultValue}"
                                                                  variant="label-hidden"
                                                                  class="hideLabel">
=======
                                            <aura:if isTrue="{!greaterthan(field.options.length, 0)}">
                                                <lightning:select aura:id="{!field.name}"
                                                                  label="{!field.label}"
                                                                  value="{!field.defaultValue}"
                                                                  variant="label-hidden"
                                                                  class="label-hidden">
>>>>>>> 4e482470
                                                    <option value=""></option>
                                                    <aura:iteration items="{!field.options}" var="opt">
                                                        <option value="{!opt.value}">{!opt.label}</option>
                                                    </aura:iteration>
                                                </lightning:select>
                                                <aura:set attribute="else">
<<<<<<< HEAD
                                                    <label for="defaultValueField" class="slds-assistive-text">
                                                        {!field.label + ': ' + $Label.c.stgDefaultValue}
                                                    </label>
                                                    <lightning:inputField aura:id="defaultValueField"
                                                                          id="defaultValueField"
                                                                          fieldName="{!field.name}"
                                                                          value="{!field.defaultValue}"
                                                                          class="hideTooltip equalHeight hideLabel"
=======
                                                    <lightning:inputField aura:id="{!field.name}"
                                                                              id="{!field.name}"
                                                                              fieldName="{!field.name}"
                                                                              value="{!field.defaultValue}"
                                                                              variant="label-hidden"
                                                                              class="hideTooltip equalHeight hideLabelFix"
>>>>>>> 4e482470
                                                    />
                                                </aura:set>
                                            </aura:if>
                                        </lightning:layoutItem>

                                        <!-- Field Required Checkbox -->
                                        <lightning:layoutItem size="2" class="slds-text-align_center slds-p-around_x-small">
                                            <lightning:input label="{!field.label + ': ' + $Label.c.lblRequired}"
                                                             type="checkbox"
                                                             checked="{!field.requiredInEntryForm}"
                                                             disabled="{!field.alwaysRequired}"
                                                             aria-disabled="{!field.alwaysRequired}"
                                                             variant="label-hidden"/>
                                        </lightning:layoutItem>
                                    </lightning:layout>

                                </aura:iteration>
                            </aura:iteration>
                        </lightning:recordEditForm>
                    </div>
                </aura:if>
                <!--End Step 2 -->

                <!-- Step 3: Edit Matching Rules -->
                <aura:if isTrue="{!v.wizardMetadata.progressIndicatorStep == '3'}">

                    <aura:if isTrue="{!greaterthan(v.batchInfo.recordCount,0)}">
                        <lightning:layout horizontalAlign="center">
                            <lightning:layoutItem size="12" class="slds-grid slds-grid_align-center slds-p-bottom_medium">
                                <div class="slds-notify slds-notify_alert slds-theme_alert-texture slds-theme_warning" role="alert">
                                    <span class="slds-assistive-text">warning</span>
                                    <lightning:icon iconName="utility:warning" alternativeText="warning" class="iconContainer"/>
                                    <h2>
                                        {!$Label.c.bgeEditBatchOptionsWarning}
                                    </h2>
                                </div>
                            </lightning:layoutItem>
                        </lightning:layout>
                    </aura:if>

                    <lightning:layout>
                        <lightning:layoutItem size="12" class="slds-p-bottom_small">
                            <lightning:layout horizontalAlign="spread" multipleRows="true">
                                <lightning:layoutItem class="slds-p-horizontal_x-small" size="12">
                                    <div class="slds-section">
                                        <h3 class="slds-section__title slds-theme_shade">
                                            <span class="slds-p-left_small slds-truncate">
                                                {!$Label.c.bdiSettingsSectionDonationMatching}
                                            </span>
                                        </h3>
                                    </div>
                                </lightning:layoutItem>
                                <lightning:layoutItem class="slds-p-around_x-small" size="12">
                                    <label class="slds-form-element__label" for="donationMatchingBehavior">
                                        {!v.wizardMetadata.labels.donationMatchingBehaviorLabel}
                                    </label>
                                    <lightning:helptext content="{!$Label.c.bgeBatchDonationMatchingBehaviorHelp}" />
                                    <lightning:select aura:id="donationMatchingBehavior"
                                                      label="{!v.wizardMetadata.labels.donationMatchingBehaviorLabel}"
                                                      value="{!v.batchInfo.donationMatchingBehavior}"
                                                      variant="label-hidden"
                                                      class="label-hidden">
                                        <option value="{!v.wizardMetadata.labels.DoNotMatch}" text="{!$Label.c.bdiBehaviorDoNotMatch}"/>
                                        <option value="{!v.wizardMetadata.labels.RequireNoMatch}" text="{!$Label.c.bdiBehaviorRequireNoMatch}"/>
                                        <option value="{!v.wizardMetadata.labels.RequireExactMatch}" text="{!$Label.c.bdiBehaviorRequireExactMatch}"/>
                                        <option value="{!v.wizardMetadata.labels.ExactMatchOrCreate}" text="{!$Label.c.bdiBehaviorExactMatchOrCreate}"/>
                                        <option value="{!v.wizardMetadata.labels.RequireBestMatch}" text="{!$Label.c.bdiBehaviorRequireBestMatch}"/>
                                        <option value="{!v.wizardMetadata.labels.BestMatchOrCreate}" text="{!$Label.c.bdiBehaviorBestMatchOrCreate}"/>
                                    </lightning:select>
                                </lightning:layoutItem>
                                <lightning:layoutItem class="slds-p-around_x-small" size="12">
                                    <label class="slds-form-element__label" for="donationMatchingRule">
                                        <abbr class="slds-required" title="required">*</abbr>
                                        {!v.wizardMetadata.labels.donationMatchingRuleLabel}
                                    </label>
                                    <lightning:helptext content="{!$Label.c.bgeBatchDonationMatchingRuleHelp}" />
                                    <lightning:dualListbox aura:id="donationMatchingRule"
                                                           name="{!v.wizardMetadata.labels.donationMatchingRuleLabel}"
                                                           class="donationMatchingRuleListbox"
                                                           label="{!v.wizardMetadata.labels.donationMatchingRuleLabel}"
                                                           sourceLabel="{!$Label.c.bgeBatchAvailableFields}"
                                                           selectedLabel="{!$Label.c.bgeBatchSelectedFields}"
                                                           onchange="{!c.handleDonationMatchingRuleChange}"
                                                           options="{!v.batchInfo.donationMatchingOptions}"
                                                           value="{!v.batchInfo.donationMatchingRule}"
                                                           required="true" variant="label-hidden"
                                                           disabled="{!v.batchInfo.donationMatchingBehavior == v.wizardMetadata.labels.DoNotMatch}"
                                                           disableReordering="true"
                                                           size="5"/>
                                </lightning:layoutItem>

                                <lightning:layoutItem class="slds-p-around_x-small" size="12">
                                    <lightning:button aura:id="showAdvanced"
                                                      label="{!if(v.wizardMetadata.showAdvancedOptions, $Label.c.bgeWizardHideAdvancedOptions, $Label.c.bgeWizardShowAdvancedOptions)}"
                                                      variant="base"
                                                      class="bgeLinkButton"
                                                      onclick="{!c.handleAdvancedOptionsToggle}" />
                                </lightning:layoutItem>

                                <!-- BEGIN ADVANCED OPTIONS -->
                                <aura:if isTrue="{!v.wizardMetadata.showAdvancedOptions}">
                                    <lightning:layoutItem size="12">
                                        <lightning:layout horizontalAlign="spread" multipleRows="true">
                                            <lightning:layoutItem class="slds-p-around_x-small" size="12">
                                                <label class="slds-form-element__label" for="donationDateRange">
                                                    <abbr class="slds-required" title="required">*</abbr>
                                                    {!v.wizardMetadata.labels.donationDateRangeLabel}
                                                </label>
                                                <lightning:helptext content="{!$Label.c.bgeBatchDonationDateRangeHelp}" />
                                                <lightning:input aura:id="donationDateRange"
                                                                 label="{!v.wizardMetadata.labels.donationDateRangeLabel}"
                                                                 disabled="{!or(v.batchInfo.donationMatchingBehavior == v.wizardMetadata.labels.DoNotMatch, !v.wizardMetadata.matchOnDateSelected)}"
                                                                 type="number" required="true" variant="label-hidden"
                                                                 step="0" min="0"
                                                                 value="{!v.batchInfo.donationDateRange}"/>
                                            </lightning:layoutItem>
                                            <lightning:layoutItem class="slds-p-around_x-small" size="12">
                                                <label class="slds-form-element__label" for="donationMatchingClass">
                                                    {!v.wizardMetadata.labels.donationMatchingClassLabel}
                                                </label>
                                                <lightning:helptext content="{!$Label.c.bgeBatchDonationMatchingClassHelp}" />
                                                <lightning:input aura:id="donationMatchingClass"
                                                                 label="{!v.wizardMetadata.labels.donationMatchingClassLabel}"
                                                                 disabled="{!v.batchInfo.donationMatchingBehavior == v.wizardMetadata.labels.DoNotMatch}"
                                                                 value="{!v.batchInfo.donationMatchingClass}" variant="label-hidden"/>
                                            </lightning:layoutItem>

                                            <lightning:layoutItem class="slds-p-horizontal_x-small" size="12">
                                                <div class="slds-section">
                                                    <h3 class="slds-section__title slds-theme_shade">
                                                        <span class="slds-p-left_small slds-truncate">
                                                            {!$Label.c.stgLabelBatchProcessingOptions}
                                                        </span>
                                                    </h3>
                                                </div>
                                            </lightning:layoutItem>
                                            <lightning:layoutItem class="slds-p-around_x-small" size="12">
                                                <label class="slds-form-element__label" for="batchProcessSize">
                                                    <abbr class="slds-required" title="required">*</abbr>
                                                    {!v.wizardMetadata.labels.batchProcessSizeLabel}
                                                </label>
                                                <lightning:helptext content="{!$Label.c.bgeBatchBatchProcessSizeHelp}" />
                                                <lightning:input aura:id="batchProcessSize"
                                                                 label="{!v.wizardMetadata.labels.batchProcessSizeLabel}"
                                                                 type="number" required="true" variant="label-hidden"
                                                                 step="0" min="0" max="2000"
                                                                 value="{!v.batchInfo.batchProcessSize}"/>
                                            </lightning:layoutItem>
                                            <lightning:layoutItem class="slds-p-around_x-small" size="12">
                                                <lightning:input aura:id="runOpportunityRollupsWhileProcessing"
                                                                 label="{!v.wizardMetadata.labels.runOpportunityRollupsWhileProcessingLabel}"
                                                                 type="checkbox" variant="label-hidden" class="inputCheckbox"
                                                                 checked="{!v.batchInfo.runOpportunityRollupsWhileProcessing}"/>
                                                <label class="slds-form-element__label" for="runOpportunityRollupsWhileProcessing">
                                                    {!v.wizardMetadata.labels.runOpportunityRollupsWhileProcessingLabel}
                                                </label>
                                                <lightning:helptext content="{!$Label.c.bgeBatchRunOpportunityRollupsWhileProcessingHelp}" />
                                            </lightning:layoutItem>
                                            <lightning:layoutItem class="slds-p-around_x-small" size="12">
                                                <label class="slds-form-element__label" for="postProcessClass">
                                                    {!v.wizardMetadata.labels.postProcessClassLabel}
                                                </label>
                                                <lightning:helptext content="{!$Label.c.bgeBatchPostProcessClassHelp}" />
                                                <lightning:input aura:id="postProcessClass"
                                                                 label="{!v.wizardMetadata.labels.postProcessClassLabel}"
                                                                 value="{!v.batchInfo.postProcessClass}"
                                                                 variant="label-hidden"/>
                                            </lightning:layoutItem>
                                        </lightning:layout>
                                    </lightning:layoutItem>
                                </aura:if>
                                <!-- END ADVANCED OPTIONS -->
                            </lightning:layout>
                        </lightning:layoutItem>
                    </lightning:layout>
                </aura:if>
                <!-- End Step 3 -->

                <!--End Container-->
            </lightning:layoutItem>
        </lightning:layout>
    </div>
    <!--End Body-->

    <!-- END MARKUP -->
</aura:component><|MERGE_RESOLUTION|>--- conflicted
+++ resolved
@@ -221,45 +221,24 @@
 
                                         <!-- Field Default Value -->
                                         <lightning:layoutItem size="4" class="slds-text-align_left slds-p-around_x-small">
-<<<<<<< HEAD
-
-                                            <aura:if isTrue="{!greaterthan(field.options.length, 0)}">
-                                                <lightning:select aura:id="defaultValueField"
-                                                                  label="{!$Label.c.stgDefaultValue}"
-                                                                  value="{!field.defaultValue}"
-                                                                  variant="label-hidden"
-                                                                  class="hideLabel">
-=======
                                             <aura:if isTrue="{!greaterthan(field.options.length, 0)}">
                                                 <lightning:select aura:id="{!field.name}"
                                                                   label="{!field.label}"
                                                                   value="{!field.defaultValue}"
                                                                   variant="label-hidden"
                                                                   class="label-hidden">
->>>>>>> 4e482470
                                                     <option value=""></option>
                                                     <aura:iteration items="{!field.options}" var="opt">
                                                         <option value="{!opt.value}">{!opt.label}</option>
                                                     </aura:iteration>
                                                 </lightning:select>
                                                 <aura:set attribute="else">
-<<<<<<< HEAD
-                                                    <label for="defaultValueField" class="slds-assistive-text">
-                                                        {!field.label + ': ' + $Label.c.stgDefaultValue}
-                                                    </label>
-                                                    <lightning:inputField aura:id="defaultValueField"
-                                                                          id="defaultValueField"
-                                                                          fieldName="{!field.name}"
-                                                                          value="{!field.defaultValue}"
-                                                                          class="hideTooltip equalHeight hideLabel"
-=======
                                                     <lightning:inputField aura:id="{!field.name}"
                                                                               id="{!field.name}"
                                                                               fieldName="{!field.name}"
                                                                               value="{!field.defaultValue}"
                                                                               variant="label-hidden"
                                                                               class="hideTooltip equalHeight hideLabelFix"
->>>>>>> 4e482470
                                                     />
                                                 </aura:set>
                                             </aura:if>
