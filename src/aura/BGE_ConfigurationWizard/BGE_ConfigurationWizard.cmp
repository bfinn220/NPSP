--- conflicted
+++ resolved
@@ -345,7 +345,6 @@
 
                 <!-- Step 5: Edit Matching Rules -->
                 <aura:if isTrue="{!v.templateMetadata.progressIndicatorStep == '5'}">
-<<<<<<< HEAD
 
                     <aura:if isTrue="{!greaterthan(v.templateInfo.recordCount,0)}">
                         <lightning:layout horizontalAlign="center">
@@ -361,7 +360,6 @@
                         </lightning:layout>
                     </aura:if>
 
-=======
                     <lightning:layout>
                         <lightning:layoutItem size="6" class="slds-p-bottom_small">
                             <lightning:layout horizontalAlign="spread" multipleRows="true">
@@ -486,7 +484,6 @@
                             </lightning:layout>
                         </lightning:layoutItem>
                     </lightning:layout>
->>>>>>> 2fadf4bd
                 </aura:if>
                 <!-- End Step 5 -->
 
