<!--
    Copyright (c) 2019, Salesforce.org
    All rights reserved.

    Redistribution and use in source and binary forms, with or without
    modification, are permitted provided that the following conditions are met:

    * Redistributions of source code must retain the above copyright
      notice, this list of conditions and the following disclaimer.
    * Redistributions in binary form must reproduce the above copyright
      notice, this list of conditions and the following disclaimer in the
      documentation and/or other materials provided with the distribution.
    * Neither the name of Salesforce.org nor the names of
      its contributors may be used to endorse or promote products derived
      from this software without specific prior written permission.

    THIS SOFTWARE IS PROVIDED BY THE COPYRIGHT HOLDERS AND CONTRIBUTORS
    "AS IS" AND ANY EXPRESS OR IMPLIED WARRANTIES, INCLUDING, BUT NOT
    LIMITED TO, THE IMPLIED WARRANTIES OF MERCHANTABILITY AND FITNESS
    FOR A PARTICULAR PURPOSE ARE DISCLAIMED. IN NO EVENT SHALL THE
    COPYRIGHT HOLDER OR CONTRIBUTORS BE LIABLE FOR ANY DIRECT, INDIRECT,
    INCIDENTAL, SPECIAL, EXEMPLARY, OR CONSEQUENTIAL DAMAGES (INCLUDING,
    BUT NOT LIMITED TO, PROCUREMENT OF SUBSTITUTE GOODS OR SERVICES;
    LOSS OF USE, DATA, OR PROFITS; OR BUSINESS INTERRUPTION) HOWEVER
    CAUSED AND ON ANY THEORY OF LIABILITY, WHETHER IN CONTRACT, STRICT
    LIABILITY, OR TORT (INCLUDING NEGLIGENCE OR OTHERWISE) ARISING IN
    ANY WAY OUT OF THE USE OF THIS SOFTWARE, EVEN IF ADVISED OF THE
    POSSIBILITY OF SUCH DAMAGE.
-->
<!--
  @author Salesforce.org
  @date 2019
  @group Batch Gift Entry
  @group-content ../../ApexDocContent/BatchDataImport.htm
  @description Component used to view, edit, or create a Batch record.
-->
<aura:component controller="BGE_ConfigurationWizard_CTRL"
                implements="force:hasRecordId,force:hasSObjectName">

    <!-- private attributes -->
    <aura:attribute name="batchInfo" type="Object" access="PRIVATE" />
    <aura:attribute name="wizardMetadata" type="Object" access="PRIVATE"/>
    <aura:attribute name="availableFieldsBySObject" type="Object" access="PRIVATE"
                    description="Information required for dualListbox iteration, no field metadata."/>
    <aura:attribute name="everyField" type="Object" access="PRIVATE"
                    description="Every DataImport__c field that is available for inclusion in a Batch,
                                with its metadata."/>
    <aura:attribute name="batchFieldOptions" type="Object" access="PRIVATE"
                    description="Actively selected fields with their metadata,
                                structured for iteration on Set Field Options step."/>

    <!-- public attributes -->
    <aura:attribute name="recordId" type="Id" description="The Id of the Batch used when editing a Batch."/>
    <aura:attribute name="sourceBatchId" type="Id" description="The Id of the source Batch used when copying Batch setup."/>
    <aura:attribute name="sObjectName" type="String" />

    <!-- events we handle -->
    <aura:handler name="init" value="{!this}" action="{!c.doInit}" />
    <aura:handler event="ltng:sendMessage" action="{!c.handleSendMessage}"/>

    <!-- START MARKUP -->
    <lightning:notificationsLibrary aura:id="notifLib"/>

    <!--Body-->
    <div aura:id="body">
        <lightning:layout horizontalAlign="center" multipleRows="true">
            <lightning:layoutItem size="12" largeDeviceSize="8" mediumDeviceSize="11" smallDeviceSize="12">

                <!-- Container-->

                <!-- Step 0: Overview -->
                <aura:if isTrue="{!v.wizardMetadata.progressIndicatorStep == '0' }">
                    <lightning:layout horizontalAlign="center">
                        <lightning:layoutItem size="10">
                            <lightning:input type="text"
                                             name="name"
                                             label="{!$Label.c.stgLabelName}"
                                             value="{!v.batchInfo.name}"
                                             required="true"/>
                            <lightning:textarea name="description"
                                                label="{!v.wizardMetadata.labels.description}"
                                                value="{!v.batchInfo.description}"
                                                class="slds-p-top_medium"/>
                            <div>
                                <lightning:input aura:id="expectedCount"
                                                 type="number"
                                                 class="slds-p-top_small"
                                                 min="0"
                                                 label="{!v.wizardMetadata.labels.expectedCountLabel}"
                                                 name="expectedCount"
                                                 value="{!v.batchInfo.expectedCount}"/>
                                <lightning:input aura:id="expectedTotal"
                                                 type="number"
                                                 formatter="currency"
                                                 class="slds-p-top_small"
                                                 min="0"
                                                 step="0.01"
                                                 label="{!v.wizardMetadata.labels.expectedTotalLabel}"
                                                 name="expectedTotal"
                                                 value="{!v.batchInfo.expectedTotal}"/>
                                <lightning:input aura:id="totalMatchCheckbox"
                                                 type="checkbox"
                                                 class="bgeInputCheckbox slds-p-top_small"
                                                 label="{!v.wizardMetadata.labels.totalMatchLabel}"
                                                 name="requireTotalMatch"
                                                 checked="{!v.batchInfo.requireTotalMatch}"
                                                 variant="label-hidden"/>
                                <label class="slds-form-element__label" for="totalMatchCheckbox">
                                    {!v.wizardMetadata.labels.totalMatchLabel}
                                </label>
                                <lightning:helptext content="{!v.wizardMetadata.labels.totalMatchHelp}" />
                            </div>
                        </lightning:layoutItem>
                    </lightning:layout>
                </aura:if>
                <!--End Step 0-->

                <!-- Step 1: Select Fields -->
                <aura:if isTrue="{!v.wizardMetadata.progressIndicatorStep == '1' }">

                    <div class="slds-m-around_medium">

                        <aura:if isTrue="{!greaterthan(v.batchInfo.recordCount,0)}">
                            <lightning:layout horizontalAlign="center">
                                <lightning:layoutItem size="12" class="slds-grid slds-grid_align-center slds-p-bottom_medium">
                                    <div class="slds-notify slds-notify_alert slds-theme_alert-texture slds-theme_warning" role="alert">
                                        <span class="slds-assistive-text">{!$Label.c.PageMessagesWarning}</span>
                                        <lightning:icon iconName="utility:warning" alternativeText="warning" class="iconContainer"/>
                                        <h2>
                                            {!$Label.c.bgeEditBatchFieldSelectionWarning}
                                        </h2>
                                    </div>
                                </lightning:layoutItem>
                            </lightning:layout>
                        </aura:if>

                        <p class="slds-p-bottom_small">{!$Label.c.bgeBatchDonorLookupInfo}</p>

                        <aura:iteration items="{!v.availableFieldsBySObject.fieldGroups}" var="currentFieldGroup">
                            <div class="slds-section slds-p-bottom_medium">
                                <h3 class="slds-section__title slds-theme_shade slds-m-bottom_small">
                                    <span class="slds-truncate slds-p-around_x-small">
                                        {!currentFieldGroup.sObjectLabel}
                                    </span>
                                </h3>
                                <lightning:layout horizontalAlign="center">
                                    <lightning:layoutItem size="12" class="slds-grid slds-grid_align-center">
                                        <lightning:dualListbox name="multipleOptions"
                                                               class="wideListbox"
                                                               label="{!$Label.c.bgeBatchAvailableFields}"
                                                               sourceLabel="{!$Label.c.bgeBatchAvailableFields}"
                                                               selectedLabel="{!$Label.c.bgeBatchSelectedFields}"
                                                               options="{!currentFieldGroup.options}"
                                                               requiredOptions="{!currentFieldGroup.requiredOptions}"
                                                               value="{!currentFieldGroup.values}"
                                                               variant="label-hidden"
                                        />
                                    </lightning:layoutItem>
                                </lightning:layout>
                            </div>
                        </aura:iteration>
                    </div>
                </aura:if>
                <!--End Step 1-->

                <!-- Step 2: Set Field Options -->
                <aura:if isTrue="{!v.wizardMetadata.progressIndicatorStep == '2'}">
                    <div class="slds-m-around_medium">

                        <aura:if isTrue="{!greaterthan(v.batchInfo.recordCount,0)}">
                            <lightning:layout horizontalAlign="center">
                                <lightning:layoutItem size="12" class="slds-grid slds-grid_align-center slds-p-bottom_medium">
                                    <div class="slds-notify slds-notify_alert slds-theme_alert-texture slds-theme_warning" role="alert">
                                        <span class="slds-assistive-text">{!$Label.c.PageMessagesWarning}</span>
                                        <lightning:icon iconName="utility:warning" alternativeText="warning" class="iconContainer"/>
                                        <h2>
                                            {!$Label.c.bgeEditBatchFieldOptionsWarning}
                                        </h2>
                                    </div>
                                </lightning:layoutItem>
                            </lightning:layout>
                        </aura:if>

                        <lightning:recordEditForm aura:id="recordEditForm"
                                                  objectApiName="{!v.wizardMetadata.labels.dataImportSObjectName}">

                            <aura:iteration items="{!v.batchFieldOptions.fieldGroups}" var="currentFieldGroup">
                                <div class="slds-section slds-is-open">
                                    <h3 class="slds-section__title slds-theme_shade">
                                        <span class="slds-truncate slds-p-horizontal_small">
                                            {!currentFieldGroup.sObjectLabel}
                                        </span>
                                    </h3>
                                </div>

                                <!-- Columns -->
                                <lightning:layout horizontalAlign="center" multipleRows="true">
                                    <lightning:layoutItem size="4" class="slds-text-align_left slds-p-horizontal_x-small slds-form-element__legend">
                                        <!--intentionally left empty-->
                                    </lightning:layoutItem>

                                    <lightning:layoutItem size="4" class="slds-text-align_left slds-p-horizontal_x-small slds-form-element__legend">
                                        {!$Label.c.stgDefaultValue}
                                    </lightning:layoutItem>

                                    <lightning:layoutItem size="2" class="slds-text-align_center slds-p-horizontal_x-small slds-form-element__legend">
                                        {!$Label.c.lblRequired}
                                    </lightning:layoutItem>
                                </lightning:layout>

                                <aura:iteration items="{!currentFieldGroup.fields}" var="field">

                                    <lightning:layout horizontalAlign="center" multipleRows="true" verticalAlign="center">
                                        <!-- Field Label-->
                                        <lightning:layoutItem size="4" class="slds-text-align_left slds-p-around_x-small">
                                            <span aria-hidden="true">
                                                {!field.label}
                                            </span>
                                        </lightning:layoutItem>

                                        <!-- Field Default Value -->
                                        <lightning:layoutItem size="4" class="slds-text-align_left slds-p-around_x-small">
                                            <aura:if isTrue="{!greaterthan(field.options.length, 0)}">
                                                <lightning:select aura:id="{!field.name}"
                                                                  label="{!field.label}"
                                                                  value="{!field.defaultValue}"
                                                                  variant="label-hidden"
                                                                  class="label-hidden">
                                                    <option value=""></option>
                                                    <aura:iteration items="{!field.options}" var="opt">
                                                        <option value="{!opt.value}">{!opt.label}</option>
                                                    </aura:iteration>
                                                </lightning:select>
                                                <aura:set attribute="else">
                                                    <lightning:inputField aura:id="{!field.name}"
                                                                              id="{!field.name}"
                                                                              fieldName="{!field.name}"
                                                                              value="{!field.defaultValue}"
                                                                              variant="label-hidden"
                                                                              class="hideTooltip equalHeight hideLabelFix"
                                                    />
                                                </aura:set>
                                            </aura:if>
                                        </lightning:layoutItem>

                                        <!-- Field Required Checkbox -->
                                        <lightning:layoutItem size="2" class="slds-text-align_center slds-p-around_x-small">
                                            <lightning:input label="{!field.label + ': ' + $Label.c.lblRequired}"
                                                             type="checkbox"
                                                             checked="{!field.requiredInEntryForm}"
                                                             disabled="{!field.alwaysRequired}"
                                                             aria-disabled="{!field.alwaysRequired}"
                                                             variant="label-hidden"/>
                                        </lightning:layoutItem>
                                    </lightning:layout>

                                </aura:iteration>
                            </aura:iteration>
                        </lightning:recordEditForm>
                    </div>
                </aura:if>
                <!--End Step 2 -->

                <!-- Step 3: Edit Matching Rules -->
<<<<<<< HEAD
                <div class="{!if(v.wizardMetadata.progressIndicatorStep == '3', '', 'slds-hide')}">
                    <!--will break scrolling if removed. above div also can't be aura:if for same reason-->
                    <div class="slds-m-around_medium">

                        <aura:if isTrue="{!and(greaterthan(v.batchInfo.recordCount,0), v.wizardMetadata.progressIndicatorStep == '3')}">
                            <lightning:layout horizontalAlign="center">
                                <lightning:layoutItem size="12" class="slds-grid slds-grid_align-center slds-p-bottom_medium">
                                    <div class="slds-notify slds-notify_alert slds-theme_alert-texture slds-theme_warning" role="alert">
                                        <span class="slds-assistive-text">{!$Label.c.PageMessagesWarning}</span>
                                        <lightning:icon iconName="utility:warning" alternativeText="warning" class="iconContainer"/>
                                        <h2>
                                            {!$Label.c.bgeEditBatchOptionsWarning}
                                        </h2>
                                    </div>
                                </lightning:layoutItem>
                            </lightning:layout>
                        </aura:if>
=======
                <aura:if isTrue="{!v.wizardMetadata.progressIndicatorStep == '3'}">

                    <aura:if isTrue="{!greaterthan(v.batchInfo.recordCount,0)}">
                        <lightning:layout horizontalAlign="center">
                            <lightning:layoutItem size="12" class="slds-grid slds-grid_align-center slds-p-bottom_medium">
                                <div class="slds-notify slds-notify_alert slds-theme_alert-texture slds-theme_warning" role="alert">
                                    <span class="slds-assistive-text">warning</span>
                                    <lightning:icon iconName="utility:warning" alternativeText="warning" class="iconContainer"/>
                                    <h2>
                                        {!$Label.c.bgeEditBatchOptionsWarning}
                                    </h2>
                                </div>
                            </lightning:layoutItem>
                        </lightning:layout>
                    </aura:if>

                    <lightning:layout>
                        <lightning:layoutItem size="12" class="slds-p-bottom_small">
                            <lightning:layout horizontalAlign="spread" multipleRows="true">
                                <lightning:layoutItem class="slds-p-horizontal_x-small" size="12">
                                    <div class="slds-section">
                                        <h3 class="slds-section__title slds-theme_shade">
                                            <span class="slds-p-left_small slds-truncate">
                                                {!$Label.c.bdiSettingsSectionDonationMatching}
                                            </span>
                                        </h3>
                                    </div>
                                </lightning:layoutItem>
                                <lightning:layoutItem class="slds-p-around_x-small" size="12">
                                    <label class="slds-form-element__label" for="donationMatchingBehavior">
                                        {!v.wizardMetadata.labels.donationMatchingBehaviorLabel}
                                    </label>
                                    <lightning:helptext content="{!$Label.c.bgeBatchDonationMatchingBehaviorHelp}" />
                                    <lightning:select aura:id="donationMatchingBehavior"
                                                      label="{!v.wizardMetadata.labels.donationMatchingBehaviorLabel}"
                                                      value="{!v.batchInfo.donationMatchingBehavior}"
                                                      variant="label-hidden"
                                                      class="label-hidden">
                                        <option value="{!v.wizardMetadata.labels.DoNotMatch}" text="{!$Label.c.bdiBehaviorDoNotMatch}"/>
                                        <option value="{!v.wizardMetadata.labels.RequireNoMatch}" text="{!$Label.c.bdiBehaviorRequireNoMatch}"/>
                                        <option value="{!v.wizardMetadata.labels.RequireExactMatch}" text="{!$Label.c.bdiBehaviorRequireExactMatch}"/>
                                        <option value="{!v.wizardMetadata.labels.ExactMatchOrCreate}" text="{!$Label.c.bdiBehaviorExactMatchOrCreate}"/>
                                        <option value="{!v.wizardMetadata.labels.RequireBestMatch}" text="{!$Label.c.bdiBehaviorRequireBestMatch}"/>
                                        <option value="{!v.wizardMetadata.labels.BestMatchOrCreate}" text="{!$Label.c.bdiBehaviorBestMatchOrCreate}"/>
                                    </lightning:select>
                                </lightning:layoutItem>
                                <lightning:layoutItem class="slds-p-around_x-small" size="12">
                                    <label class="slds-form-element__label" for="donationMatchingRule">
                                        <abbr class="slds-required" title="required">*</abbr>
                                        {!v.wizardMetadata.labels.donationMatchingRuleLabel}
                                    </label>
                                    <lightning:helptext content="{!$Label.c.bgeBatchDonationMatchingRuleHelp}" />
                                    <lightning:dualListbox aura:id="donationMatchingRule"
                                                           name="{!v.wizardMetadata.labels.donationMatchingRuleLabel}"
                                                           class="donationMatchingRuleListbox"
                                                           label="{!v.wizardMetadata.labels.donationMatchingRuleLabel}"
                                                           sourceLabel="{!$Label.c.bgeBatchAvailableFields}"
                                                           selectedLabel="{!$Label.c.bgeBatchSelectedFields}"
                                                           onchange="{!c.handleDonationMatchingRuleChange}"
                                                           options="{!v.batchInfo.donationMatchingOptions}"
                                                           value="{!v.batchInfo.donationMatchingRule}"
                                                           required="true" variant="label-hidden"
                                                           disabled="{!v.batchInfo.donationMatchingBehavior == v.wizardMetadata.labels.DoNotMatch}"
                                                           disableReordering="true"
                                                           size="5"/>
                                </lightning:layoutItem>
>>>>>>> 0dd5a925

                        <lightning:layout>
                            <lightning:layoutItem size="12" class="slds-p-bottom_small">
                                <lightning:layout horizontalAlign="spread" multipleRows="true">
                                    <lightning:layoutItem class="slds-p-horizontal_x-small" size="12">
                                        <div class="slds-section">
                                            <h3 class="slds-section__title slds-theme_shade">
                                                    <span class="slds-p-left_small slds-truncate">
                                                        {!$Label.c.bdiSettingsSectionDonationMatching}
                                                    </span>
                                            </h3>
                                        </div>
                                    </lightning:layoutItem>
                                    <lightning:layoutItem class="slds-p-around_x-small" size="12">
                                        <label class="slds-form-element__label" for="donationMatchingBehavior">
                                            {!v.wizardMetadata.labels.donationMatchingBehaviorLabel}
                                        </label>
                                        <lightning:helptext content="{!$Label.c.bgeBatchDonationMatchingBehaviorHelp}" />
                                        <lightning:select aura:id="donationMatchingBehavior"
                                                          label="{!v.wizardMetadata.labels.donationMatchingBehaviorLabel}"
                                                          value="{!v.batchInfo.donationMatchingBehavior}"
                                                          class="hideLabel" variant="label-hidden">
                                            <option value="{!v.wizardMetadata.labels.DoNotMatch}" text="{!$Label.c.bdiBehaviorDoNotMatch}"/>
                                            <option value="{!v.wizardMetadata.labels.RequireNoMatch}" text="{!$Label.c.bdiBehaviorRequireNoMatch}"/>
                                            <option value="{!v.wizardMetadata.labels.RequireExactMatch}" text="{!$Label.c.bdiBehaviorRequireExactMatch}"/>
                                            <option value="{!v.wizardMetadata.labels.ExactMatchOrCreate}" text="{!$Label.c.bdiBehaviorExactMatchOrCreate}"/>
                                            <option value="{!v.wizardMetadata.labels.RequireBestMatch}" text="{!$Label.c.bdiBehaviorRequireBestMatch}"/>
                                            <option value="{!v.wizardMetadata.labels.BestMatchOrCreate}" text="{!$Label.c.bdiBehaviorBestMatchOrCreate}"/>
                                        </lightning:select>
                                    </lightning:layoutItem>
                                    <lightning:layoutItem class="slds-p-around_x-small" size="12">
                                        <label class="slds-form-element__label" for="donationMatchingRule">
                                            <abbr class="slds-required" title="required">*</abbr>
                                            {!v.wizardMetadata.labels.donationMatchingRuleLabel}
                                        </label>
                                        <lightning:helptext content="{!$Label.c.bgeBatchDonationMatchingRuleHelp}" />
                                        <lightning:dualListbox aura:id="donationMatchingRule"
                                                               name="{!v.wizardMetadata.labels.donationMatchingRuleLabel}"
                                                               class="donationMatchingRuleListbox hideLabel"
                                                               label="{!v.wizardMetadata.labels.donationMatchingRuleLabel}"
                                                               sourceLabel="{!$Label.c.bgeBatchAvailableFields}"
                                                               selectedLabel="{!$Label.c.bgeBatchSelectedFields}"
                                                               onchange="{!c.handleDonationMatchingRuleChange}"
                                                               options="{!v.batchInfo.donationMatchingOptions}"
                                                               value="{!v.batchInfo.donationMatchingRule}"
                                                               required="true" variant="label-hidden"
                                                               disabled="{!v.batchInfo.donationMatchingBehavior == v.wizardMetadata.labels.DoNotMatch}"
                                                               disableReordering="true"
                                                               size="5"/>
                                    </lightning:layoutItem>

                                    <lightning:layoutItem class="slds-p-around_x-small" size="12">
                                        <lightning:button aura:id="showAdvanced"
                                                          label="{!if(v.wizardMetadata.showAdvancedOptions, $Label.c.bgeWizardHideAdvancedOptions, $Label.c.bgeWizardShowAdvancedOptions)}"
                                                          variant="base"
                                                          class="bgeLinkButton"
                                                          onclick="{!c.handleAdvancedOptionsToggle}" />
                                    </lightning:layoutItem>

                                    <!-- BEGIN ADVANCED OPTIONS -->
                                    <aura:if isTrue="{!and(v.wizardMetadata.showAdvancedOptions, v.wizardMetadata.progressIndicatorStep == '3')}">
                                        <lightning:layoutItem size="12">
                                            <lightning:layout horizontalAlign="spread" multipleRows="true">
                                                <lightning:layoutItem class="slds-p-around_x-small" size="12">
                                                    <label class="slds-form-element__label" for="donationDateRange">
                                                        <abbr class="slds-required" title="required">*</abbr>
                                                        {!v.wizardMetadata.labels.donationDateRangeLabel}
                                                    </label>
                                                    <lightning:helptext content="{!$Label.c.bgeBatchDonationDateRangeHelp}" />
                                                    <lightning:input aura:id="donationDateRange"
                                                                     label="{!v.wizardMetadata.labels.donationDateRangeLabel}"
                                                                     disabled="{!or(v.batchInfo.donationMatchingBehavior == v.wizardMetadata.labels.DoNotMatch, !v.wizardMetadata.matchOnDateSelected)}"
                                                                     type="number" required="true" variant="label-hidden"
                                                                     step="0" min="0"
                                                                     value="{!v.batchInfo.donationDateRange}"/>
                                                </lightning:layoutItem>
                                                <lightning:layoutItem class="slds-p-around_x-small" size="12">
                                                    <label class="slds-form-element__label" for="donationMatchingClass">
                                                        {!v.wizardMetadata.labels.donationMatchingClassLabel}
                                                    </label>
                                                    <lightning:helptext content="{!$Label.c.bgeBatchDonationMatchingClassHelp}" />
                                                    <lightning:input aura:id="donationMatchingClass"
                                                                     label="{!v.wizardMetadata.labels.donationMatchingClassLabel}"
                                                                     disabled="{!v.batchInfo.donationMatchingBehavior == v.wizardMetadata.labels.DoNotMatch}"
                                                                     value="{!v.batchInfo.donationMatchingClass}" variant="label-hidden"/>
                                                </lightning:layoutItem>

                                                <lightning:layoutItem class="slds-p-horizontal_x-small" size="12">
                                                    <div class="slds-section">
                                                        <h3 class="slds-section__title slds-theme_shade">
                                                            <span class="slds-p-left_small slds-truncate">
                                                                {!$Label.c.stgLabelBatchProcessingOptions}
                                                            </span>
                                                        </h3>
                                                    </div>
                                                </lightning:layoutItem>
                                                <lightning:layoutItem class="slds-p-around_x-small" size="12">
                                                    <label class="slds-form-element__label" for="batchProcessSize">
                                                        <abbr class="slds-required" title="required">*</abbr>
                                                        {!v.wizardMetadata.labels.batchProcessSizeLabel}
                                                    </label>
                                                    <lightning:helptext content="{!$Label.c.bgeBatchBatchProcessSizeHelp}" />
                                                    <lightning:input aura:id="batchProcessSize"
                                                                     label="{!v.wizardMetadata.labels.batchProcessSizeLabel}"
                                                                     type="number" required="true" variant="label-hidden"
                                                                     step="0" min="0" max="2000"
                                                                     value="{!v.batchInfo.batchProcessSize}"/>
                                                </lightning:layoutItem>
                                                <lightning:layoutItem class="slds-p-around_x-small" size="12">
                                                    <lightning:input aura:id="runOpportunityRollupsWhileProcessing"
                                                                     label="{!v.wizardMetadata.labels.runOpportunityRollupsWhileProcessingLabel}"
                                                                     type="checkbox" variant="label-hidden" class="inputCheckbox"
                                                                     checked="{!v.batchInfo.runOpportunityRollupsWhileProcessing}"/>
                                                    <label class="slds-form-element__label" for="runOpportunityRollupsWhileProcessing">
                                                        {!v.wizardMetadata.labels.runOpportunityRollupsWhileProcessingLabel}
                                                    </label>
                                                    <lightning:helptext content="{!$Label.c.bgeBatchRunOpportunityRollupsWhileProcessingHelp}" />
                                                </lightning:layoutItem>
                                                <lightning:layoutItem class="slds-p-around_x-small" size="12">
                                                    <label class="slds-form-element__label" for="postProcessClass">
                                                        {!v.wizardMetadata.labels.postProcessClassLabel}
                                                    </label>
                                                    <lightning:helptext content="{!$Label.c.bgeBatchPostProcessClassHelp}" />
                                                    <lightning:input aura:id="postProcessClass"
                                                                     label="{!v.wizardMetadata.labels.postProcessClassLabel}"
                                                                     value="{!v.batchInfo.postProcessClass}"
                                                                     variant="label-hidden"/>
                                                </lightning:layoutItem>
                                            </lightning:layout>
                                        </lightning:layoutItem>
                                    </aura:if>
                                    <!-- END ADVANCED OPTIONS -->
                                </lightning:layout>
                            </lightning:layoutItem>
                        </lightning:layout>
                    </div>
                </div>
                <!-- End Step 3 -->

                <!--End Container-->
            </lightning:layoutItem>
        </lightning:layout>
    </div>
    <!--End Body-->

    <!-- END MARKUP -->
</aura:component><|MERGE_RESOLUTION|>--- conflicted
+++ resolved
@@ -262,7 +262,6 @@
                 <!--End Step 2 -->
 
                 <!-- Step 3: Edit Matching Rules -->
-<<<<<<< HEAD
                 <div class="{!if(v.wizardMetadata.progressIndicatorStep == '3', '', 'slds-hide')}">
                     <!--will break scrolling if removed. above div also can't be aura:if for same reason-->
                     <div class="slds-m-around_medium">
@@ -280,22 +279,6 @@
                                 </lightning:layoutItem>
                             </lightning:layout>
                         </aura:if>
-=======
-                <aura:if isTrue="{!v.wizardMetadata.progressIndicatorStep == '3'}">
-
-                    <aura:if isTrue="{!greaterthan(v.batchInfo.recordCount,0)}">
-                        <lightning:layout horizontalAlign="center">
-                            <lightning:layoutItem size="12" class="slds-grid slds-grid_align-center slds-p-bottom_medium">
-                                <div class="slds-notify slds-notify_alert slds-theme_alert-texture slds-theme_warning" role="alert">
-                                    <span class="slds-assistive-text">warning</span>
-                                    <lightning:icon iconName="utility:warning" alternativeText="warning" class="iconContainer"/>
-                                    <h2>
-                                        {!$Label.c.bgeEditBatchOptionsWarning}
-                                    </h2>
-                                </div>
-                            </lightning:layoutItem>
-                        </lightning:layout>
-                    </aura:if>
 
                     <lightning:layout>
                         <lightning:layoutItem size="12" class="slds-p-bottom_small">
@@ -347,8 +330,6 @@
                                                            disableReordering="true"
                                                            size="5"/>
                                 </lightning:layoutItem>
->>>>>>> 0dd5a925
-
                         <lightning:layout>
                             <lightning:layoutItem size="12" class="slds-p-bottom_small">
                                 <lightning:layout horizontalAlign="spread" multipleRows="true">
