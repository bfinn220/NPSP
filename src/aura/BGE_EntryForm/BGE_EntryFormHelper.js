({
    /**
     * @description: clears all info on user-selected open donation
     */
    clearDonationSelectionOptions: function(component) {
        component.set('v.donationOptions', null);
        component.set('v.selectedDonation', null);
        component.set('v.openDonations', null);
    },

    /**
     * @description: closes the donation modal
     */
    closeDonationModal: function(component) {
        component.get('v.matchingModalPromise').then(function(modal) {
            modal.close();
        });
    },

    /**
     * @description: adds hidden and non-lightning:inputfield fields to the Data Import record before submitting.
     * @return: Object rowFields with hidden fields added
     */
    getRowWithHiddenFields: function (component, event) {
        var rowFields = event.getParam('fields');
        const labels = component.get('v.labels');

        var recId = component.get('v.recordId');
        rowFields[labels.batchIdField] = recId;

        // add donor type hidden fields
        var donorType = component.get('v.donorType');
        rowFields[labels.donationDonor] = donorType;

        // add any picklist fields manually, because they use lightning:select
        var dynamicInputFields = component.find('dynamicInputFields');
        var dataImportFields = component.get('v.dataImportFields');

        //dataImportFields and dynamicInputFields have the same order, so can loop both to get the value
        for (var i=0; i<dataImportFields.length; i++) {
            if (dataImportFields[i].options && dataImportFields[i].options.length > 0) {
                var fieldValue = dynamicInputFields[i].get('v.value');
                var fieldName = dataImportFields[i].name;
                rowFields[fieldName] = fieldValue;
            }
        }

        // assign opportunity/payment lookup and import status
        const selectedDonation = component.get('v.selectedDonation');
        const userSelectedMatch = $A.get('$Label.c.bdiMatchedByUser');
        const applyNewPayment = $A.get('$Label.c.bdiMatchedApplyNewPayment');

        if (selectedDonation) {
            if (selectedDonation.attributes.type === 'Opportunity') {
                //matched opportunity; create new payment or update opportunity
                rowFields[labels.opportunityImportedLookupField] = selectedDonation.Id;
                if (selectedDonation.applyPayment) {
                    rowFields[labels.opportunityImportedStatusField] = applyNewPayment;
                } else {
                    rowFields[labels.opportunityImportedStatusField] = userSelectedMatch;
                }
            } else {
                //matched payment; update payment
                rowFields[labels.paymentImportedLookupField] = selectedDonation.Id;
                rowFields[labels.paymentImportedStatusField] = userSelectedMatch;
                rowFields[labels.opportunityImportedLookupField] = selectedDonation.npe01__Opportunity__c;
                rowFields[labels.opportunityImportedStatusField] = userSelectedMatch;
            }
        } else if (selectedDonation === '') {
            //create new opportunity if selectedDonation is set as empty string
            //else status fields are left null to allow for dry-run
            rowFields[labels.opportunityImportedStatusField] = userSelectedMatch;
        }

        return rowFields;
    },

    /**
<<<<<<< HEAD
=======
     * @description: sets the donation selection and closes the modal
     */
    processDonationSelection: function(component, selectedDonation) {
        const previousDonation = component.get('v.selectedDonation');
        component.set('v.selectedDonation', selectedDonation);
        this.closeDonationModal(component);
        this.setSelectedDonationForMarkup(component, selectedDonation, previousDonation);
    },

    /**
>>>>>>> 1a4eb42a
     * @description: queries open donations for upcoming donations
     * @return: void
     */
    queryOpenDonations: function (component, donorId) {
        const donorType = component.get('v.donorType');

        let action = component.get('c.getOpenDonations');
        action.setParams({donorId: donorId, donorType: donorType});
        action.setCallback(this, function (response) {
            const state = response.getState();
            if (state === 'SUCCESS') {
                const openDonations = JSON.parse(response.getReturnValue());
                openDonations.unpaidPayments.forEach(function(pmt) {
                    pmt.isSelected = false;
                });
                openDonations.openOpportunities.forEach(function(opp) {
                    opp.isSelected = false;
                });
                component.set('v.openDonations', openDonations);
                component.set('v.openOpportunities', openDonations.openOpportunities);
                component.set('v.unpaidPayments', openDonations.unpaidPayments);

            } else {
                this.showToast(component, $A.get('$Label.c.PageMessagesError'), response.getReturnValue(), 'error');
            }
            this.sendMessage('hideFormSpinner', '');
            document.getElementById("selectMatchLink").focus();
        });
        $A.enqueueAction(action);
    },

    /**
     * @description: sends error toast to parent component notifying user of missing fields
     * @param missingFields: Array of missing fields
     */
    sendErrorToast: function(component, missingFields) {
        var channel = 'onError';
        var error = $A.get('$Label.c.exceptionRequiredField') + ' ' + missingFields.join(', ') + '.';
        var message = {title: $A.get('$Label.c.PageMessagesError'), errorMessage: error};
        this.sendMessage(channel, message);
    },

    /**
     * @description: generic component used to send a message to parent component.
     */
    sendMessage: function (channel, message) {
        var sendMessage = $A.get('e.ltng:sendMessage');
        sendMessage.setParams({
            'channel': channel,
            'message': message
        });
        sendMessage.fire();
    },

    /**
     * @description: sets the isSelected flag on the selected donation and unsets it on any other selected donation
     * @param selectedDonation: full row of selected donation
     */
    setSelectedDonationForMarkup: function(component, selectedDonation, previousDonation) {
        let openOpportunities = component.get('v.openOpportunities');
        let unpaidPayments = component.get('v.unpaidPayments');

        //check if selectedDonation is opp or payment
        //check if previousDonation is opp or payment

        for (let i=0; i<openOpportunities.length; i++) {
            if (openOpportunities[i] === selectedDonation) {
                openOpportunities[i].isSelected = true;
            }
            if (openOpportunities[i] === previousDonation) {
                openOpportunities[i].isSelected = false;
            }
        }

        for (let i=0; i<unpaidPayments.length; i++) {
            if (unpaidPayments[i] === selectedDonation) {
                unpaidPayments[i].isSelected = true;
            }
            if (unpaidPayments[i] === previousDonation) {
                unpaidPayments[i].isSelected = false;
            }
        }

        component.set('v.openOpportunities', openOpportunities);
        component.set('v.unpaidPayments', unpaidPayments);

    },

    /**
     * @description: checks for Donor and other required fields and gathers error messages before submitting
     * @return: validity Object with Boolean for validity and an array of any missing fields to display
     */
    validateFields: function(component, rowFields) {
        var validity = {isValid: true, missingFields: []};

        var hasDonor = this.verifyRowHasDonor(component, rowFields);
        if (!hasDonor) {
            var labels = component.get("v.labels");
            var missingDonor = (component.get("v.donorType") === 'Contact1') ? labels.contactObject : labels.accountObject;
            validity.missingFields.push(missingDonor);
        }

        var missingRequiredFields = this.verifyRequiredFields(component, rowFields);
        if (missingRequiredFields.length != 0) {
            validity.missingFields = validity.missingFields.concat(missingRequiredFields);
        }

        if (validity.missingFields.length !== 0) {
            validity.isValid = false;
        }

        return validity;
    },

    /**
     * @description: checks for presence of fields that user has marked as required
     * @param rowFields: Object rowFields with updated hidden values
     * @return missingFields: list of any fields by label that are missing
     */
    verifyRequiredFields: function(component, rowFields) {
        var missingFields = [];
        var dataImportFields = component.get('v.dataImportFields');
        var dynamicInputFields = component.find('dynamicInputFields');

        if (! Array.isArray(dynamicInputFields)) {
            dynamicInputFields = [dynamicInputFields];
        }

        //dataImportFields and dynamicInputFields have the same order, so can loop both to check validity
        for (var i=0; i<dataImportFields.length; i++) {
            if (dataImportFields[i].required) {
                var fieldValue = dynamicInputFields[i].get('v.value');
                if (fieldValue === '' || fieldValue === null) {
                    missingFields.push(dataImportFields[i].label);
                }
            }
        }

        return missingFields;
    },

    /**
     * @description: checks for presence of a donor, which is always required
     * @param rowFields: Object rowFields with updated hidden values
     * @return hasDonor: Boolean to indicate if row has a donor
     */
    verifyRowHasDonor: function(component, rowFields) {
        var hasDonor = true;
        var lookupValue;

        if (component.get("v.donorType") === 'Contact1') {
            lookupValue = rowFields[component.get("v.labels.contactLookup")];
        } else if (component.get("v.donorType") === 'Account1') {
            lookupValue = rowFields[component.get("v.labels.accountLookup")];
        }

        if (!lookupValue || lookupValue.length !== 18) {
            hasDonor = false;
        }

        return hasDonor;
    }

})<|MERGE_RESOLUTION|>--- conflicted
+++ resolved
@@ -76,8 +76,6 @@
     },
 
     /**
-<<<<<<< HEAD
-=======
      * @description: sets the donation selection and closes the modal
      */
     processDonationSelection: function(component, selectedDonation) {
@@ -88,7 +86,6 @@
     },
 
     /**
->>>>>>> 1a4eb42a
      * @description: queries open donations for upcoming donations
      * @return: void
      */
