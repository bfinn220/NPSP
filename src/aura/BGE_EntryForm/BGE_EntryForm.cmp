<!--
    Copyright (c) 2018, Salesforce.org
    All rights reserved.

    Redistribution and use in source and binary forms, with or without
    modification, are permitted provided that the following conditions are met:

    * Redistributions of source code must retain the above copyright
      notice, this list of conditions and the following disclaimer.
    * Redistributions in binary form must reproduce the above copyright
      notice, this list of conditions and the following disclaimer in the
      documentation and/or other materials provided with the distribution.
    * Neither the name of Salesforce.org nor the names of
      its contributors may be used to endorse or promote products derived
      from this software without specific prior written permission.

    THIS SOFTWARE IS PROVIDED BY THE COPYRIGHT HOLDERS AND CONTRIBUTORS
    "AS IS" AND ANY EXPRESS OR IMPLIED WARRANTIES, INCLUDING, BUT NOT
    LIMITED TO, THE IMPLIED WARRANTIES OF MERCHANTABILITY AND FITNESS
    FOR A PARTICULAR PURPOSE ARE DISCLAIMED. IN NO EVENT SHALL THE
    COPYRIGHT HOLDER OR CONTRIBUTORS BE LIABLE FOR ANY DIRECT, INDIRECT,
    INCIDENTAL, SPECIAL, EXEMPLARY, OR CONSEQUENTIAL DAMAGES (INCLUDING,
    BUT NOT LIMITED TO, PROCUREMENT OF SUBSTITUTE GOODS OR SERVICES;
    LOSS OF USE, DATA, OR PROFITS; OR BUSINESS INTERRUPTION) HOWEVER
    CAUSED AND ON ANY THEORY OF LIABILITY, WHETHER IN CONTRACT, STRICT
    LIABILITY, OR TORT (INCLUDING NEGLIGENCE OR OTHERWISE) ARISING IN
    ANY WAY OUT OF THE USE OF THIS SOFTWARE, EVEN IF ADVISED OF THE
    POSSIBILITY OF SUCH DAMAGE.
-->
<!--
  @author Salesforce.org
  @date 2018
  @group BGE
  @group-content ../../ApexDocContent/BatchDataImport.htm
  @description Component used to create DataImport__c records on the related NPSP_Data_Import_Batch__c record home.
-->

<aura:component controller="BGE_DataImportBatchEntry_CTRL">

    <!--Public Attributes-->
    <aura:attribute name="labels" type="Map" description="Labels retrieved in Apex related to Schema information." access="public"/>
    <aura:attribute name="donorType" type="String" default="Contact1" description="Used to circumvent unhelpful labeling of Account1/Contact1" access="public"/>
    <aura:attribute name="recordId" type="Id" description="Populated by force:hasRecordId" access="public"/>
    <aura:attribute name="record" type="DataImport__c" description="Object" access="public"/>
    <aura:attribute name="dataImportFields" type="Object[]" description="List of dynamic field objects to use in the field iteration" access="public"/>
    <aura:attribute name="openDonations" type="Object" description="List of possible donations (payments and opportunities)" access="public" />
    <aura:attribute name="openOpportunities" type="List" description="List of open Opportunities" access="public" />
    <aura:attribute name="unpaidPayments" type="List" description="List of unpaid Payments" access="public" />
    <aura:attribute name="selectedDonation" type="SObject" description="Stored selected open donation" access="public" />

    <!--Modal Attributes-->
    <aura:attribute name="matchingModalPromise" type="Object" />
    <aura:attribute name="matchingModalHeader" type="Aura.ComponentDefRef[]">
        <h2 class="title slds-text-heading_medium">{!$Label.c.bgeMatchingSelect}</h2>
    </aura:attribute>
    <aura:attribute name="matchingModalBody" type="Aura.ComponentDefRef[]">
<<<<<<< HEAD
        <h3 class="slds-text-heading_small slds-p-around_medium">Use one of these options, or <a onclick="{!c.handleNoneDonationSelection}">create a new Opportunity.</a></h3>
=======
        <h3 class="slds-text-heading_small slds-p-around_medium">
            {!$Label.c.bgeFormMatchingModalText}
            <a class="slds-m-left_small" onclick="{!c.handleNoneDonationSelection}">{!$Label.c.bgeFormNoneLink}</a>
        </h3>
>>>>>>> 1a4eb42a
        <lightning:layout multipleRows="true">
            <aura:iteration var="donation" items="{!v.unpaidPayments}">
                <lightning:layoutItem largeDeviceSize="4" mediumDeviceSize="6" smallDeviceSize="12" size="12" padding="around-small">
                    <lightning:card class="slds-card_boundary">
                        <aura:set attribute="title">
<<<<<<< HEAD
                            <lightning:icon iconName="standard:currency" size="small" class="icn-teal slds-m-right_small" />
                            {!donation.Name}
                        </aura:set>
                        <aura:set attribute="footer">
                            <lightning:button
                                    value="{!donation}"
                                    label="Update this Payment"
                                    onclick="{!c.handleDonationSelection}"
                            variant="base"/>
                        </aura:set>
<!--
                        <lightning:icon iconName="action:check" class="upper-right"/>

                        <div class="selected-corner-check">
                            X
                        </div>
-->
                        <lightning:layout class="slds-p-horizontal_medium" multipleRows="true">
                            <lightning:layoutItem size="4">
                                Opportunity Name:
                            </lightning:layoutItem>
                            <lightning:layoutItem size="8">
                                {!donation.npe01__Opportunity__r.Name}
                            </lightning:layoutItem>
                            <lightning:layoutItem size="4">
                                Payment Amount:
                            </lightning:layoutItem>
                            <lightning:layoutItem size="8">
                                <ui:outputCurrency value="{!donation.npe01__Payment_Amount__c}"/>
                            </lightning:layoutItem>
                            <lightning:layoutItem size="4">
                                Scheduled Date:
                            </lightning:layoutItem>
                            <lightning:layoutItem size="8">
                                {!donation.npe01__Scheduled_Date__c}
=======
                            <lightning:icon iconName="standard:currency" size="small" class="slds-m-right_small" />
                            <lightning:formattedText value="{!donation.Name}"/>
                        </aura:set>
                        <aura:set attribute="footer">
                            <aura:if isTrue="{!donation.isSelected}">
                                <lightning:icon iconName="utility:check" size="small" class="slds-p-right_small"
                                                alternativeText="{!$Label.c.stgCheckboxTrue}" title="{!$Label.c.stgCheckboxTrue}"/>
                                <lightning:formattedText value="{!$Label.c.bgeFormSelectedDonation}"/>
                                <aura:set attribute="else">
                                    <lightning:button
                                            value="{!donation}"
                                            label="{!$Label.c.bgeFormUpdateDonation}"
                                            onclick="{!c.handleDonationSelection}"
                                            variant="base"/>
                                </aura:set>
                            </aura:if>
                        </aura:set>

                        <lightning:layout class="slds-p-horizontal_medium" multipleRows="true">
                            <lightning:layoutItem size="4" smallDeviceSize="6">
                                <lightning:formattedText value="{!v.labels.opportunityName + ': '}"/>
                            </lightning:layoutItem>
                            <lightning:layoutItem size="8" smallDeviceSize="6">
                                <lightning:formattedText value="{!donation.npe01__Opportunity__r.Name}"/>
                            </lightning:layoutItem>
                            <lightning:layoutItem size="4" smallDeviceSize="6">
                                <lightning:formattedText value="{!v.labels.paymentAmount + ': '}"/>
                            </lightning:layoutItem>
                            <lightning:layoutItem size="8" smallDeviceSize="6">
                                <ui:outputCurrency value="{!donation.npe01__Payment_Amount__c}"/>
                            </lightning:layoutItem>
                            <lightning:layoutItem size="4" smallDeviceSize="6">
                                <lightning:formattedText value="{!v.labels.paymentScheduledDate + ': '}"/>
                            </lightning:layoutItem>
                            <lightning:layoutItem size="8" smallDeviceSize="6">
                                <lightning:formattedText value="{!donation.npe01__Scheduled_Date__c}"/>
>>>>>>> 1a4eb42a
                            </lightning:layoutItem>
                        </lightning:layout>
                    </lightning:card>
                </lightning:layoutItem>
            </aura:iteration>
            <aura:iteration var="donation" items="{!v.openOpportunities}">
                <lightning:layoutItem largeDeviceSize="4" mediumDeviceSize="6" smallDeviceSize="12" size="12" padding="around-small">
<<<<<<< HEAD
                    <lightning:card title="{!donation.Name}" iconName="standard:opportunity" class="slds-card_boundary">
                        <aura:set attribute="footer">
                            <lightning:button
                                    value="{!donation}"
                                    label="Update this Opportunity"
                                    onclick="{!c.handleDonationSelection}"
                                    variant="base"/>
<!--
                            <br/>
=======
                    <lightning:card title="{!donation.Name}" iconName="standard:opportunity"
                                    class="slds-card_boundary">
                        <aura:set attribute="footer">
                            <aura:if isTrue="{!donation.isSelected}">
                                <!--<aura:if isTrue="{!donation.applyPayment}">-->
                                    <lightning:icon iconName="utility:check" size="small" class="slds-p-right_small"
                                                    alternativeText="{!$Label.c.stgCheckboxTrue}" title="{!$Label.c.stgCheckboxTrue}"/>
                                    <lightning:formattedText value="{!$Label.c.bgeFormSelectedDonation}"/>
                                    <!--<aura:set attribute="else">
                                        <lightning:icon iconName="utility:check" size="small" class="slds-p-right_small"
                                                        alternativeText="Selected" title="Selected"/>
                                        <lightning:formattedText value="Selected Payment"/>
                                    </aura:set>
                                </aura:if>-->
                                <aura:set attribute="else">
                                    <lightning:button
                                            value="{!donation}"
                                            label="{!$Label.c.bgeFormUpdateDonation}"
                                            onclick="{!c.handleDonationSelection}"
                                            variant="base"/>
                                </aura:set>
<!--
>>>>>>> 1a4eb42a
                            <lightning:button
                                    value="{!donation}"
                                    label="{!$Label.c.bdiMatchingApplyNewPayment}"
                                    onclick="{!c.handleApplyPaymentSelection}"
                                    variant="base"/>
-->
<<<<<<< HEAD
                        </aura:set>
                        <lightning:layout class="slds-p-horizontal_medium" multipleRows="true">
                            <lightning:layoutItem size="4">
                                Amount:
=======
                            </aura:if>
                        </aura:set>
                        <lightning:layout class="slds-p-horizontal_medium" multipleRows="true">
                            <lightning:layoutItem size="4">
                                <lightning:formattedText value="{!v.labels.opportunityAmount + ': '}"/>
>>>>>>> 1a4eb42a
                            </lightning:layoutItem>
                            <lightning:layoutItem size="8">
                                <ui:outputCurrency value="{!donation.Amount}"/>
                            </lightning:layoutItem>
                            <lightning:layoutItem size="4">
<<<<<<< HEAD
                                Stage:
                            </lightning:layoutItem>
                            <lightning:layoutItem size="8">
                                {!donation.StageName}
=======
                                <lightning:formattedText value="{!v.labels.opportunityStage + ': '}"/>
                            </lightning:layoutItem>
                            <lightning:layoutItem size="8">
                                <lightning:formattedText value="{!donation.StageName}"/>
>>>>>>> 1a4eb42a
                            </lightning:layoutItem>
                        </lightning:layout>
                    </lightning:card>
                </lightning:layoutItem>
            </aura:iteration>
        </lightning:layout>

    </aura:attribute>

    <!--Events-->
    <aura:handler name="render" action="{!c.callFocus}" value="{!this}"/>

    <!--Markup-->
    <lightning:overlayLibrary aura:id="overlayLib"/>

    <lightning:recordEditForm aura:id="recordEditForm"
                              objectApiName="{!v.labels.dataImportObject}"
                              onsuccess="{!c.onSuccess}"
                              onsubmit="{!c.onSubmit}"
                              onload="{!c.onFormLoad}">
        <lightning:messages />

        <lightning:layout multipleRows="true">
            <!--BEGIN SCOPED MATCH NOTIFICATION-->
            <aura:if isTrue="{!or(not(empty(v.openOpportunities)), not(empty(v.unpaidPayments)))}">
                <lightning:layoutItem size="12" smallDeviceSize="12" class="slds-p-horizontal_small">
                    <lightning:layout class="slds-grid_align-center">
                        <lightning:layoutItem size="12" smallDeviceSize="12" mediumDeviceSize="10">
                            <div class="slds-scoped-notification slds-media slds-media_center slds-scoped-notification_light slds-m-bottom_small" role="alert">
                                <div class="slds-media__figure slds-text-align_center">
                                    <lightning:icon iconName="utility:info"
                                                    alternativeText="Information"
                                                    size="x-small"
                                                    aria-hidden="true"/>
                                </div>
                                <div class="slds-media__body">
                                    <p>{!$Label.c.bgeMatchingAlert}
                                        <a class="slds-m-left_small" onclick="{!c.openMatchModal}" id="selectMatchLink">
                                            {!$Label.c.bgeMatchingSelect}
                                        </a>
                                    </p>
                                </div>
                            </div>
                        </lightning:layoutItem>
                    </lightning:layout>
                </lightning:layoutItem>
            </aura:if>
            <!--END SCOPED MATCH NOTIFICATION-->

            <!-- BEGIN DONOR FIELDS -->
            <lightning:layoutItem size="12" smallDeviceSize="6" mediumDeviceSize="4" largeDeviceSize="2" class="slds-p-horizontal_small">
                <label for="donorType" class="slds-form-element__label">{!$Label.c.bgeGridDonorType}</label>
                <lightning:select aura:id="donorType" class="hideLabel" label="Donor Type"
                                  value="{!v.donorType}" onchange="{!c.setDonorType}">
                    <option value="Contact1">{!v.labels.contactObject}</option>
                    <option value="Account1">{!v.labels.accountObject}</option>
                </lightning:select>
            </lightning:layoutItem>

            <lightning:layoutItem size="12" smallDeviceSize="6" mediumDeviceSize="4" largeDeviceSize="2" class="slds-p-horizontal_small">
                <aura:if isTrue="{!v.donorType == 'Contact1'}">
                    <label for="contactLookup" class="slds-form-element__label">
                        <abbr class="slds-required" title="required">* </abbr>
                        {!v.labels.contactObject}
                    </label>
                    <lightning:inputField aura:id="contactLookup"
                                          fieldName="{!v.labels.contactLookup}"
                                          class="hideLabel"
                                          onchange="{!c.onDonorChange}"
                    />
                </aura:if>
                <aura:if isTrue="{!v.donorType == 'Account1'}">
                    <label for="accountLookup" class="slds-form-element__label">
                        <abbr class="slds-required" title="required">* </abbr>
                        {!v.labels.accountObject}
                    </label>
                    <lightning:inputField aura:id="accountLookup"
                                          fieldName="{!v.labels.accountLookup}"
                                          class="hideLabel"
                                          onchange="{!c.onDonorChange}"
                    />
                </aura:if>

            </lightning:layoutItem>
            <!--END DONOR FIELDS-->

            <!--Field iteration -->
            <aura:iteration items="{!v.dataImportFields}" var="field" indexVar="index">
                <lightning:layoutItem size="12" smallDeviceSize="6" mediumDeviceSize="4" largeDeviceSize="2" class="slds-p-horizontal_small">
                    <aura:if isTrue="{!greaterthan(field.options.length, 0)}">
                        <lightning:select aura:id="dynamicInputFields"
                                          label="{!field.label}"
                                          value="{!field.value}"
                                          required="{!field.required}">
                            <option value=""></option>
                            <aura:iteration items="{!field.options}" var="opt">
                                <option value="{!opt.value}">{!opt.label}</option>
                            </aura:iteration>
                        </lightning:select>
                        <aura:set attribute="else">
                            <label for="{!field.name}" class="slds-form-element__label">
                                <aura:if isTrue="{!field.required}"><abbr class="slds-required" title="required">* </abbr></aura:if>
                                <span>{!field.label}</span>
                            </label>
                            <lightning:inputField aura:id="dynamicInputFields"
                                                  class="hideTooltip equalHeight hideLabel"
                                                  fieldName="{!field.name}"
                                                  value="{!field.value}"
                            />
                        </aura:set>
                    </aura:if>
                </lightning:layoutItem>
            </aura:iteration>

            <!--Form buttons-->
            <div class="slds-grid slds-p-around_medium slds-grid_align-center slds-size_1-of-1">
                <div class="slds-col slds-p-horizontal_small">
                    <lightning:button label="{!$Label.c.stgBtnCancel}" onclick="{!c.cancelForm}" variant="neutral"/>
                    <lightning:button variant="brand" type="submit" name="save" label="{!$Label.c.stgBtnSave}" />
                </div>
            </div>

        </lightning:layout>
    </lightning:recordEditForm>

</aura:component><|MERGE_RESOLUTION|>--- conflicted
+++ resolved
@@ -54,56 +54,15 @@
         <h2 class="title slds-text-heading_medium">{!$Label.c.bgeMatchingSelect}</h2>
     </aura:attribute>
     <aura:attribute name="matchingModalBody" type="Aura.ComponentDefRef[]">
-<<<<<<< HEAD
-        <h3 class="slds-text-heading_small slds-p-around_medium">Use one of these options, or <a onclick="{!c.handleNoneDonationSelection}">create a new Opportunity.</a></h3>
-=======
         <h3 class="slds-text-heading_small slds-p-around_medium">
             {!$Label.c.bgeFormMatchingModalText}
             <a class="slds-m-left_small" onclick="{!c.handleNoneDonationSelection}">{!$Label.c.bgeFormNoneLink}</a>
         </h3>
->>>>>>> 1a4eb42a
         <lightning:layout multipleRows="true">
             <aura:iteration var="donation" items="{!v.unpaidPayments}">
                 <lightning:layoutItem largeDeviceSize="4" mediumDeviceSize="6" smallDeviceSize="12" size="12" padding="around-small">
                     <lightning:card class="slds-card_boundary">
                         <aura:set attribute="title">
-<<<<<<< HEAD
-                            <lightning:icon iconName="standard:currency" size="small" class="icn-teal slds-m-right_small" />
-                            {!donation.Name}
-                        </aura:set>
-                        <aura:set attribute="footer">
-                            <lightning:button
-                                    value="{!donation}"
-                                    label="Update this Payment"
-                                    onclick="{!c.handleDonationSelection}"
-                            variant="base"/>
-                        </aura:set>
-<!--
-                        <lightning:icon iconName="action:check" class="upper-right"/>
-
-                        <div class="selected-corner-check">
-                            X
-                        </div>
--->
-                        <lightning:layout class="slds-p-horizontal_medium" multipleRows="true">
-                            <lightning:layoutItem size="4">
-                                Opportunity Name:
-                            </lightning:layoutItem>
-                            <lightning:layoutItem size="8">
-                                {!donation.npe01__Opportunity__r.Name}
-                            </lightning:layoutItem>
-                            <lightning:layoutItem size="4">
-                                Payment Amount:
-                            </lightning:layoutItem>
-                            <lightning:layoutItem size="8">
-                                <ui:outputCurrency value="{!donation.npe01__Payment_Amount__c}"/>
-                            </lightning:layoutItem>
-                            <lightning:layoutItem size="4">
-                                Scheduled Date:
-                            </lightning:layoutItem>
-                            <lightning:layoutItem size="8">
-                                {!donation.npe01__Scheduled_Date__c}
-=======
                             <lightning:icon iconName="standard:currency" size="small" class="slds-m-right_small" />
                             <lightning:formattedText value="{!donation.Name}"/>
                         </aura:set>
@@ -140,7 +99,6 @@
                             </lightning:layoutItem>
                             <lightning:layoutItem size="8" smallDeviceSize="6">
                                 <lightning:formattedText value="{!donation.npe01__Scheduled_Date__c}"/>
->>>>>>> 1a4eb42a
                             </lightning:layoutItem>
                         </lightning:layout>
                     </lightning:card>
@@ -148,17 +106,6 @@
             </aura:iteration>
             <aura:iteration var="donation" items="{!v.openOpportunities}">
                 <lightning:layoutItem largeDeviceSize="4" mediumDeviceSize="6" smallDeviceSize="12" size="12" padding="around-small">
-<<<<<<< HEAD
-                    <lightning:card title="{!donation.Name}" iconName="standard:opportunity" class="slds-card_boundary">
-                        <aura:set attribute="footer">
-                            <lightning:button
-                                    value="{!donation}"
-                                    label="Update this Opportunity"
-                                    onclick="{!c.handleDonationSelection}"
-                                    variant="base"/>
-<!--
-                            <br/>
-=======
                     <lightning:card title="{!donation.Name}" iconName="standard:opportunity"
                                     class="slds-card_boundary">
                         <aura:set attribute="footer">
@@ -181,41 +128,26 @@
                                             variant="base"/>
                                 </aura:set>
 <!--
->>>>>>> 1a4eb42a
                             <lightning:button
                                     value="{!donation}"
                                     label="{!$Label.c.bdiMatchingApplyNewPayment}"
                                     onclick="{!c.handleApplyPaymentSelection}"
                                     variant="base"/>
 -->
-<<<<<<< HEAD
-                        </aura:set>
-                        <lightning:layout class="slds-p-horizontal_medium" multipleRows="true">
-                            <lightning:layoutItem size="4">
-                                Amount:
-=======
                             </aura:if>
                         </aura:set>
                         <lightning:layout class="slds-p-horizontal_medium" multipleRows="true">
                             <lightning:layoutItem size="4">
                                 <lightning:formattedText value="{!v.labels.opportunityAmount + ': '}"/>
->>>>>>> 1a4eb42a
                             </lightning:layoutItem>
                             <lightning:layoutItem size="8">
                                 <ui:outputCurrency value="{!donation.Amount}"/>
                             </lightning:layoutItem>
                             <lightning:layoutItem size="4">
-<<<<<<< HEAD
-                                Stage:
-                            </lightning:layoutItem>
-                            <lightning:layoutItem size="8">
-                                {!donation.StageName}
-=======
                                 <lightning:formattedText value="{!v.labels.opportunityStage + ': '}"/>
                             </lightning:layoutItem>
                             <lightning:layoutItem size="8">
                                 <lightning:formattedText value="{!donation.StageName}"/>
->>>>>>> 1a4eb42a
                             </lightning:layoutItem>
                         </lightning:layout>
                     </lightning:card>
