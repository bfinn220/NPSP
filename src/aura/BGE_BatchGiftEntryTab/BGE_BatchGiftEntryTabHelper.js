--- conflicted
+++ resolved
@@ -92,15 +92,11 @@
         action.setCallback(this, function (response) {
             var state = response.getState();
             if (state === 'SUCCESS') {
-<<<<<<< HEAD
-                this.openNewBatchWizard(component, sourceBatchId);
-=======
                 if (!component.get('v.modalOpen')) {
                     //necessary to put here to prevent nested modals from rapid button clicks
                     component.set('v.modalOpen', true);
-                    this.openNewBatchWizard(component);
+                    this.openNewBatchWizard(component, sourceBatchId);
                 }
->>>>>>> 1faa456e
             } else if (state === 'ERROR') {
                 this.handleApexErrors(component, response.getError());
             }
@@ -109,12 +105,8 @@
     },
 
     /**
-<<<<<<< HEAD
      * @description: opens New Batch Wizard in modal
      * @param: sourceBatchId Id of Batch record to be copied - optional
-=======
-     * @description: opens New Batch Wizard in modal if not already open
->>>>>>> 1faa456e
      */
     openNewBatchWizard: function(component, sourceBatchId) {
         let modalBody;
