({
    doInit: function(component) {
        var action = component.get('c.getNamespacedListView');
        action.setCallback(this, function (response) {
            const state = response.getState();
            if (state === 'SUCCESS') {
                let namespacedListView = response.getReturnValue();
                $A.createComponent(
                    "lightning:listView",
                    {
                        "objectApiName": namespacedListView.objectApiName,
                        "listName": namespacedListView.listName,
                        "showActionBar": false,
                        "enableInlineEdit": false,
                        "showRowLevelActions": false
                    },
                    function (listView, status, errorMessage) {
                        if (status === "SUCCESS") {
                            let body = component.get("v.body");
                            body.push(listView);
                            component.set("v.body", body);
                        } else {
                            this.showToast(component, $A.get('$Label.c.PageMessagesError'), errorMessage, 'error');
                        }
                    }
                );
            } else {
                this.handleApexErrors(component, response.getError());
            }
        });
        $A.enqueueAction(action);
    },

    /**
     * @description: handles the display of errors from an apex callout
     * @param errors: list of potential errors passed back from apex
     */
    handleApexErrors: function(component, errors) {
        let message;
        if (errors && errors[0] && errors[0].message) {
            message = errors[0].message;
        } else {
            message = 'Unknown error';
        }
        this.showToast(component, $A.get('$Label.c.PageMessagesError'), message, 'error');
    },

    /**
     * @description: checks that user has all necessary permissions and then launches modal or displays error
     */
    checkFieldPermissions: function(component) {
        var action = component.get('c.checkFieldPermissions');
        action.setCallback(this, function (response) {
            var state = response.getState();
            if (state === 'SUCCESS') {
                this.openNewBatchWizard(component);
            } else if (state === 'ERROR') {
                this.handleApexErrors(component, response.getError());
            }
        });
        $A.enqueueAction(action);
    },

    /**
     * @description: opens New Batch Wizard in modal if not already open
     */
    openNewBatchWizard: function(component) {
        let modalBody;
        let modalHeader;
        let modalFooter;
<<<<<<< HEAD
=======

        let progressStepLabels = [
            $A.get('$Label.c.bgeBatchOverviewWizard'),
            $A.get('$Label.c.bgeBatchSelectFields'),
            $A.get('$Label.c.bgeBatchSetFieldOptions'),
            $A.get('$Label.c.bgeBatchSetBatchOptions')
        ];
>>>>>>> 913b03fa

        $A.createComponents([
                ['c:BGE_ConfigurationWizard', {sObjectName: 'DataImportBatch__c'}],
                ['c:modalHeader', {header: $A.get('$Label.c.bgeBatchInfoWizard')}],
                ['c:modalFooter', {progressStepLabels: progressStepLabels}]
            ],
            function (components, status, errorMessage) {
                if (status === 'SUCCESS') {
                    if (!component.get('v.modalOpen')) {
                        component.set('v.modalOpen', true);
                        modalBody = components[0];
                        modalHeader = components[1];
                        modalFooter = components[2];
                        component.find('overlayLib').showCustomModal({
                            body: modalBody,
                            header: modalHeader,
                            footer: modalFooter,
                            showCloseButton: true,
                            cssClass: 'slds-modal_large',
                            closeCallback: function () {
                                component.set('v.modalOpen', false);
                            }
                        })
                    }
                } else {
                    this.showToast(component, $A.get('$Label.c.PageMessagesError'), errorMessage, 'error');
                }
            }
        );

    },

    /**
     * @description: displays standard toast to user based on success or failure of their action
     * @param title: title displayed in toast
     * @param message: body of message to display
     * @param type: configures type of toast
     */
    showToast: function(component, title, message, type) {
        var mode = (type === 'error') ? 'sticky' : 'pester';

        component.find('notifLib').showToast({
            'variant': type,
            'mode': mode,
            'title': title,
            'message': message
        });
    }
})<|MERGE_RESOLUTION|>--- conflicted
+++ resolved
@@ -68,8 +68,6 @@
         let modalBody;
         let modalHeader;
         let modalFooter;
-<<<<<<< HEAD
-=======
 
         let progressStepLabels = [
             $A.get('$Label.c.bgeBatchOverviewWizard'),
@@ -77,7 +75,6 @@
             $A.get('$Label.c.bgeBatchSetFieldOptions'),
             $A.get('$Label.c.bgeBatchSetBatchOptions')
         ];
->>>>>>> 913b03fa
 
         $A.createComponents([
                 ['c:BGE_ConfigurationWizard', {sObjectName: 'DataImportBatch__c'}],
