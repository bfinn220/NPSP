--- conflicted
+++ resolved
@@ -2,19 +2,14 @@
     /******************************** Init Functions *****************************/
 
     doInit: function(component) {
-<<<<<<< HEAD
-        var action = component.get('c.getTabModel');
-=======
         var action = component.get('c.getTableModel');
->>>>>>> fc5d6d85
         action.setCallback(this, function (response) {
             const state = response.getState();
             if (state === 'SUCCESS') {
                 let model = JSON.parse(response.getReturnValue());
                 this.setColumns(component, model.columns);
-<<<<<<< HEAD
-                component.set('v.totalNumberOfRows', model.totalNumberOfRows);
-                this.setBatchRows(component, model.batches);
+                this.loadBatchRows(component, [], model.batches);
+                this.setTotalNumberOfRows(component, model.totalNumberOfRows);
             } else {
                 this.handleApexErrors(component, response.getError());
             }
@@ -22,6 +17,9 @@
         $A.enqueueAction(action);
     },
 
+    /**
+     * @description: loads the columns for the datatable
+     */
     setColumns: function(component, responseColumns) {
         responseColumns.forEach(function(col){
            if (col.type === 'number') {
@@ -46,63 +44,6 @@
         component.set('v.batchListColumns', responseColumns);
     },
 
-    getMoreBatchRows: function(component, event) {
-        let offset = component.get('v.batchData').length;
-        let rowsToLoad = 50;
-        let action = component.get('c.getBatches');
-        action.setParams({
-            "queryAmount": rowsToLoad,
-            "offset": offset
-        });
-        action.setCallback(this, function (response) {
-            const state = response.getState();
-            if (state === 'SUCCESS') {
-                let batches = response.getReturnValue();
-                this.setBatchRows(component, batches);
-=======
-                this.loadBatchRows(component, [], model.batches);
-                this.setTotalNumberOfRows(component, model.totalNumberOfRows);
->>>>>>> fc5d6d85
-            } else {
-                this.handleApexErrors(component, response.getError());
-            }
-            event.getSource().set("v.isLoading", false);
-        });
-        $A.enqueueAction(action);
-    },
-
-    /**
-<<<<<<< HEAD
-     * @description: loads Batch Rows into datatable data
-     * @param batches: list of BatchRow wrappers
-     */
-    setBatchRows: function(component, responseRows) {
-        responseRows.forEach(function(currentRow) {
-            currentRow.batchLink = '/' + currentRow.Id;
-            currentRow.CreatedById = currentRow.CreatedBy.Name;
-            currentRow.LastModifiedById = currentRow.LastModifiedBy.Name;
-            currentRow.OwnerId = currentRow.Owner.Name;
-        });
-        let data = component.get('v.batchData');
-        if (!data) {
-            data = [];
-        }
-        data = data.concat(responseRows);
-        component.set('v.batchData', data);
-=======
-     * @description: loads the columns for the datatable
-     */
-    setColumns: function(component, responseColumns) {
-        responseColumns.forEach(function(col){
-           if (col.type === 'number') {
-               col.cellAttributes = {alignment: "left"};
-           } else if (col.fieldName === 'batchLink') {
-               col.typeAttributes = {label:{fieldName:"Name"},target:"self"};
-           }
-        });
-        component.set('v.batchListColumns', responseColumns);
-    },
-
     /******************************** Data Loading Functions *****************************/
 
     /**
@@ -130,10 +71,7 @@
             event.getSource().set('v.isLoading', false);
         });
         $A.enqueueAction(action);
->>>>>>> fc5d6d85
-    },
-
-    /******************************** User Interaction Functions *****************************/
+    },
 
     /**
      * @description: loads Batch Rows into datatable data and creates field data for link and user fields
@@ -226,35 +164,14 @@
 
     },
 
-<<<<<<< HEAD
+    /**
+     * @description initiates the process to copy Batch setup from an existing Batch
+     */
     copyBatchSetup: function(component, event) {
         let sourceBatch = event.getParam('row');
         this.checkFieldPermissions(component, sourceBatch.Id);
     },
 
-    sortBatchData: function(component, fieldName, sortDirection) {
-        const reverse = sortDirection !== 'asc';
-        let batchData = component.get('v.batchData');
-        batchData.sort(this.sortBy(fieldName, reverse));
-        component.set('v.batchData', batchData);
-    },
-
-    /**
-     * @description: called by sortData, sorts by provided key and direction. Provided by Salesforce lightning:datatable documentation.
-     */
-    sortBy: function (field, reverse, primer) {
-        var key = primer ?
-            function(x) {return primer(x[field])} :
-            function(x) {return x[field]};
-        //checks if the two rows should switch places
-        reverse = !reverse ? 1 : -1;
-        return function (a, b) {
-            return a = key(a), b = key(b), reverse * ((a > b) - (b > a));
-        }
-    },
-
-=======
->>>>>>> fc5d6d85
     /******************************** Utility Functions *****************************/
 
     /**
