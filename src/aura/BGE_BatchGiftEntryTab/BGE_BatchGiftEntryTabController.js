--- conflicted
+++ resolved
@@ -14,7 +14,6 @@
     },
 
     /**
-<<<<<<< HEAD
      * @description: handles selected row action in the datatable
      */
     handleRowAction: function (component, event, helper) {
@@ -27,16 +26,6 @@
     },
 
     /**
-     * @description: loads more batch records into the grid with infinite scroll
-     */
-    loadMoreData: function (component, event, helper) {
-        event.getSource().set("v.isLoading", true);
-        if (component.get('v.batchData').length >= component.get('v.totalNumberOfRows')) {
-            component.set('v.enableInfiniteLoading', false);
-            event.getSource().set("v.isLoading", false);
-        } else {
-            helper.getMoreBatchRows(component, event);
-=======
      * @description: handles infinite scroll when user scrolls to the bottom of the datatable
      */
     loadMoreData: function (component, event, helper) {
@@ -46,7 +35,6 @@
             event.getSource().set('v.isLoading', false);
         } else {
             helper.getBatchRows(component, event);
->>>>>>> fc5d6d85
         }
     },
 
@@ -54,16 +42,6 @@
      * @description: sorts the data by the field name and current direction
      */
     sortByColumns: function(component, event, helper) {
-<<<<<<< HEAD
-        const fieldName = event.getParam('fieldName');
-        const sortEventParam = event.getParam('sortDirection');
-        const sortDirection = sortEventParam ? sortEventParam : 'asc';
-
-        helper.sortBatchData(component, fieldName, sortDirection);
-
-        component.set("v.batchData.sortedBy", fieldName);
-        component.set("v.batchData.sortedDirection", sortDirection);
-=======
         component.set('v.enableInfiniteLoading', true);
 
         const fieldNameEventParam = event.getParam('fieldName');
@@ -76,7 +54,6 @@
 
         component.set('v.batchData',[]);
         helper.getBatchRows(component, event);
->>>>>>> fc5d6d85
     }
 
 })