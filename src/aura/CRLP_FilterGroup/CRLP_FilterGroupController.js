--- conflicted
+++ resolved
@@ -3,7 +3,6 @@
      * @description: setup for the filter group component which sets the active filter group and datatable
      */
     doInit: function (cmp, event, helper) {
-
         //query for the active filter group
         var activeFilterGroupId = cmp.get("v.activeFilterGroupId");
         var objectList = cmp.get("v.detailObjects");
@@ -27,9 +26,6 @@
                     //note: the parsing is important to avoid a shared reference
                     cmp.set("v.activeFilterGroup", helper.restructureResponse(model.filterGroup));
                     cmp.set("v.cachedFilterGroup", helper.restructureResponse(model.filterGroup));
-                    cmp.set("v.filterRuleList", helper.restructureResponse(model.filterRuleList));
-                    cmp.set("v.cachedFilterRuleList", helper.restructureResponse(model.filterRuleList));
-                    helper.filterRollupList(cmp, model.filterGroup.MasterLabel, labels);
                 }
                 cmp.set("v.operatorMap", model.operators);
 
@@ -52,11 +48,6 @@
                     , {type: 'action', typeAttributes: {rowActions: actions}}
                 ];
 
-<<<<<<< HEAD
-                cmp.set("v.filterRuleColumns", filterRuleColumns);
-                cmp.set("v.filterRuleActionColumns", filterRuleActionColumns);
-                cmp.set("v.objectDetails", model.filterFieldsByDataType);
-=======
                 var filterRuleList = helper.restructureResponse(model.filterRuleList);
                 var filterRuleListCached = helper.restructureResponse(model.filterRuleList);
 
@@ -68,7 +59,6 @@
                 if (model.filterGroup) {
                     helper.filterRollupList(cmp, model.filterGroup.label, labels);
                 }
->>>>>>> e0f737f1
                 helper.changeMode(cmp);
 
             }
@@ -200,33 +190,20 @@
         //placeholder for on cancel function in !view mode
         //add check for description, name and a filter rule
         var activeFilterGroup = cmp.get("v.activeFilterGroup");
-<<<<<<< HEAD
+        var filterRuleList = cmp.get("v.filterRuleList");
+        var deletedRuleList = cmp.get("v.deletedRuleList");
         var canSave = helper.validateFilterGroupFields(cmp, activeFilterGroup);
         if (canSave) {
             cmp.set("v.mode", 'view');
 
-            //todo: add save code here
+            helper.saveFilterGroupAndRules(cmp, activeFilterGroup, filterRuleList, deletedRuleList);
             //todo note: only sendMessage once filter rule has been deployed successfully
-=======
-        var filterRuleList = cmp.get("v.filterRuleList");
-        var deletedRuleList = cmp.get("v.deletedRuleList");
-        var canSave = helper.validateFilterGroupFields(cmp);
-        if(canSave){
-            cmp.set("v.mode", 'view');
-
-            helper.saveFilterGroupAndRules(cmp, activeFilterGroup, filterRuleList, deletedRuleList);
->>>>>>> e0f737f1
 
             //sends the message to the parent cmp RollupsContainer
             var sendMessage = $A.get('e.ltng:sendMessage');
             sendMessage.setParams({
-<<<<<<< HEAD
-                'message': activeFilterGroup,
-                'channel': 'filterRuleRecordChange'
-=======
                 'message': activeFilterGroup.label,
                 'channel': 'nameChange'
->>>>>>> e0f737f1
             });
             sendMessage.fire();
         }
