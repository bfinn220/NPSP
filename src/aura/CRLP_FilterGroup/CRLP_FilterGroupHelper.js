({
    /**
     * @description: changes field visibility and save button access based on the mode
     * this is bound to a change handler to the mode attribute
     */
    changeMode: function(cmp) {
        var mode = cmp.get("v.mode");
        //we check to see if mode is null since the change handler is called when mode is cleared in the container
        if (mode) {
            console.log("Mode is " + mode);
            console.log("In changeMode");

            //View is the only readOnly mode. Clone removes the activeRollupId for save.
            //Create hides all fields
            if (mode === "view") {
                cmp.set("v.isReadOnly", true);
            } else if (mode === "clone") {
                cmp.set("v.activeFilterGroupId", null);
                cmp.set("v.activeFilterGroup.recordId", null);
                cmp.set("v.activeFilterGroup.recordName", null);

                var filterRuleList = cmp.get("v.filterRuleList");
                for (var i = 0; i < filterRuleList.length; i++) {
                    filterRuleList[i].recordId = null;
                    filterRuleList[i].recordName = null;
                }
                cmp.set("v.filterRuleList", filterRuleList);

                cmp.set("v.isReadOnly", false);
            } else if (mode === "edit") {
                cmp.set("v.isReadOnly", false);
            } else if (mode === "create") {
                cmp.set("v.isReadOnly", false);
            }
        }
    },

    /**
     * @description: filters the full rollup data to find which rollups use a particular filter group
     * @param filterGroupLabel: label of the selected filter group
     * @param labels: labels for the rollups UI
     */
    filterRollupList: function(cmp, filterGroupLabel, labels) {
        //filters row data based selected filter group
        var rollupList = cmp.get("v.rollupList");
        var filteredRollupList = rollupList.filter(function(rollup) {
            return rollup.filterGroupName === filterGroupLabel;
        });

        var summaryObjects = cmp.get("v.summaryObjects");
        var rollupsBySummaryObj = [];
        for (var i=0; i<summaryObjects.length; i++) {
            var listItem = {label: summaryObjects[i].label, list: []};
            rollupsBySummaryObj.push(listItem);
        }

        //filter rollup list by type
        filteredRollupList.forEach(function (rollup) {
            var item = {label: rollup.displayName, name: rollup.id}
            for (i=0; i<rollupsBySummaryObj.length; i++){
                if (rollup.summaryObject === rollupsBySummaryObj[i].label) {
                    rollupsBySummaryObj[i].list.push(item);
                }
            }
        });

        var itemList = [];
        //only add object to list if there are rollups with matching summary objects
        rollupsBySummaryObj.forEach(function(objList){
           if (objList.list.length > 1) {
               var obj = {label: objList.label
                         , name: "title"
                         , expanded: false
                         , items: objList.list
               };
               itemList.push(obj);

           }
        });

        cmp.set("v.rollupItems", itemList);
    },

    /**
     * @description: opens a modal popup so user can add or edit a filter rule
     */
    getAvailableOperations: function(cmp, type){
        var opMap = cmp.get("v.operatorMap");
        var operators = [{value: 'Equals', label: opMap.Equals}, {value: 'Not_Equals', label: opMap.Not_Equals}];

        if (type === 'boolean') {
            //equals/not equals are only matches
        } else if (type === 'reference') {
            operators.push({value: 'In_List', label: opMap.In_List});
            operators.push({value: 'Not_In_List', label: opMap.Not_In_List});
        } else if (type === 'date' || type === 'datetime' || type === 'time'
            || type === 'double' || type === 'integer' || type === 'currency' || type === 'percent') {
            operators.push({value: 'Greater', label: opMap.Greater});
            operators.push({value: 'Greater_or_Equal', label: opMap.Greater_or_Equal});
            operators.push({value: 'Less', label: opMap.Less});
            operators.push({value: 'Less_or_Equal', label: opMap.Less_or_Equal});
        } else {
            operators.push({value: 'Starts_With', label: opMap.Starts_With});
            operators.push({value: 'Contains', label: opMap.Contains});
            operators.push({value: 'Does_Not_Contain', label: opMap.Does_Not_Contain});

            if (type === 'multipicklist') {
                operators.push({value: 'Is_Included', label: opMap.Is_Included});
                operators.push({value: 'Is_Not_Included', label: opMap.Is_Not_Included});
            } else if (type !== 'textarea') {
                operators.push({value: 'In_List', label: opMap.In_List});
                operators.push({value: 'Not_In_List', label: opMap.Not_In_List});
            }
        }

        cmp.set("v.filteredOperators", operators);

    },

    /**
     * @description: opens a modal popup so user can add or edit a filter rule
     * @param field - field name
     */
    getFieldType: function(cmp, field) {
        var filteredFields = cmp.get("v.filteredFields");
        var type;

        for (var i = 0; i < filteredFields.length; i++) {
            if (filteredFields[i].name === field) {
                type = filteredFields[i].type.toLowerCase();
                break;
            }
        }
        return type;
    },

    /**
     * @description: queries for picklist options to populate filterRuleConstantPicklist
     * @param field - field name
     */
    getPicklistOptions: function(cmp, field) {
        var action = cmp.get("c.getFilterRuleConstantPicklistOptions");
        action.setParams({objectName: cmp.get("v.activeFilterRule.objectName"), selectedField: field});
        action.setCallback(this, function (response) {
            var state = response.getState();
            if (state === "SUCCESS") {
                cmp.set("v.filterRuleConstantPicklist", response.getReturnValue());
            }
            else if (state === "ERROR") {
                var errors = response.getError();
                if (errors) {
                    if (errors[0] && errors[0].message) {
                        this.showToast(cmp, "error", cmp.get("v.labels.error"), errors[0].message);
                    }
                } else {
                    this.showToast(cmp, "error", cmp.get("v.labels.error"), "Unknown Error");
                }
            }
        });

        $A.enqueueAction(action);
    },

    /**
     * @description Inserting or updating a CMT record is an asynchronous deployment process. This method uses the
     * unique jobId and the Filter_Group__mdt.DeveloperName value to recursively call an apex controller method to determine
     * when the deployment has completed (by looking in a custom settings object). If it completes, the final recordId
     * is returned. Otherwise an error message to render is returned. If the return is null, then it calls this method
     * again to wait another second an try again.
     * @param jobId The returns CMT deployment job id to query status for
     * @param recordName Unique record name value (that was just inserted/updated) to query for.
     */
    pollForDeploymentStatus : function(cmp, jobId, recordName, counter) {
        var helper=this;
        var maxPollingRetryCount = 30;
        var poller = window.setTimeout(
            $A.getCallback(function() {
                counter++;
                console.log('setTimeout(' + jobId + ',' + recordName + '):' + counter);
                var action = cmp.get("c.getDeploymentStatus");
                action.setParams({jobId: jobId, recordName: recordName, objectType: 'Filter'});
                action.setCallback(this, function (response) {
                    console.log('getDeploymentStatus.callback');
                    var state = response.getState();
                    if (state === "SUCCESS") {
                        // Response will be a serialized deployResult wrapper class
                        var deployResult = JSON.parse(response.getReturnValue());
                        console.log('deployResult=' + deployResult);
                        // if there is a record id response
                        if (deployResult && deployResult.completed === true && deployResult.filterGroupItem) {
                            window.clearTimeout(poller);
                            helper.toggleSpinner(cmp, false);
                            helper.showToast(cmp, 'success', cmp.get("v.labels.filtersSaveProgress"), cmp.get("v.labels.filtersSaveSuccess"));

                            var model = helper.restructureResponse(deployResult.filterGroupItem);

                            // Save the inserted/updated record id
                            cmp.set("v.activeFilterGroup", model.filterGroup);
                            cmp.set("v.activeFilterGroupId", model.filterGroup.recordId);

                            // for a new record, copy the activeFilterGroup map to the cachedFilterGroup map
                            if (cmp.get("v.cachedFilterGroup") && cmp.get("v.cachedFilterGroup.recordName")) {
                                var activeFilterGroup = cmp.get("v.activeFilterGroup");
                                var cachedFilterGroup = cmp.get("v.cachedFilterGroup");
                                for (var key in activeFilterGroup) {
                                    if (activeFilterGroup.hasOwnProperty(key)) {
                                        cachedFilterGroup[key] = activeFilterGroup[key];
                                    }
                                }
                                cmp.set("v.cachedFilterGroup", cachedFilterGroup);
                            }

                            var filterRuleList = helper.restructureResponse(model.filterRuleList);
                            var filterRuleListCached = helper.restructureResponse(model.filterRuleList);

                            cmp.set("v.filterRuleList", filterRuleList);
                            cmp.set("v.cachedFilterRuleList", filterRuleListCached);
                            var rollupItems = cmp.get("v.rollupItems");

                            // need to send back an object with the following properties
                            var filterGroupTableItem = {};
                            filterGroupTableItem.label = model.filterGroup.label;
                            filterGroupTableItem.description = model.filterGroup.description;
                            filterGroupTableItem.name = model.filterGroup.recordName;
                            filterGroupTableItem.recordId = model.filterGroup.recordId;
                            if (filterRuleList) {
                                filterGroupTableItem.countFilterRules = filterRuleList.length;
                            } else {
                                filterGroupTableItem.countFilterRules = 0;
                            }
                            if (rollupItems) {
                                filterGroupTableItem.countRollups = rollupItems.length;
                            } else {
                                filterGroupTableItem.countRollups = 0;
                            }

                            // Send a message with the changed or new Rollup to the RollupContainer Component
                            helper.sendMessage(cmp, 'filterRecordChange', filterGroupTableItem);

                        } else {
                            // No record id, so run call this method again to check in another 1 second
                            if (counter < maxPollingRetryCount) {
                                helper.pollForDeploymentStatus(cmp, jobId, recordName, counter);
                            } else {
                                // When the counter hits the max, need to tell the user what happened
                                helper.showToast(cmp, 'info', cmp.get("v.labels.filtersSaveProgress"), cmp.get("v.labels.filtersSaveTimeout"));
                                helper.toggleSpinner(cmp, false);
                            }
                        }
                    } else {
                        // If an error is returned, parse the message, display and remove the spinner
                        var errors = response.getError();
                        var msg = "Unknown error";
                        if (errors && errors[0] && errors[0].message) {
                            msg = errors[0].message;
                        }
                        helper.showToast(cmp, 'error', cmp.get("v.labels.filtersSaveFail"), msg);
                        window.clearTimeout(poller);
                        helper.toggleSpinner(cmp, false);
                    }
                });
                $A.enqueueAction(action);
            }), (1000 + (maxPollingRetryCount*50)) /* query every 1 second with a small multiplier */
        );
    },

    /**
     * @description: parses the constant label into constant name form depending on the format of the value
     * @param valueApiName - API name of the constant
     * @return constantLabel - formatted name for display in the lightning:datatable
     */
    reformatValueLabel: function(cmp, valueApiName){
        var updatedLabel;

        var filterRuleFieldType = cmp.get("v.filterRuleFieldType");

        if (filterRuleFieldType === "multipicklist" && valueApiName) {
            updatedLabel = valueApiName.join(";\n");
            var newValueApiName = valueApiName.join(";");
            cmp.set("v.activeFilterRule.value", newValueApiName);
        } else if (filterRuleFieldType === "text" && valueApiName.indexOf(";") > 0 && valueApiName) {
            var labelRe = /;[\n]+[ ]+|;[ ]+[\n]+|;/g;
            updatedLabel = valueApiName.replace(labelRe, ";\n");
            var nameRe = /\n| /g;
            var newValueApiName = valueApiName.replace(nameRe, "");
            cmp.set("v.activeFilterRule.value", newValueApiName);
        }

        return updatedLabel;
    },

    /**
     * @description - changes picklist values or input type based on field type. Reformats values based on type.
     * @param operator - selected filter rule operator API name
     * @param value - active filter rule value
     */
    rerenderValue: function(cmp, operator, value) {
        var type = this.getFieldType(cmp, cmp.get("v.activeFilterRule.fieldName"));
        console.log('type is ' + type);
        console.log('operator is ' + operator);
        if (type === 'boolean') {
            //boolean fields don't have official translations (confirmed in process builder)
            cmp.set("v.filterRuleFieldType", 'picklist');
            var options = [{value: 'true', label: 'True'}, {value: 'false', label: 'False'}];
            cmp.set("v.filterRuleConstantPicklist", options);
        } else if (type === 'date') {
            cmp.set("v.filterRuleFieldType", 'date');
        } else if (type === 'datetime') {
            cmp.set("v.filterRuleFieldType", 'datetime-local');
        } else if (type === 'picklist' || type === 'multipicklist') {
            if (operator === 'Equals' || operator === 'Not_Equals') {
                cmp.set("v.activeFilterRule.value", value);
                cmp.set("v.filterRuleFieldType", 'picklist');
            } else if (operator === 'Starts_With' || operator === 'Contains' ||  operator === 'Does_Not_Contain') {
                cmp.set("v.filterRuleFieldType", 'text');
            } else if (operator === 'In_List' || operator === 'Not_In_List'
                || operator === 'Is_Included' || operator === 'Is_Not_Included') {
                var values = (value === "") ? [] : value.split(";");
                cmp.set("v.activeFilterRule.value", values);
                cmp.set("v.filterRuleFieldType", 'multipicklist');
            }
        } else if (type === 'reference') {
            var field = cmp.get("v.activeFilterRule.fieldName");
            //record type is a special case where we want to exactly match options and provide picklists
            if (field !== 'RecordTypeId') {
                cmp.set("v.filterRuleFieldType", 'text');
            } else {
                if (operator === 'Equals' || operator === 'Not_Equals') {
                    cmp.set("v.activeFilterRule.value", value);
                    cmp.set("v.filterRuleFieldType", 'picklist');
                } else if (operator === 'In_List' || operator === 'Not_In_List') {
                    var values = (value === "") ? [] : value.split(";");
                    cmp.set("v.activeFilterRule.value", values);
                    cmp.set("v.filterRuleFieldType", 'multipicklist');
                }
            }
        } else if (type === 'double' || type === 'integer'
            || type === 'currency' || type === 'percent') {
            cmp.set("v.filterRuleFieldType", 'number');
        } else {
            cmp.set("v.filterRuleFieldType", 'text');
        }
    },

    /**
     * @description: opens a modal popup so user can add or edit a filter rule
     */
    resetActiveFilterRule: function(cmp) {
        var defaultFilterRule = {objectName: '', fieldName: '', operationName: '', value: ''};
        cmp.set("v.activeFilterRule", defaultFilterRule);
        cmp.set("v.filteredFields", "");
        cmp.set("v.filterRuleFieldType", "text");
    },

    /**
     * @description: resets the list of filter rules based on the
     * @param object - selected object API name
     */
    resetFilterRuleFields: function(cmp, object) {
        var objectDetails = cmp.get("v.objectDetails");
        cmp.set("v.filteredFields", objectDetails[object]);
    },

    /**
     * @description: resets the possible list of operations based on the selected filter rule
     * @param field - selected field API name
     * @param type - type of the selected field
     */
    resetFilterRuleOperators: function(cmp, field) {
        var type = this.getFieldType(cmp, field);
        if (type === 'picklist' || type === 'multipicklist' || field === 'RecordTypeId') {
            this.getPicklistOptions(cmp, field);
        }
        cmp.set("v.filterRuleFieldType", "text");
        this.getAvailableOperations(cmp, type);
    },

    /**
     * @description: restructures returned Apex response to preserve separate variables
     * @return: the parsed and stringified JSON
     */
    restructureResponse: function (resp) {
        return JSON.parse(JSON.stringify(resp));
    },

    /**
     * @description: retrieves the label of an entity (field, operation, etc) based on the api name from a LIST of objects with name and label entries
     * @param apiName: the name of the field
     * @param entityList: list of fields to search
     * @return label: field label that matches the apiName
     */
    retrieveFieldLabel: function (apiName, entityList) {
        var label;
        if (entityList) {
            for (var i = 0; i < entityList.length; i++) {
                if (entityList[i].name === apiName || entityList[i].value === apiName) {
                    label = entityList[i].label;
                    break;
                }
            }
        }
        return label;
    },

    /**
     * @description Save the filter group and any modified filter rules
     * @param activeFilterGroup
     * @param filterRuleList
     * @param deletedRuleList
     */
    saveFilterGroupAndRules : function(cmp, activeFilterGroup, filterRuleList, deletedRuleList) {
        this.toggleSpinner(cmp, true);

        var filterGroupCMT = activeFilterGroup;
        filterGroupCMT.rules = filterRuleList;
        if (deletedRuleList) {
            for (var i = 0; i < deletedRuleList.length; i++) {
                deletedRuleList[i].isDeleted = true;
                filterGroupCMT.rules.push(deletedRuleList[i]);
            }
        }

        var action = cmp.get("c.saveFilterGroupAndRules");
        action.setParams({filterGroupCMT: JSON.stringify(filterGroupCMT)});
        action.setCallback(this, function (response) {
            var state = response.getState();
            console.log('STATE=' + state);

            if (state === "SUCCESS") {
                // Response value will be in the format of "JobId-RecordDeveloperName"
                var responseText = response.getReturnValue();
                var jobId = responseText.split("-")[0];
                var recordName = responseText.split("-")[1];

                console.log('Response = ' + response.getReturnValue());
                console.log('Returned jobId = ' + jobId);
                console.log('Returned RecordName = ' + recordName);

                this.pollForDeploymentStatus(cmp, jobId, recordName, 0);
            } else if (state === "ERROR") {

                var errors = response.getError();
                var msg = "Unknown error";
                if (errors && errors[0] && errors[0].message) {
                    msg = errors[0].message;
                }
                this.showToast(cmp, 'error', cmp.get("v.labels.filtersSaveFail"), msg);
                this.toggleSpinner(cmp, false);
            }
        });
        this.showToast(cmp, 'info', cmp.get("v.labels.filtersSaveProgress"), cmp.get("v.labels.filtersSaveProgress"));
        $A.enqueueAction(action);
    },

    /**
     * @description Sends a lightning message to all listening components
     * @param channel - intended channel to hear the message
     * @param message - body of the message
     */
    sendMessage: function(cmp, channel, message){
        var sendMessage = $A.get('e.ltng:sendMessage');
        sendMessage.setParams({
            'channel': channel,
            'message': message
        });
        sendMessage.fire();
    },

    /**
     * @description Show a message on the screen
     * @param type - error, success, info
     * @param title - message title
     * @param message - message to display
     */
    showToast: function(cmp, type, title, message) {
        cmp.set("v.toastStatus", type);
        var altText = cmp.get("v.labels." + type);
        var text = {message: message, title: title, alternativeText: altText};
        cmp.set("v.notificationText", text);
        cmp.set("v.notificationClasses", "");
    },

    /**
     * @description: toggles a modal popup and backdrop
     */
    toggleFilterRuleModal: function(cmp) {
        var backdrop = cmp.find('backdrop');
        $A.util.toggleClass(backdrop, 'slds-backdrop_open');
        var modal = cmp.find('modaldialog');
        $A.util.toggleClass(modal, 'slds-fade-in-open');
    },

    /**
     * @description Show or Hide the page spinner
     * @param showSpinner - true to show; false to hide
     */
    toggleSpinner: function(cmp, showSpinner) {
        var spinner = cmp.find("waitingSpinner");
        if (showSpinner === true) {
            $A.util.removeClass(spinner, "slds-hide");
        } else {
            $A.util.addClass(spinner, "slds-hide");
        }
    },

    /**
     * @description: verifies all required fields have been populated before saving the filter group
     * @return: boolean canSave confirming if filter group can be saved
     */
    validateFilterGroupFields: function(cmp) {
        var canSave = true;
        var name = cmp.get("v.activeFilterGroup.label");
        var description = cmp.get("v.activeFilterGroup.description");
        var filterRuleList = cmp.get("v.filterRuleList");

        cmp.find("nameInput").showHelpMessageIfInvalid();
        cmp.find("descriptionInput").showHelpMessageIfInvalid();

        if (!description || !name || name.length > 40) {
            canSave = false;
        }

        if (filterRuleList.length === 0) {
            canSave = false;
        } else if (!filterRuleList || filterRuleList.length === 0) {
            canSave = false;
            cmp.find("noFilterRulesMessage").set("v.severity", "error");
        }

        return canSave;
    },

    /**
     * @description: verifies filter rule that all fields are provided and isn't a duplicate
     * @return: boolean canSave confirming if filter group can be saved
     */
    validateFilterRuleFields: function(cmp, filterRule, filterRuleList) {

        //check for field validity
        var canSave = cmp.find("filterRuleField").reduce(function (validSoFar, filterRuleCmp) {
            filterRuleCmp.showHelpMessageIfInvalid();
            return validSoFar && filterRuleCmp.get("v.validity").valid;
        }, true);

<<<<<<< HEAD
        //custom validity to work around issue with duallistbox
        if (!filterRule.value) {
            var picklist = cmp.find("filterRuleFieldPicklist");
            picklist.setCustomValidity("Value is required");
            return false;
=======
        //custom error handling for multipicklist bug
        if (cmp.get("v.filterRuleFieldType") === 'multipicklist' && filterRule.value.length < 1){
            canSave = false;
            cmp.find("filterRuleFieldPicklist").showHelpMessageIfInvalid();
>>>>>>> 76db21ef
        }

        //check for duplicates
        if (!filterRuleList) {
            // nothing to compare
        } else {
            //check for specific API names instead of the full row to avoid issues with the ID not matching
            for (var i = 0; i < filterRuleList.length; i++) {
                if (i !== filterRule.index
                    && filterRuleList[i].objectName === filterRule.objectName
                    && filterRuleList[i].fieldName === filterRule.fieldName
                    && filterRuleList[i].operationName === filterRule.operationName
                    && filterRuleList[i].value === filterRule.value) {
                    cmp.set("v.filterRuleError", cmp.get("v.labels.filterRuleDuplicate"));
                    return false;
                }
            }
        }

        if (canSave) {
            cmp.set("v.filterRuleError", "");
        } else {
            cmp.set("v.filterRuleError", cmp.get("v.labels.filterRuleFieldMissing"));
        }

        return canSave;

    }
})<|MERGE_RESOLUTION|>--- conflicted
+++ resolved
@@ -542,18 +542,10 @@
             return validSoFar && filterRuleCmp.get("v.validity").valid;
         }, true);
 
-<<<<<<< HEAD
-        //custom validity to work around issue with duallistbox
-        if (!filterRule.value) {
-            var picklist = cmp.find("filterRuleFieldPicklist");
-            picklist.setCustomValidity("Value is required");
-            return false;
-=======
         //custom error handling for multipicklist bug
         if (cmp.get("v.filterRuleFieldType") === 'multipicklist' && filterRule.value.length < 1){
             canSave = false;
             cmp.find("filterRuleFieldPicklist").showHelpMessageIfInvalid();
->>>>>>> 76db21ef
         }
 
         //check for duplicates
