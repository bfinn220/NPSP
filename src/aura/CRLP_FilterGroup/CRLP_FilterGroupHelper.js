--- conflicted
+++ resolved
@@ -491,15 +491,11 @@
                 this.toggleSpinner(cmp, false);
             }
         });
-<<<<<<< HEAD
         if (cmp.get("v.mode") === 'delete') {
-            this.showToast(cmp, 'info', cmp.get("v.labels.filtersDeleteProgress"), cmp.get("v.labels.filtersDeleteProgress"));
+            this.showToast(cmp, 'info', cmp.get("v.labels.filtersDeleteProgress"), cmp.get("v.labels.pleaseWait"));
         } else {
-            this.showToast(cmp, 'info', cmp.get("v.labels.filtersSaveProgress"), cmp.get("v.labels.filtersSaveProgress"));
-        }
-=======
-        this.showToast(cmp, 'info', cmp.get("v.labels.filtersSaveProgress"), cmp.get("v.labels.pleaseWait"));
->>>>>>> ce6b9d9f
+            this.showToast(cmp, 'info', cmp.get("v.labels.filtersSaveProgress"), cmp.get("v.labels.pleaseWait"));
+        }
         $A.enqueueAction(action);
     },
 
