({
    /**
     * @description: changes field visibility and save button access based on the mode
     * this is bound to a change handler to the mode attribute
     */
    changeMode: function(cmp) {
        var mode = cmp.get("v.mode");
        //we check to see if mode is null since the change handler is called when mode is cleared in the container
        if (mode) {
            console.log("Mode is " + mode);
            console.log("In changeMode");

            //View is the only readOnly mode. Clone removes the activeRollupId for save.
            //Create hides all fields
            if (mode === "view") {
                cmp.set("v.isReadOnly", true);
            } else if (mode === "clone") {
                cmp.set("v.activeFilterGroupId", null);
                cmp.set("v.activeFilterGroup.recordId", null);
                cmp.set("v.activeFilterGroup.recordName", null);

                var filterRuleList = cmp.get("v.filterRuleList");
                for (var i = 0; i < filterRuleList.length; i++) {
                    filterRuleList[i].recordId = null;
                    filterRuleList[i].recordName = null;
                }
                cmp.set("v.filterRuleList", filterRuleList);

                cmp.set("v.isReadOnly", false);
            } else if (mode === "edit") {
                cmp.set("v.isReadOnly", false);
            } else if (mode === "create") {
                cmp.set("v.isReadOnly", false);
            }
        }
    },

    /**
     * @description: filters the full rollup data to find which rollups use a particular filter group
     * @param filterGroupLabel: label of the selected filter group
     * @param labels: labels for the rollups UI
     */
    filterRollupList: function(cmp, filterGroupLabel, labels) {
        //filters row data based selected filter group
        var rollupList = cmp.get("v.rollupList");
        var filteredRollupList = rollupList.filter(function(rollup) {
            return rollup.filterGroupName === filterGroupLabel;
        });

        var summaryObjects = cmp.get("v.summaryObjects");
        var rollupsBySummaryObj = [];
        for (var i=0; i<summaryObjects.length; i++) {
            var listItem = {label: summaryObjects[i].label, list: []};
            rollupsBySummaryObj.push(listItem);
        }

        //filter rollup list by type
        filteredRollupList.forEach(function (rollup) {
            var item = {label: rollup.displayName, name: rollup.id}
            for (i=0; i<rollupsBySummaryObj.length; i++){
                if (rollup.summaryObject === rollupsBySummaryObj[i].label) {
                    rollupsBySummaryObj[i].list.push(item);
                }
            }
        });

        var itemList = [];
        //only add object to list if there are rollups with matching summary objects
        rollupsBySummaryObj.forEach(function(objList){
           if (objList.list.length > 1) {
               var obj = {label: objList.label
                         , name: "title"
                         , expanded: false
                         , items: objList.list
               };
               itemList.push(obj);

           }
        });

        cmp.set("v.rollupItems", itemList);
    },

    /**
     * @description: opens a modal popup so user can add or edit a filter rule
     */
    getAvailableOperations: function(cmp, type){
        var opMap = cmp.get("v.operatorMap");
        var operators = [{value: 'Equals', label: opMap.Equals}, {value: 'Not_Equals', label: opMap.Not_Equals}];

        if (type === 'boolean') {
            //equals/not equals are only matches
        } else if (type === 'reference') {
            operators.push({value: 'In_List', label: opMap.In_List});
            operators.push({value: 'Not_In_List', label: opMap.Not_In_List});
        } else if (type === 'date' || type === 'datetime' || type === 'time'
            || type === 'double' || type === 'integer' || type === 'currency' || type === 'percent') {
            operators.push({value: 'Greater', label: opMap.Greater});
            operators.push({value: 'Greater_or_Equal', label: opMap.Greater_or_Equal});
            operators.push({value: 'Less', label: opMap.Less});
            operators.push({value: 'Less_or_Equal', label: opMap.Less_or_Equal});
        } else {
            operators.push({value: 'Starts_With', label: opMap.Starts_With});
            operators.push({value: 'Contains', label: opMap.Contains});
            operators.push({value: 'Does_Not_Contain', label: opMap.Does_Not_Contain});

            if (type === 'multipicklist') {
                operators.push({value: 'Is_Included', label: opMap.Is_Included});
                operators.push({value: 'Is_Not_Included', label: opMap.Is_Not_Included});
            } else if (type !== 'textarea') {
                operators.push({value: 'In_List', label: opMap.In_List});
                operators.push({value: 'Not_In_List', label: opMap.Not_In_List});
            }
        }

        cmp.set("v.filteredOperators", operators);

    },

    /**
     * @description: opens a modal popup so user can add or edit a filter rule
     * @param field - field name
     */
    retrieveFieldType: function(cmp, field) {
        var filteredFields = cmp.get("v.filteredFields");
        var type;

        for (var i = 0; i < filteredFields.length; i++) {
            if (filteredFields[i].name === field) {
                type = filteredFields[i].type.toLowerCase();
                break;
            }
        }
        return type;
    },

    /**
     * @description: queries for picklist options to populate filterRuleConstantPicklist
     * @param field - field name
     */
    getPicklistOptions: function(cmp, field) {
        var action = cmp.get("c.getFilterRuleConstantPicklistOptions");
        action.setParams({objectName: cmp.get("v.activeFilterRule.objectName"), selectedField: field});
        action.setCallback(this, function (response) {
            var state = response.getState();
            if (state === "SUCCESS") {
                cmp.set("v.filterRuleConstantPicklist", response.getReturnValue());
            }
            else if (state === "ERROR") {
                var errors = response.getError();
                if (errors) {
                    if (errors[0] && errors[0].message) {
                        this.showToast(cmp, "error", cmp.get("v.labels.error"), errors[0].message);
                    }
                } else {
                    this.showToast(cmp, "error", cmp.get("v.labels.error"), "Unknown Error");
                }
            }
        });

        $A.enqueueAction(action);
    },

    /**
     * @description Inserting or updating a CMT record is an asynchronous deployment process. This method uses the
     * unique jobId and the Filter_Group__mdt.DeveloperName value to recursively call an apex controller method to determine
     * when the deployment has completed (by looking in a custom settings object). If it completes, the final recordId
     * is returned. Otherwise an error message to render is returned. If the return is null, then it calls this method
     * again to wait another second an try again.
     * @param jobId The returns CMT deployment job id to query status for
     * @param recordName Unique record name value (that was just inserted/updated) to query for.
     */
    pollForDeploymentStatus : function(cmp, jobId, recordName, counter) {
        var helper=this;
        var maxPollingRetryCount = 30;
        var poller = window.setTimeout(
            $A.getCallback(function() {
                counter++;
                console.log('setTimeout(' + jobId + ',' + recordName + '):' + counter);
                var action = cmp.get("c.getDeploymentStatus");
                action.setParams({jobId: jobId, recordName: recordName, objectType: 'Filter'});
                action.setCallback(this, function (response) {
                    console.log('getDeploymentStatus.callback');
                    var state = response.getState();
                    if (state === "SUCCESS") {
                        // Response will be a serialized deployResult wrapper class
                        var deployResult = JSON.parse(response.getReturnValue());
                        console.log('deployResult=' + deployResult);
                        // if there is a record id response
                        if (deployResult && deployResult.completed === true && deployResult.filterGroupItem) {
                            window.clearTimeout(poller);
                            helper.toggleSpinner(cmp, false);
                            helper.showToast(cmp, 'success', cmp.get("v.labels.filtersSaveProgress"), cmp.get("v.labels.filtersSaveSuccess"));

                            var model = helper.restructureResponse(deployResult.filterGroupItem);

                            // Save the inserted/updated record id
                            cmp.set("v.activeFilterGroup", model.filterGroup);
                            cmp.set("v.activeFilterGroupId", model.filterGroup.recordId);

                            // for a new record, copy the activeFilterGroup map to the cachedFilterGroup map
                            if (cmp.get("v.cachedFilterGroup") && cmp.get("v.cachedFilterGroup.recordName")) {
                                var activeFilterGroup = cmp.get("v.activeFilterGroup");
                                var cachedFilterGroup = cmp.get("v.cachedFilterGroup");
                                for (var key in activeFilterGroup) {
                                    if (activeFilterGroup.hasOwnProperty(key)) {
                                        cachedFilterGroup[key] = activeFilterGroup[key];
                                    }
                                }
                                cmp.set("v.cachedFilterGroup", cachedFilterGroup);
                            }

                            var filterRuleList = helper.restructureResponse(model.filterRuleList);
                            var filterRuleListCached = helper.restructureResponse(model.filterRuleList);

                            cmp.set("v.filterRuleList", filterRuleList);
                            cmp.set("v.cachedFilterRuleList", filterRuleListCached);
                            var rollupItems = cmp.get("v.rollupItems");

                            // need to send back an object with the following properties
                            var filterGroupTableItem = {};
                            filterGroupTableItem.label = model.filterGroup.label;
                            filterGroupTableItem.description = model.filterGroup.description;
                            filterGroupTableItem.name = model.filterGroup.recordName;
                            filterGroupTableItem.recordId = model.filterGroup.recordId;
                            if (filterRuleList) {
                                filterGroupTableItem.countFilterRules = filterRuleList.length;
                            } else {
                                filterGroupTableItem.countFilterRules = 0;
                            }
                            if (rollupItems) {
                                filterGroupTableItem.countRollups = rollupItems.length;
                            } else {
                                filterGroupTableItem.countRollups = 0;
                            }

                            // Send a message with the changed or new Rollup to the RollupContainer Component
                            helper.sendMessage(cmp, 'filterRecordChange', filterGroupTableItem);

                        } else {
                            // No record id, so run call this method again to check in another 1 second
                            if (counter < maxPollingRetryCount) {
                                helper.pollForDeploymentStatus(cmp, jobId, recordName, counter);
                            } else {
                                // When the counter hits the max, need to tell the user what happened
                                helper.showToast(cmp, 'info', cmp.get("v.labels.filtersSaveProgress"), cmp.get("v.labels.filtersSaveTimeout"));
                                helper.toggleSpinner(cmp, false);
                            }
                        }
                    } else {
                        // If an error is returned, parse the message, display and remove the spinner
                        var errors = response.getError();
                        var msg = "Unknown error";
                        if (errors && errors[0] && errors[0].message) {
                            msg = errors[0].message;
                        }
                        helper.showToast(cmp, 'error', cmp.get("v.labels.filtersSaveFail"), msg);
                        window.clearTimeout(poller);
                        helper.toggleSpinner(cmp, false);
                    }
                });
                $A.enqueueAction(action);
            }), (1000 + (maxPollingRetryCount*50)) /* query every 1 second with a small multiplier */
        );
    },

    /**
     * @description: parses the constant label into constant name form depending on the format of the value
     * @param valueApiName - API name of the constant
     * @return constantLabel - formatted name for display in the lightning:datatable
     */
    reformatValueLabel: function(cmp, valueApiName){
        var updatedLabel;

        var filterRuleFieldType = cmp.get("v.filterRuleFieldType");

        if (filterRuleFieldType === "multipicklist" && valueApiName) {
            updatedLabel = valueApiName.join(";\n");
            var newValueApiName = valueApiName.join(";");
            cmp.set("v.activeFilterRule.value", newValueApiName);
        } else if (filterRuleFieldType === "text" && valueApiName.indexOf(";") > 0 && valueApiName) {
            var labelRe = /;[\n]+[ ]+|;[ ]+[\n]+|;/g;
            updatedLabel = valueApiName.replace(labelRe, ";\n");
            var nameRe = /\n| /g;
            var newValueApiName = valueApiName.replace(nameRe, "");
            cmp.set("v.activeFilterRule.value", newValueApiName);
        }

        return updatedLabel;
    },

    /**
     * @description - changes picklist values or input type based on field type. Reformats values based on type.
     * @param operator - selected filter rule operator API name
     * @param value - active filter rule value
     */
<<<<<<< HEAD
    rerenderValue: function(cmp, operator) {
        var type = this.retrieveFieldType(cmp, cmp.get("v.activeFilterRule.fieldName"));
=======
    rerenderValue: function(cmp, operator, value) {
        var type = this.getFieldType(cmp, cmp.get("v.activeFilterRule.fieldName"));
>>>>>>> 76db21ef
        console.log('type is ' + type);
        console.log('operator is ' + operator);
        if (type === 'boolean') {
            //boolean fields don't have official translations (confirmed in process builder)
            cmp.set("v.filterRuleFieldType", 'picklist');
            var options = [{value: 'true', label: 'True'}, {value: 'false', label: 'False'}];
            cmp.set("v.filterRuleConstantPicklist", options);
        } else if (type === 'date') {
            cmp.set("v.filterRuleFieldType", 'date');
        } else if (type === 'datetime') {
            cmp.set("v.filterRuleFieldType", 'datetime-local');
        } else if (type === 'picklist' || type === 'multipicklist') {
            if (operator === 'Equals' || operator === 'Not_Equals') {
                cmp.set("v.activeFilterRule.value", value);
                cmp.set("v.filterRuleFieldType", 'picklist');
            } else if (operator === 'Starts_With' || operator === 'Contains' ||  operator === 'Does_Not_Contain') {
                cmp.set("v.filterRuleFieldType", 'text');
            } else if (operator === 'In_List' || operator === 'Not_In_List'
                || operator === 'Is_Included' || operator === 'Is_Not_Included') {
                var values = (value === "") ? [] : value.split(";");
                cmp.set("v.activeFilterRule.value", values);
                cmp.set("v.filterRuleFieldType", 'multipicklist');
            }
        } else if (type === 'reference') {
            var field = cmp.get("v.activeFilterRule.fieldName");
            //record type is a special case where we want to exactly match options and provide picklists
            if (field !== 'RecordTypeId') {
                cmp.set("v.filterRuleFieldType", 'text');
            } else {
                if (operator === 'Equals' || operator === 'Not_Equals') {
                    cmp.set("v.activeFilterRule.value", value);
                    cmp.set("v.filterRuleFieldType", 'picklist');
                } else if (operator === 'In_List' || operator === 'Not_In_List') {
                    var values = (value === "") ? [] : value.split(";");
                    cmp.set("v.activeFilterRule.value", values);
                    cmp.set("v.filterRuleFieldType", 'multipicklist');
                }
            }
        } else if (type === 'double' || type === 'integer'
            || type === 'currency' || type === 'percent') {
            cmp.set("v.filterRuleFieldType", 'number');
        } else {
            cmp.set("v.filterRuleFieldType", 'text');
        }
    },

    /**
     * @description: opens a modal popup so user can add or edit a filter rule
     */
    resetActiveFilterRule: function(cmp) {
        var defaultFilterRule = {objectName: '', fieldName: '', operationName: '', value: ''};
        cmp.set("v.activeFilterRule", defaultFilterRule);
        cmp.set("v.filteredFields", "");
        cmp.set("v.filterRuleFieldType", "text");
    },

    /**
     * @description: resets the list of filter rules based on the
     * @param object - selected object API name
     */
    resetFilterRuleFields: function(cmp, object) {
        var objectDetails = cmp.get("v.objectDetails");
        cmp.set("v.filteredFields", objectDetails[object]);
    },

    /**
     * @description: resets the possible list of operations based on the selected filter rule
     * @param field - selected field API name
     * @param type - type of the selected field
     */
    resetFilterRuleOperators: function(cmp, field) {
        var type = this.retrieveFieldType(cmp, field);
        if (type === 'picklist' || type === 'multipicklist' || field === 'RecordTypeId') {
            this.getPicklistOptions(cmp, field);
        }
        cmp.set("v.filterRuleFieldType", "text");
        this.getAvailableOperations(cmp, type);
    },

    /**
     * @description: restructures returned Apex response to preserve separate variables
     * @return: the parsed and stringified JSON
     */
    restructureResponse: function (resp) {
        return JSON.parse(JSON.stringify(resp));
    },

    /**
     * @description: retrieves the label of an entity (field, operation, etc) based on the api name from a LIST of objects with name and label entries
     * @param apiName: the name of the field
     * @param entityList: list of fields to search
     * @return label: field label that matches the apiName
     */
    retrieveFieldLabel: function (apiName, entityList) {
        var label;
        if (entityList) {
            for (var i = 0; i < entityList.length; i++) {
                if (entityList[i].name === apiName || entityList[i].value === apiName) {
                    label = entityList[i].label;
                    break;
                }
            }
        }
        return label;
    },

    /**
     * @description Save the filter group and any modified filter rules
     * @param activeFilterGroup
     * @param filterRuleList
     * @param deletedRuleList
     */
    saveFilterGroupAndRules : function(cmp, activeFilterGroup, filterRuleList, deletedRuleList) {
        this.toggleSpinner(cmp, true);

        var filterGroupCMT = activeFilterGroup;
        filterGroupCMT.rules = filterRuleList;
        if (deletedRuleList) {
            for (var i = 0; i < deletedRuleList.length; i++) {
                deletedRuleList[i].isDeleted = true;
                filterGroupCMT.rules.push(deletedRuleList[i]);
            }
        }

        var action = cmp.get("c.saveFilterGroupAndRules");
        action.setParams({filterGroupCMT: JSON.stringify(filterGroupCMT)});
        action.setCallback(this, function (response) {
            var state = response.getState();
            console.log('STATE=' + state);

            if (state === "SUCCESS") {
                // Response value will be in the format of "JobId-RecordDeveloperName"
                var responseText = response.getReturnValue();
                var jobId = responseText.split("-")[0];
                var recordName = responseText.split("-")[1];

                console.log('Response = ' + response.getReturnValue());
                console.log('Returned jobId = ' + jobId);
                console.log('Returned RecordName = ' + recordName);

                this.pollForDeploymentStatus(cmp, jobId, recordName, 0);
            } else if (state === "ERROR") {

                var errors = response.getError();
                var msg = "Unknown error";
                if (errors && errors[0] && errors[0].message) {
                    msg = errors[0].message;
                }
                this.showToast(cmp, 'error', cmp.get("v.labels.filtersSaveFail"), msg);
                this.toggleSpinner(cmp, false);
            }
        });
        this.showToast(cmp, 'info', cmp.get("v.labels.filtersSaveProgress"), cmp.get("v.labels.filtersSaveProgress"));
        $A.enqueueAction(action);
    },

    /**
     * @description Sends a lightning message to all listening components
     * @param channel - intended channel to hear the message
     * @param message - body of the message
     */
    sendMessage: function(cmp, channel, message){
        var sendMessage = $A.get('e.ltng:sendMessage');
        sendMessage.setParams({
            'channel': channel,
            'message': message
        });
        sendMessage.fire();
    },

    /**
     * @description Show a message on the screen
     * @param type - error, success, info
     * @param title - message title
     * @param message - message to display
     */
    showToast: function(cmp, type, title, message) {
        cmp.set("v.toastStatus", type);
        var altText = cmp.get("v.labels." + type);
        var text = {message: message, title: title, alternativeText: altText};
        cmp.set("v.notificationText", text);
        cmp.set("v.notificationClasses", "");
    },

    /**
     * @description: toggles a modal popup and backdrop
     */
    toggleFilterRuleModal: function(cmp) {
        var backdrop = cmp.find('backdrop');
        $A.util.toggleClass(backdrop, 'slds-backdrop_open');
        var modal = cmp.find('modaldialog');
        $A.util.toggleClass(modal, 'slds-fade-in-open');
    },

    /**
     * @description Show or Hide the page spinner
     * @param showSpinner - true to show; false to hide
     */
    toggleSpinner: function(cmp, showSpinner) {
        var spinner = cmp.find("waitingSpinner");
        if (showSpinner === true) {
            $A.util.removeClass(spinner, "slds-hide");
        } else {
            $A.util.addClass(spinner, "slds-hide");
        }
    },

    /**
     * @description: verifies all required fields have been populated before saving the filter group
     * @return: boolean canSave confirming if filter group can be saved
     */
    validateFilterGroupFields: function(cmp) {
        var canSave = true;
        var name = cmp.get("v.activeFilterGroup.label");
        var description = cmp.get("v.activeFilterGroup.description");
        var filterRuleList = cmp.get("v.filterRuleList");

        cmp.find("nameInput").showHelpMessageIfInvalid();
        cmp.find("descriptionInput").showHelpMessageIfInvalid();

        if (!description || !name || name.length > 40) {
            canSave = false;
        }

        if (filterRuleList.length === 0) {
            canSave = false;
        } else if (!filterRuleList || filterRuleList.length === 0) {
            canSave = false;
            cmp.find("noFilterRulesMessage").set("v.severity", "error");
        }

        return canSave;
    },

    /**
     * @description: verifies filter rule that all fields are provided and isn't a duplicate
     * @return: boolean canSave confirming if filter group can be saved
     */
    validateFilterRuleFields: function(cmp, filterRule, filterRuleList) {

        //check for field validity
        var canSave = cmp.find("filterRuleField").reduce(function (validSoFar, filterRuleCmp) {
            filterRuleCmp.showHelpMessageIfInvalid();
            return validSoFar && filterRuleCmp.get("v.validity").valid;
        }, true);

        //custom error handling for multipicklist bug
        if (cmp.get("v.filterRuleFieldType") === 'multipicklist' && filterRule.value.length < 1){
            canSave = false;
            cmp.find("filterRuleFieldPicklist").showHelpMessageIfInvalid();
        }

        //check for duplicates
        if (!filterRuleList) {
            // nothing to compare
        } else {
            //check for specific API names instead of the full row to avoid issues with the ID not matching
            for (var i = 0; i < filterRuleList.length; i++) {
                if (i !== filterRule.index
                    && filterRuleList[i].objectName === filterRule.objectName
                    && filterRuleList[i].fieldName === filterRule.fieldName
                    && filterRuleList[i].operationName === filterRule.operationName
                    && filterRuleList[i].value === filterRule.value) {
                    cmp.set("v.filterRuleError", cmp.get("v.labels.filterRuleDuplicate"));
                    return false;
                }
            }
        }

        if (canSave) {
            cmp.set("v.filterRuleError", "");
        } else {
            cmp.set("v.filterRuleError", cmp.get("v.labels.filterRuleFieldMissing"));
        }

        return canSave;

    }
})<|MERGE_RESOLUTION|>--- conflicted
+++ resolved
@@ -294,13 +294,8 @@
      * @param operator - selected filter rule operator API name
      * @param value - active filter rule value
      */
-<<<<<<< HEAD
-    rerenderValue: function(cmp, operator) {
+    rerenderValue: function(cmp, operator, value) {
         var type = this.retrieveFieldType(cmp, cmp.get("v.activeFilterRule.fieldName"));
-=======
-    rerenderValue: function(cmp, operator, value) {
-        var type = this.getFieldType(cmp, cmp.get("v.activeFilterRule.fieldName"));
->>>>>>> 76db21ef
         console.log('type is ' + type);
         console.log('operator is ' + operator);
         if (type === 'boolean') {
