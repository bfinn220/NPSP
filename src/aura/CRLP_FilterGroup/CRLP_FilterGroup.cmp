<!--
    Copyright (c) 2018, Salesforce.org
    All rights reserved.

    Redistribution and use in source and binary forms, with or without
    modification, are permitted provided that the following conditions are met:

    * Redistributions of source code must retain the above copyright
      notice, this list of conditions and the following disclaimer.
    * Redistributions in binary form must reproduce the above copyright
      notice, this list of conditions and the following disclaimer in the
      documentation and/or other materials provided with the distribution.
    * Neither the name of Salesforce.org nor the names of
      its contributors may be used to endorse or promote products derived
      from this software without specific prior written permission.

    THIS SOFTWARE IS PROVIDED BY THE COPYRIGHT HOLDERS AND CONTRIBUTORS
    "AS IS" AND ANY EXPRESS OR IMPLIED WARRANTIES, INCLUDING, BUT NOT
    LIMITED TO, THE IMPLIED WARRANTIES OF MERCHANTABILITY AND FITNESS
    FOR A PARTICULAR PURPOSE ARE DISCLAIMED. IN NO EVENT SHALL THE
    COPYRIGHT HOLDER OR CONTRIBUTORS BE LIABLE FOR ANY DIRECT, INDIRECT,
    INCIDENTAL, SPECIAL, EXEMPLARY, OR CONSEQUENTIAL DAMAGES (INCLUDING,
    BUT NOT LIMITED TO, PROCUREMENT OF SUBSTITUTE GOODS OR SERVICES;
    LOSS OF USE, DATA, OR PROFITS; OR BUSINESS INTERRUPTION) HOWEVER
    CAUSED AND ON ANY THEORY OF LIABILITY, WHETHER IN CONTRACT, STRICT
    LIABILITY, OR TORT (INCLUDING NEGLIGENCE OR OTHERWISE) ARISING IN
    ANY WAY OUT OF THE USE OF THIS SOFTWARE, EVEN IF ADVISED OF THE
    POSSIBILITY OF SUCH DAMAGE.
-->
<!--
  @author Salesforce.org
  @date 2018
  @group Rollups
  @group-content ../../ApexDocContent/Rollups2.htm
  @description Component used to view, clone or edit a Filter_Group__mdt record.
-->

<aura:component description="CRLP_FilterGroup" controller="CRLP_RollupUI_SVC">
    <!-- public attributes -->
    <aura:attribute name="labels" type="Map" description="All available labels for the app." access="public"/>
    <aura:attribute name="activeFilterGroupId" type="Id"/>
    <aura:attribute name="activeFilterGroup" type="Map"
                    description="The active filter group displayed. Only populated from Clone, View and Edit."/>
    <aura:attribute name="cachedFilterGroup" type="Map"
                    description="The active filter group displayed. Only populated from Clone, View and Edit."/>
    <aura:attribute name="activeFilterRule" type="Map" description="Selected values for actively edited filter rule." access="public"
                    default="{objectName: '', fieldName: '', operationName: '', value: ''}"/>
    <aura:attribute name="mode" type="String" access="public"
                    description="The current mode of the component. Options are: view, edit, clone, or create."/>
    <aura:attribute name="isReadOnly" type="Boolean" default="true"
                    description="Determines if fields should be read-only. This only applies to View."/>
    <aura:attribute name="rollupList" type="List" description="List of all rollups, passed from the parent component. Used on init and for the size of related rollups." access="public"/>
    <aura:attribute name="filterRuleList" type="List" description="List of available filter rules" access="public"/>
    <aura:attribute name="cachedFilterRuleList" type="List" description="List of available filter rules" access="public"/>
    <aura:attribute name="rollupItems" type="List" default="[]" description="List of maps of rollups using this filter group. Used in the lightning:tree only."/>
    <aura:attribute name="detailObjects" type="List" description="List of potential objects to be used in a filter rule" access="public"/>
    <aura:attribute name="summaryObjects" type="List" description="Summary objects to use for filtering rollups" access="public"/>
    <aura:attribute name="filterRuleFieldType" type="String" default="text"
                    description="Determines type of field. Supported options are boolean, text, date, datetime-local, number, picklist, and multipicklist."/>

    <!-- private attributes -->
    <aura:attribute name="deletedRuleList" type="List" description="Filter Rules that were deleted" access="private"/>
    <aura:attribute name="filterRuleColumns" type="List" description="List of available filter rules" access="private"/>
    <aura:attribute name="filterRuleActionColumns" type="List" description="List of available filter rules" access="private"/>
    <aura:attribute name="operatorMap" type="Map" description="Map of operators with key value pairs of API names and labels" access="private"/>
    <aura:attribute name="filteredOperators" type="List" description="List of filter group operators" access="private"/>
    <aura:attribute name="objectDetails" type="Map" description="Mapped objects to all related fields" access="private"/>
    <aura:attribute name="filteredFields" type="List" description="List of mapped filter fields for the selected object" access="private"/>
    <aura:attribute name="filterRuleConstantPicklist" type="List" description="Picklist values corresponding to the selected field"/>
    <aura:attribute name="filterRuleMode" type="String" access="private"
                    description="The current mode of the filter rule modal. Options are: create, edit, or delete."/>
    <aura:attribute name="filterRuleError" type="String" access="private" description="Inline error text when editing a filter rule."/>
    <aura:attribute name="isValueRequired" type="Boolean" default="true" access="private" description="Conditional requirement for Value on a Filter Rule."/>

    <!-- events we handle -->
    <aura:handler name="init" value="{!this}" action="{!c.doInit}"/>
    <aura:handler name="change" value="{!v.mode}" action="{!c.onChangeMode}"/>

    <!-- START MARKUP -->

    <!--START FORM-->
    <div aria-labelledby="filterGroupDetail">

        <div class="slds-form_stacked">
            <lightning:layout>
                <lightning:layoutItem size="12">

                    <lightning:layout multipleRows="true" verticalAlign="start">
                        <lightning:layoutItem padding="horizontal-large" largeDeviceSize="8" size="12">
                            <aura:if isTrue="{! !v.isReadOnly}">
                                <c:CRLP_Tooltip helpText="{!v.labels.filterGroupNameHelp}" fieldLabel="{!v.labels.name}" isRequired="true"/>
                            </aura:if>
                            <lightning:input aura:id="nameInput" class="{!v.isReadOnly ? 'filterGroupField nameField' : 'hasTooltip filterGroupField nameField'}"
                                             label="{!v.labels.name}"
                                             name="{!v.labels.name}"
                                             value="{!v.activeFilterGroup.label}"
                                             required="{! !v.isReadOnly}"
                                             readonly="{! v.isReadOnly}"
                                             pattern=".{0,39}"
                                             messageWhenPatternMismatch="{!v.labels.filterGroupNameLimitError}"
                                             variant="{!v.isReadOnly ? '' : 'label-hidden'}"/>
                        </lightning:layoutItem>
                    </lightning:layout>

                    <lightning:layout multipleRows="true" verticalAlign="start">
                        <lightning:layoutItem padding="horizontal-large" largeDeviceSize="8" size="12">
                            <aura:if isTrue="{! !v.isReadOnly}">
                                <c:CRLP_Tooltip helpText="{!v.labels.filterGroupDescriptionHelp}" fieldLabel="{!v.labels.filterGroupDescription}" isRequired="true"/>
                            </aura:if>
                            <lightning:textarea aura:id="descriptionInput" class="{!v.isReadOnly ? 'filterGroupField' : 'hasTooltip filterGroupField'}"
                                                label="{!v.labels.filterGroupDescription}"
                                                name="{!v.labels.filterGroupDescription}"
                                                value="{!v.activeFilterGroup.description}"
                                                required="{! !v.isReadOnly}"
                                                readonly="{!v.isReadOnly}"
                                                variant="{!v.isReadOnly ? '' : 'label-hidden'}"/>
                        </lightning:layoutItem>
                    </lightning:layout>

                    <!--START FILTER GROUP DATATABLE-->

                    <lightning:layout multipleRows="true" verticalAlign="start">
                        <lightning:layoutItem padding="around-large" largeDeviceSize="8" size="12">
                            <lightning:card iconName="utility:rules" title="{!v.labels.filterRuleLabelPlural}">
                                <aura:set attribute="actions">
                                    <aura:if isTrue="{!and((v.mode != 'view'),(v.mode != 'delete'))}">
                                        <c:CRLP_Tooltip helpText="{!v.labels.filterRuleHelpText}" isRequired="false"/>
                                        <lightning:button label="{!v.labels.add}" onclick="{!c.addFilterRule}" variant="brand"/>
                                    </aura:if>
                                </aura:set>
                                <aura:if isTrue="{! !empty(v.filterRuleList)}">
                                    <div class="{!and(if(lessthan(v.filterRuleList.length, 3), !v.isReadOnly), 'datatableContainer', '')}">
                                        <lightning:datatable data="{!v.filterRuleList}"
                                                             columns="{!if(v.mode == 'view', v.filterRuleColumns, v.filterRuleActionColumns)}"
                                                             keyField="id"
                                                             hideCheckboxColumn="true"
                                                             onrowaction="{!c.handleRowAction}"
                                        />
                                    </div>
                                    <aura:set attribute="else">
                                        <ui:message aura:id="noFilterRulesMessage" severity="info" closable="false">
                                            {!v.labels.noFilterRules}
                                        </ui:message>
                                    </aura:set>
                                </aura:if>
                            </lightning:card>
                        </lightning:layoutItem>
                    </lightning:layout>
                    <!--END FILTER GROUP DATATABLE-->

                    <!--START RELATED ROLLUP LIST-->
                    <aura:if isTrue="{!or((v.mode == 'view'),(v.mode == 'delete'))}">
                        <lightning:layout multipleRows="true" verticalAlign="start">
                            <lightning:layoutItem padding="horizontal-large" mediumDeviceSize="8" size="12">
                                <c:CRLP_Tooltip helpText="{!v.labels.filterGroupActiveRollupsHelp}" fieldLabel="{!v.labels.rollupsByFilterGroup}"
                                                textType="header" isRequired="false"/>
                                <lightning:tree items="{!v.rollupItems}" onselect="{!c.selectRollup}"/>
                            </lightning:layoutItem>
                        </lightning:layout>
                    </aura:if>
                    <!--END RELATED ROLLUP LIST-->

                </lightning:layoutItem>
            </lightning:layout>
        </div>
    </div>
    <!--END FORM-->

    <!--START FORM BUTTONS-->
    <div>
        <lightning:layout>
            <lightning:layoutItem size="12" largeDeviceSize="8">
                <aura:if isTrue="{!and((v.mode != 'view'),(v.mode != 'delete'))}">
                    <div class="slds-p-around_large">
                        <lightning:layout horizontalAlign="end">
                            <lightning:button label="{!v.labels.cancel}" variant="neutral" onclick="{!c.onCancel}"/>
                            <lightning:button label="{!v.labels.save}" variant="brand" onclick="{!c.onSaveFilterGroupAndRules}"/>
                        </lightning:layout>
                    </div>
                </aura:if>
            </lightning:layoutItem>
        </lightning:layout>
    </div>
    <!--END BUTTONS-->

    <!--START MODAL-->
    <div>
        <section aura:id="modaldialog" role="dialog" tabindex="-1" aria-labelledby="modal-heading" aria-modal="true"
                 aria-describedby="modal-content" class="slds-modal">
            <div class="slds-modal__container">
                <lightning:buttonIcon alternativeText="{!v.labels.cancel}" iconName="utility:close" class="slds-modal__close"
                                      onclick="{!c.cancelFilterRule}" size="large" variant="bare-inverse"/>
                <header class="slds-modal__header">
                    <h2 id="modal-heading" class="slds-text-heading_medium slds-hyphenate">
                        {!if(v.mode == 'delete', v.labels.delete +' '+ v.labels.filterGroupLabel, if(v.filterRuleMode == 'create', v.labels.add, if(v.filterRuleMode == 'edit', v.labels.edit, v.labels.delete)) + ' ' + v.labels.filterRuleLabel)}
                    </h2>
                </header>
                <div class="slds-modal__content slds-p-around_medium" id="modal-content">
                    <aura:if isTrue="{!or((v.mode == 'delete'),(v.filterRuleMode == 'delete'))}">
                        <lightning:layout>
                            <ui:outputText aura:id="deleteModalMessage" value=""/>
                        </lightning:layout>
                    </aura:if>
                    <lightning:layout>
                        <aura:if isTrue="{! !empty(v.filterRuleError)}">
                            <div aura:id="filterRuleErrorDiv" class="slds-text-color_error slds-p-around_small">
                                {!v.filterRuleError}
                            </div>
                        </aura:if>
                    </lightning:layout>
                    <lightning:layout>
                        <aura:if isTrue="{!and((v.filterRuleMode != 'delete'),(v.mode != 'delete'))}">
                            <lightning:layoutItem size="12" mediumDeviceSize="6" smallDeviceSize="12">
                                <lightning:select aura:id="filterRuleField" class="slds-p-around_small" label="{!v.labels.object}"
                                                  value="{!v.activeFilterRule.objectName}"
                                                  required="true"
                                                  onchange="{!c.onChangeFilterRuleObject}">
                                    <option value="" text=""/>
                                    <aura:iteration items="{!v.detailObjects}" var="option">
                                        <option value="{!option.name}" text="{!option.label}"
                                                selected="{!option.name == v.activeFilterRule.objectName}"/>
                                    </aura:iteration>
                                </lightning:select>
                            </lightning:layoutItem>
                            <lightning:layoutItem size="12" mediumDeviceSize="6" smallDeviceSize="12">
                                <lightning:select aura:id="filterRuleField" class="slds-p-around_small" label="{!v.labels.field}"
                                                  value="{!v.activeFilterRule.fieldName}"
                                                  required="true"
                                                  onchange="{!c.onChangeFilterRuleField}">
                                    <option value="" text=""/>
                                    <aura:iteration items="{!v.filteredFields}" var="option">
                                        <option value="{!option.name}" text="{!option.label}"
                                                selected="{!option.name == v.activeFilterRule.fieldName}"/>
                                    </aura:iteration>
                                </lightning:select>
                            </lightning:layoutItem>
                        </aura:if>
                    </lightning:layout>
                    <lightning:layout>
                        <aura:if isTrue="{!and((v.filterRuleMode != 'delete'), (v.mode != 'delete'))}">
                            <lightning:layoutItem size="12" mediumDeviceSize="6" smallDeviceSize="12">
                                <lightning:select aura:id="filterRuleField" class="slds-p-around_small" label="{!v.labels.operator}"
                                                  value="{!v.activeFilterRule.operationName}"
                                                  required="true"
                                                  onchange="{!c.onChangeFilterRuleOperator}">
                                    <option value="" text=""/>
                                    <aura:iteration items="{!v.filteredOperators}" var="option">
                                        <option value="{!option.value}" text="{!option.label}" selected="{!option.value == v.activeFilterRule.operationName}"/>
                                    </aura:iteration>
                                </lightning:select>
                            </lightning:layoutItem>
                            <lightning:layoutItem size="12" mediumDeviceSize="6" smallDeviceSize="12">
                                <!--START CONSTANT INPUT OPTIONS-->
                                <!--todo: combine dynamic type with 214 release-->
                                <aura:if isTrue="{!equals(v.filterRuleFieldType, 'text')}">
                                    <div class="slds-p-top_small">
                                        <div class="slds-p-horizontal_small">
                                            <c:CRLP_Tooltip helpText="{!v.labels.filterRuleValueHelp}" fieldLabel="{!v.labels.constant}" isRequired="true"/>
                                        </div>
<<<<<<< HEAD
                                        <lightning:textarea aura:id="filterRuleField" class="slds-p-horizontal_small hasTooltip filterGroupField" value="{!v.activeFilterRule.value}"
                                                            required="true" label="{!v.labels.constant}" maxlength="300" variant="label-hidden" />
=======
                                        <lightning:textarea aura:id="filterRuleField" class="slds-p-horizontal_small filterGroupField" value="{!v.activeFilterRule.value}"
                                                            required="{!v.isValueRequired}" label="{!v.labels.constant}" maxlength="300" variant="label-hidden" />
>>>>>>> 1f251e24
                                    </div>
                                </aura:if>
                                <aura:if isTrue="{!equals(v.filterRuleFieldType, 'date')}">
                                    <lightning:input aura:id="filterRuleField" class="slds-p-around_small" value="{!v.activeFilterRule.value}"
                                                     required="{!v.isValueRequired}" label="{!v.labels.constant}" type="date"/>
                                </aura:if>
                                <aura:if isTrue="{!equals(v.filterRuleFieldType, 'datetime-local')}">
                                    <lightning:input aura:id="filterRuleField" class="slds-p-around_small" value="{!v.activeFilterRule.value}"
                                                     required="{!v.isValueRequired}" label="{!v.labels.constant}" type="datetime-local"/>
                                </aura:if>
                                <aura:if isTrue="{!equals(v.filterRuleFieldType, 'number')}">
<<<<<<< HEAD
                                    <lightning:input aura:id="filterRuleField" class="slds-p-around_small" value="{!v.activeFilterRule.value}"
                                                     required="true" label="{!v.labels.constant}" type="number" step="any"/>
=======
                                    <lightning:input class="slds-p-around_small" value="{!v.activeFilterRule.value}"
                                                     required="{!v.isValueRequired}" label="{!v.labels.constant}" type="number" step="any"/>
>>>>>>> 1f251e24
                                </aura:if>
                                <aura:if isTrue="{!equals(v.filterRuleFieldType, 'picklist')}">
                                    <lightning:select aura:id="filterRuleField" class="slds-p-around_small" label="{!v.labels.constant}"
                                                      required="true" value="{!v.activeFilterRule.value}">
                                        <option value="" text=""/>
                                        <aura:iteration items="{!v.filterRuleConstantPicklist}" var="option">
                                            <option value="{!option.value}" text="{!option.label}" selected="{!option.value == v.activeFilterRule.value}"/>
                                        </aura:iteration>
                                    </lightning:select>
                                </aura:if>
                            </lightning:layoutItem>
                        </aura:if>
                    </lightning:layout>
                    <lightning:layout>
                        <aura:if isTrue="{!and((v.filterRuleMode != 'delete'), equals(v.filterRuleFieldType, 'multipicklist'))}">
                            <lightning:dualListbox aura:id="filterRuleFieldPicklist" label="" variant="label-hidden" class="slds-p-around_small"
                                                   sourceLabel="{!'Available ' + v.labels.constant}" selectedLabel="{!'Selected ' + v.labels.constant}"
                                                   options="{!v.filterRuleConstantPicklist}" value="{!v.activeFilterRule.value}"
                                                   required="true"/>
                        </aura:if>
                    </lightning:layout>
                    <!--END CONSTANT INPUT OPTIONS-->

                </div>

                <!-- BEGIN MODAL BUTTONS -->
                <footer class="slds-modal__footer">

                    <!-- Blocking delete of a Filter Group that's actively used -->
                    <aura:if isTrue="{!and((v.mode == 'delete'), (v.rollupItems.length != 0))}">
                        <button class="slds-button slds-button_brand" onclick="{!c.cancelModal}">
                            {!v.labels.ok}
                        </button>
                    </aura:if>

                    <!-- Allowing delete of a Filter Group that's not used at all -->
                    <aura:if isTrue="{!and((v.mode == 'delete'), (v.rollupItems.length == 0))}">
                        <button class="slds-button slds-button_neutral"
                                onclick="{!c.cancelModal}">{!v.labels.cancel}</button>
                        <button class="slds-button slds-button_brand" onclick="{!c.onSaveFilterGroupAndRules}">
                            {!v.labels.delete}
                        </button>
                    </aura:if>

                    <!-- Allowing delete of a Filter Rule -->
                    <aura:if isTrue="{!v.mode != 'delete'}">
                        <button class="slds-button slds-button_neutral"
                                onclick="{!c.cancelModal}">{!v.labels.cancel}</button>
                        <button class="slds-button slds-button_brand" onclick="{!c.onQueueFilterRuleSave}">
                            {!if(v.filterRuleMode == 'delete', v.labels.delete, v.labels.save)}
                        </button>
                    </aura:if>

                </footer>
            </div>
        </section>
        <div aura:id="backdrop" class="slds-backdrop"></div>
    </div>
    <!--END MODAL-->

    <!-- END MARKUP -->

</aura:component><|MERGE_RESOLUTION|>--- conflicted
+++ resolved
@@ -255,15 +255,10 @@
                                 <aura:if isTrue="{!equals(v.filterRuleFieldType, 'text')}">
                                     <div class="slds-p-top_small">
                                         <div class="slds-p-horizontal_small">
-                                            <c:CRLP_Tooltip helpText="{!v.labels.filterRuleValueHelp}" fieldLabel="{!v.labels.constant}" isRequired="true"/>
+                                            <c:CRLP_Tooltip helpText="{!v.labels.filterRuleValueHelp}" fieldLabel="{!v.labels.constant}" isRequired="{!v.isValueRequired}"/>
                                         </div>
-<<<<<<< HEAD
                                         <lightning:textarea aura:id="filterRuleField" class="slds-p-horizontal_small hasTooltip filterGroupField" value="{!v.activeFilterRule.value}"
-                                                            required="true" label="{!v.labels.constant}" maxlength="300" variant="label-hidden" />
-=======
-                                        <lightning:textarea aura:id="filterRuleField" class="slds-p-horizontal_small filterGroupField" value="{!v.activeFilterRule.value}"
                                                             required="{!v.isValueRequired}" label="{!v.labels.constant}" maxlength="300" variant="label-hidden" />
->>>>>>> 1f251e24
                                     </div>
                                 </aura:if>
                                 <aura:if isTrue="{!equals(v.filterRuleFieldType, 'date')}">
@@ -275,13 +270,8 @@
                                                      required="{!v.isValueRequired}" label="{!v.labels.constant}" type="datetime-local"/>
                                 </aura:if>
                                 <aura:if isTrue="{!equals(v.filterRuleFieldType, 'number')}">
-<<<<<<< HEAD
                                     <lightning:input aura:id="filterRuleField" class="slds-p-around_small" value="{!v.activeFilterRule.value}"
-                                                     required="true" label="{!v.labels.constant}" type="number" step="any"/>
-=======
-                                    <lightning:input class="slds-p-around_small" value="{!v.activeFilterRule.value}"
                                                      required="{!v.isValueRequired}" label="{!v.labels.constant}" type="number" step="any"/>
->>>>>>> 1f251e24
                                 </aura:if>
                                 <aura:if isTrue="{!equals(v.filterRuleFieldType, 'picklist')}">
                                     <lightning:select aura:id="filterRuleField" class="slds-p-around_small" label="{!v.labels.constant}"
