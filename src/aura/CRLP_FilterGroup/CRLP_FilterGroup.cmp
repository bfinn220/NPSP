<!--
    Copyright (c) 2018, Salesforce.org
    All rights reserved.

    Redistribution and use in source and binary forms, with or without
    modification, are permitted provided that the following conditions are met:

    * Redistributions of source code must retain the above copyright
      notice, this list of conditions and the following disclaimer.
    * Redistributions in binary form must reproduce the above copyright
      notice, this list of conditions and the following disclaimer in the
      documentation and/or other materials provided with the distribution.
    * Neither the name of Salesforce.org nor the names of
      its contributors may be used to endorse or promote products derived
      from this software without specific prior written permission.

    THIS SOFTWARE IS PROVIDED BY THE COPYRIGHT HOLDERS AND CONTRIBUTORS
    "AS IS" AND ANY EXPRESS OR IMPLIED WARRANTIES, INCLUDING, BUT NOT
    LIMITED TO, THE IMPLIED WARRANTIES OF MERCHANTABILITY AND FITNESS
    FOR A PARTICULAR PURPOSE ARE DISCLAIMED. IN NO EVENT SHALL THE
    COPYRIGHT HOLDER OR CONTRIBUTORS BE LIABLE FOR ANY DIRECT, INDIRECT,
    INCIDENTAL, SPECIAL, EXEMPLARY, OR CONSEQUENTIAL DAMAGES (INCLUDING,
    BUT NOT LIMITED TO, PROCUREMENT OF SUBSTITUTE GOODS OR SERVICES;
    LOSS OF USE, DATA, OR PROFITS; OR BUSINESS INTERRUPTION) HOWEVER
    CAUSED AND ON ANY THEORY OF LIABILITY, WHETHER IN CONTRACT, STRICT
    LIABILITY, OR TORT (INCLUDING NEGLIGENCE OR OTHERWISE) ARISING IN
    ANY WAY OUT OF THE USE OF THIS SOFTWARE, EVEN IF ADVISED OF THE
    POSSIBILITY OF SUCH DAMAGE.
-->
<!--
  @author Salesforce.org
  @date 2018
  @group Rollups
  @group-content ../../ApexDocContent/Rollups2.htm
  @description Component used to view, clone or edit a Filter_Group__mdt record.
-->

<aura:component description="CRLP_FilterGroup" controller="CRLP_RollupUI_SVC">
    <!-- public attributes -->
    <aura:attribute name="labels" type="Map" description="All available labels for the app." access="public"/>
    <aura:attribute name="activeFilterGroupId" type="Id"/>
    <aura:attribute name="activeFilterGroup" type="Map"
                    description="The active filter group displayed. Only populated from Clone, View and Edit."/>
    <aura:attribute name="cachedFilterGroup" type="Map"
                    description="The active filter group displayed. Only populated from Clone, View and Edit."/>
    <aura:attribute name="activeFilterRule" type="Map" description="Selected values for actively edited filter rule." access="public"
                    default="{objectName: '', fieldName: '', operationName: '', value: ''}"/>
    <aura:attribute name="mode" type="String" access="public"
                    description="The current mode of the component. Options are: view, edit, clone, or create."/>
    <aura:attribute name="isReadOnly" type="Boolean" default="true"
                    description="Determines if fields should be read-only. This only applies to View."/>
    <aura:attribute name="rollupList" type="List" description="List of all rollups, passed from the parent component. Used on init and for the size of related rollups." access="public"/>
    <aura:attribute name="filterRuleList" type="List" description="List of available filter rules" access="public"/>
    <aura:attribute name="cachedFilterRuleList" type="List" description="List of available filter rules" access="public"/>
    <aura:attribute name="rollupItems" type="List" default="[]" description="List of maps of rollups using this filter group. Used in the lightning:tree only."/>
    <aura:attribute name="detailObjects" type="List" description="List of potential objects to be used in a filter rule" access="public"/>
    <aura:attribute name="summaryObjects" type="List" description="Summary objects to use for filtering rollups" access="public"/>
    <aura:attribute name="filterRuleFieldType" type="String" default="text"
                    description="Determines type of field. Supported options are boolean, text, date, datetime-local, number, picklist, multipicklist, and text-picklist."/>

    <!-- private attributes -->
    <aura:attribute name="deletedRuleList" type="List" description="Filter Rules that were deleted" access="private"/>
    <aura:attribute name="filterRuleColumns" type="List" description="List of available filter rules" access="private"/>
    <aura:attribute name="filterRuleActionColumns" type="List" description="List of available filter rules" access="private"/>
    <aura:attribute name="operatorMap" type="Map" description="Map of operators with key value pairs of API names and labels" access="private"/>
    <aura:attribute name="filteredOperators" type="List" description="List of filter group operators" access="private"/>
    <aura:attribute name="objectDetails" type="Map" description="Mapped objects to all related fields" access="private"/>
    <aura:attribute name="filteredFields" type="List" description="List of mapped filter fields for the selected object" access="private"/>
    <aura:attribute name="filterRuleConstantPicklist" type="List" description="Picklist values corresponding to the selected field"/>
    <aura:attribute name="filterRuleMode" type="String" access="private" default=""
                    description="The current mode of the filter rule modal. Options are: create, edit, or delete."/>
<<<<<<< HEAD

=======
    <aura:attribute name="filterRuleError" type="String" access="private" description="Inline error text when editing a filter rule."/>
    <aura:attribute name="isValueRequired" type="Boolean" default="true" access="private" description="Conditional requirement for Value on a Filter Rule."/>
>>>>>>> 53bf04de

    <!-- events we handle -->
    <aura:handler name="init" value="{!this}" action="{!c.doInit}"/>
    <aura:handler name="change" value="{!v.mode}" action="{!c.onChangeMode}"/>

    <!-- START MARKUP -->

    <!--START FORM-->
    <div aria-labelledby="filterGroupDetail">

        <div class="slds-form_stacked">
            <lightning:layout>
                <lightning:layoutItem size="12">

                    <lightning:layout multipleRows="true" verticalAlign="start">
                        <lightning:layoutItem padding="horizontal-large" largeDeviceSize="8" size="12">
                            <aura:if isTrue="{! !v.isReadOnly}">
                                <c:CRLP_Tooltip helpText="{!v.labels.filterGroupNameHelp}" fieldLabel="{!v.labels.name}" isRequired="true"/>
                            </aura:if>
                            <lightning:input aura:id="nameInput" class="{!v.isReadOnly ? 'filterGroupField nameField' : 'hasTooltip filterGroupField nameField'}"
                                             label="{!v.labels.name}"
                                             name="{!v.labels.name}"
                                             value="{!v.activeFilterGroup.label}"
                                             required="{! !v.isReadOnly}"
                                             readonly="{! v.isReadOnly}"
                                             pattern=".{0,39}"
                                             messageWhenPatternMismatch="{!v.labels.filterGroupNameLimitError}"
                                             variant="{!v.isReadOnly ? '' : 'label-hidden'}"/>
                        </lightning:layoutItem>
                    </lightning:layout>

                    <lightning:layout multipleRows="true" verticalAlign="start">
                        <lightning:layoutItem padding="horizontal-large" largeDeviceSize="8" size="12">
                            <aura:if isTrue="{! !v.isReadOnly}">
                                <c:CRLP_Tooltip helpText="{!v.labels.filterGroupDescriptionHelp}" fieldLabel="{!v.labels.filterGroupDescription}" isRequired="true"/>
                            </aura:if>
                            <lightning:textarea aura:id="descriptionInput" class="{!v.isReadOnly ? 'filterGroupField' : 'hasTooltip filterGroupField'}"
                                                label="{!v.labels.filterGroupDescription}"
                                                name="{!v.labels.filterGroupDescription}"
                                                value="{!v.activeFilterGroup.description}"
                                                required="{! !v.isReadOnly}"
                                                readonly="{!v.isReadOnly}"
                                                variant="{!v.isReadOnly ? '' : 'label-hidden'}"/>
                        </lightning:layoutItem>
                    </lightning:layout>

                    <!--START FILTER GROUP DATATABLE-->

                    <lightning:layout multipleRows="true" verticalAlign="start">
                        <lightning:layoutItem padding="around-large" largeDeviceSize="8" size="12">
                            <lightning:card iconName="utility:rules" title="{!v.labels.filterRuleLabelPlural}">
                                <aura:set attribute="actions">
                                    <aura:if isTrue="{!and((v.mode != 'view'),(v.mode != 'delete'))}">
                                        <c:CRLP_Tooltip helpText="{!v.labels.filterRuleHelpText}" isRequired="false"/>
                                        <lightning:button label="{!v.labels.add}" onclick="{!c.addFilterRule}" variant="brand"/>
                                    </aura:if>
                                </aura:set>
                                <aura:if isTrue="{! !empty(v.filterRuleList)}">
                                    <div class="{!and(if(lessthan(v.filterRuleList.length, 3), !v.isReadOnly), 'datatableContainer', '')}">
                                        <lightning:datatable data="{!v.filterRuleList}"
                                                             columns="{!if(v.mode == 'view', v.filterRuleColumns, v.filterRuleActionColumns)}"
                                                             keyField="id"
                                                             hideCheckboxColumn="true"
                                                             onrowaction="{!c.handleRowAction}"
                                        />
                                    </div>
                                    <aura:set attribute="else">
                                        <ui:message aura:id="noFilterRulesMessage" severity="info" closable="false">
                                            {!v.labels.noFilterRules}
                                        </ui:message>
                                    </aura:set>
                                </aura:if>
                            </lightning:card>
                        </lightning:layoutItem>
                    </lightning:layout>
                    <!--END FILTER GROUP DATATABLE-->

                    <!--START RELATED ROLLUP LIST-->
                    <aura:if isTrue="{!or((v.mode == 'view'),(v.mode == 'delete'))}">
                        <lightning:layout multipleRows="true" verticalAlign="start">
                            <lightning:layoutItem padding="horizontal-large" mediumDeviceSize="8" size="12">
                                <c:CRLP_Tooltip helpText="{!v.labels.filterGroupActiveRollupsHelp}" fieldLabel="{!v.labels.rollupsByFilterGroup}"
                                                textType="header" isRequired="false"/>
                                <lightning:tree items="{!v.rollupItems}" onselect="{!c.selectRollup}"/>
                            </lightning:layoutItem>
                        </lightning:layout>
                    </aura:if>
                    <!--END RELATED ROLLUP LIST-->

                </lightning:layoutItem>
            </lightning:layout>
        </div>
    </div>
    <!--END FORM-->

    <!--START FORM BUTTONS-->
    <div>
        <lightning:layout>
            <lightning:layoutItem size="12" largeDeviceSize="8">
                <aura:if isTrue="{!and((v.mode != 'view'),(v.mode != 'delete'))}">
                    <div class="slds-p-around_large">
                        <lightning:layout horizontalAlign="end">
                            <lightning:button label="{!v.labels.cancel}" variant="neutral" onclick="{!c.onCancel}"/>
                            <lightning:button label="{!v.labels.save}" variant="brand" onclick="{!c.onSaveFilterGroupAndRules}"/>
                        </lightning:layout>
                    </div>
                </aura:if>
            </lightning:layoutItem>
        </lightning:layout>
    </div>
    <!--END BUTTONS-->

    <!--START MODAL-->
    <div>
        <aura:if isTrue="{!v.filterRuleMode != ''}">
            <section aura:id="modaldialog" role="dialog" tabindex="-1" aria-labelledby="modal-heading" aria-modal="true"
                     aria-describedby="modal-content" class="slds-modal">
                <div class="slds-modal__container">
                    <lightning:buttonIcon alternativeText="{!v.labels.cancel}" iconName="utility:close" class="slds-modal__close"
                                          onclick="{!c.cancelFilterRule}" size="large" variant="bare-inverse"/>
                    <header class="slds-modal__header">
                        <h2 id="modal-heading" class="slds-text-heading_medium slds-hyphenate">
                            {!if(v.mode == 'delete', v.labels.delete +' '+ v.labels.filterGroupLabel, if(v.filterRuleMode == 'create', v.labels.add, if(v.filterRuleMode == 'edit', v.labels.edit, v.labels.delete)) + ' ' + v.labels.filterRuleLabel)}
                        </h2>
                    </header>
                    <div class="slds-modal__content slds-p-around_medium" id="modal-content">
                        <aura:if isTrue="{!or((v.mode == 'delete'), (v.filterRuleMode == 'delete'))}">
                            <lightning:layout>
                                <ui:outputText aura:id="deleteModalMessage" value=""/>
                            </lightning:layout>
                        </aura:if>
                        <lightning:layout>
                            <lightning:formattedText aura:id="filterRuleErrorText" class="slds-text-color_error slds-p-horizontal_small" value=""/>
                        </lightning:layout>
<<<<<<< HEAD
                        <lightning:layout>
                            <aura:if isTrue="{!and((v.filterRuleMode != 'delete'), (v.mode != 'delete'))}">
                                <lightning:layoutItem size="12" mediumDeviceSize="6" smallDeviceSize="12">
                                    <lightning:select aura:id="filterRuleField" class="slds-p-around_small" label="{!v.labels.object}"
                                                      value="{!v.activeFilterRule.objectName}"
                                                      required="true"
                                                      onchange="{!c.onChangeFilterRuleObject}">
=======
                    </aura:if>
                    <lightning:layout>
                        <aura:if isTrue="{! !empty(v.filterRuleError)}">
                            <div aura:id="filterRuleErrorDiv" class="slds-text-color_error slds-p-around_small">
                                {!v.filterRuleError}
                            </div>
                        </aura:if>
                    </lightning:layout>
                    <lightning:layout>
                        <aura:if isTrue="{!and((v.filterRuleMode != 'delete'),(v.mode != 'delete'))}">
                            <lightning:layoutItem size="12" mediumDeviceSize="6" smallDeviceSize="12">
                                <lightning:select aura:id="filterRuleField" class="slds-p-around_small" label="{!v.labels.object}"
                                                  value="{!v.activeFilterRule.objectName}"
                                                  required="true"
                                                  onchange="{!c.onChangeFilterRuleObject}">
                                    <option value="" text=""/>
                                    <aura:iteration items="{!v.detailObjects}" var="option">
                                        <option value="{!option.name}" text="{!option.label}"
                                                selected="{!option.name == v.activeFilterRule.objectName}"/>
                                    </aura:iteration>
                                </lightning:select>
                            </lightning:layoutItem>
                            <lightning:layoutItem size="12" mediumDeviceSize="6" smallDeviceSize="12">
                                <lightning:select aura:id="filterRuleField" class="slds-p-around_small" label="{!v.labels.field}"
                                                  value="{!v.activeFilterRule.fieldName}"
                                                  required="true"
                                                  onchange="{!c.onChangeFilterRuleField}">
                                    <option value="" text=""/>
                                    <aura:iteration items="{!v.filteredFields}" var="option">
                                        <option value="{!option.name}" text="{!option.label}"
                                                selected="{!option.name == v.activeFilterRule.fieldName}"/>
                                    </aura:iteration>
                                </lightning:select>
                            </lightning:layoutItem>
                        </aura:if>
                    </lightning:layout>
                    <lightning:layout>
                        <aura:if isTrue="{!and((v.filterRuleMode != 'delete'), (v.mode != 'delete'))}">
                            <lightning:layoutItem size="12" mediumDeviceSize="6" smallDeviceSize="12">
                                <lightning:select aura:id="filterRuleField" class="slds-p-around_small" label="{!v.labels.operator}"
                                                  value="{!v.activeFilterRule.operationName}"
                                                  required="true"
                                                  onchange="{!c.onChangeFilterRuleOperator}">
                                    <option value="" text=""/>
                                    <aura:iteration items="{!v.filteredOperators}" var="option">
                                        <option value="{!option.value}" text="{!option.label}" selected="{!option.value == v.activeFilterRule.operationName}"/>
                                    </aura:iteration>
                                </lightning:select>
                            </lightning:layoutItem>
                            <lightning:layoutItem size="12" mediumDeviceSize="6" smallDeviceSize="12">
                                <!--START CONSTANT INPUT OPTIONS-->
                                <!--todo: combine dynamic type with 214 release-->
                                <aura:if isTrue="{!equals(v.filterRuleFieldType, 'text')}">
                                    <div class="slds-p-top_small">
                                        <div class="slds-p-horizontal_small">
                                            <c:CRLP_Tooltip helpText="{!v.labels.filterRuleValueHelp}" fieldLabel="{!v.labels.constant}" isRequired="{!v.isValueRequired}"/>
                                        </div>
                                        <lightning:textarea aura:id="filterRuleField" class="slds-p-horizontal_small hasTooltip filterGroupField" value="{!v.activeFilterRule.value}"
                                                            required="{!v.isValueRequired}" label="{!v.labels.constant}" maxlength="300" variant="label-hidden" />
                                    </div>
                                </aura:if>
                                <aura:if isTrue="{!equals(v.filterRuleFieldType, 'date')}">
                                    <lightning:input aura:id="filterRuleField" class="slds-p-around_small" value="{!v.activeFilterRule.value}"
                                                     required="{!v.isValueRequired}" label="{!v.labels.constant}" type="date"/>
                                </aura:if>
                                <aura:if isTrue="{!equals(v.filterRuleFieldType, 'datetime-local')}">
                                    <lightning:input aura:id="filterRuleField" class="slds-p-around_small" value="{!v.activeFilterRule.value}"
                                                     required="{!v.isValueRequired}" label="{!v.labels.constant}" type="datetime-local"/>
                                </aura:if>
                                <aura:if isTrue="{!equals(v.filterRuleFieldType, 'number')}">
                                    <lightning:input aura:id="filterRuleField" class="slds-p-around_small" value="{!v.activeFilterRule.value}"
                                                     required="{!v.isValueRequired}" label="{!v.labels.constant}" type="number" step="any"/>
                                </aura:if>
                                <aura:if isTrue="{!equals(v.filterRuleFieldType, 'picklist')}">
                                    <lightning:select aura:id="filterRuleField" class="slds-p-around_small" label="{!v.labels.constant}"
                                                      required="true" value="{!v.activeFilterRule.value}">
>>>>>>> 53bf04de
                                        <option value="" text=""/>
                                        <aura:iteration items="{!v.detailObjects}" var="option">
                                            <option value="{!option.name}" text="{!option.label}"
                                                    selected="{!option.name == v.activeFilterRule.objectName}"/>
                                        </aura:iteration>
                                    </lightning:select>
                                </lightning:layoutItem>
                                <lightning:layoutItem size="12" mediumDeviceSize="6" smallDeviceSize="12">
                                    <lightning:select aura:id="filterRuleField" class="slds-p-around_small" label="{!v.labels.field}"
                                                      value="{!v.activeFilterRule.fieldName}"
                                                      required="true"
                                                      onchange="{!c.onChangeFilterRuleField}">
                                        <option value="" text=""/>
                                        <aura:iteration items="{!v.filteredFields}" var="option">
                                            <option value="{!option.name}" text="{!option.label}"
                                                    selected="{!option.name == v.activeFilterRule.fieldName}"/>
                                        </aura:iteration>
                                    </lightning:select>
                                </lightning:layoutItem>
                            </aura:if>
                        </lightning:layout>
                        <lightning:layout>
                            <aura:if isTrue="{!and((v.filterRuleMode != 'delete'), (v.mode != 'delete'))}">
                                <lightning:layoutItem size="12" mediumDeviceSize="6" smallDeviceSize="12">
                                    <lightning:select aura:id="filterRuleField" class="slds-p-around_small" label="{!v.labels.operator}"
                                                      value="{!v.activeFilterRule.operationName}"
                                                      required="true"
                                                      onchange="{!c.onChangeFilterRuleOperator}">
                                        <option value="" text=""/>
                                        <aura:iteration items="{!v.filteredOperators}" var="option">
                                            <option value="{!option.value}" text="{!option.label}" selected="{!option.value == v.activeFilterRule.operationName}"/>
                                        </aura:iteration>
                                    </lightning:select>
                                </lightning:layoutItem>
                                <lightning:layoutItem size="12" mediumDeviceSize="6" smallDeviceSize="12">
                                    <!--START CONSTANT INPUT OPTIONS-->
                                    <aura:if isTrue="{!or(equals(v.filterRuleFieldType, 'text'), equals(v.filterRuleFieldType, 'text-picklist'))}">
                                        <!--todo: combine dynamic type with 214 release-->
                                        <div class="slds-p-top_small">
                                            <!--text-picklist requires special helptext but also uses textarea-->
                                            <aura:if isTrue="{!equals(v.filterRuleFieldType, 'text-picklist')}">
                                                <div class="slds-p-horizontal_small">
                                                    <c:CRLP_Tooltip helpText="{!v.labels.filterRuleValueHelp}" fieldLabel="{!v.labels.constant}" isRequired="true"/>
                                                </div>
                                            </aura:if>
                                            <lightning:textarea aura:id="filterRuleField"
                                                                class="{!concat('slds-p-horizontal_small filterGroupField', equals(v.filterRuleFieldType, 'text') ? '' : ' hasTooltip')}"
                                                                value="{!v.activeFilterRule.value}"
                                                                required="true" label="{!v.labels.constant}" maxlength="300"
                                                                variant="{!equals(v.filterRuleFieldType, 'text') ? 'standard' : 'label-hidden'}"/>
                                        </div>
                                    </aura:if>
                                    <aura:if isTrue="{!equals(v.filterRuleFieldType, 'date')}">
                                        <lightning:input aura:id="filterRuleField" class="slds-p-around_small" value="{!v.activeFilterRule.value}"
                                                         required="true" label="{!v.labels.constant}" type="date"/>
                                    </aura:if>
                                    <aura:if isTrue="{!equals(v.filterRuleFieldType, 'datetime-local')}">
                                        <lightning:input aura:id="filterRuleField" class="slds-p-around_small" value="{!v.activeFilterRule.value}"
                                                         required="true" label="{!v.labels.constant}" type="datetime-local"/>
                                    </aura:if>
                                    <aura:if isTrue="{!equals(v.filterRuleFieldType, 'number')}">
                                        <lightning:input aura:id="filterRuleField" class="slds-p-around_small" value="{!v.activeFilterRule.value}"
                                                         required="true" label="{!v.labels.constant}" type="number" step="any"/>
                                    </aura:if>
                                    <aura:if isTrue="{!equals(v.filterRuleFieldType, 'picklist')}">
                                        <lightning:select aura:id="filterRuleField" class="slds-p-around_small" label="{!v.labels.constant}"
                                                          required="true" value="{!v.activeFilterRule.value}">
                                            <option value="" text=""/>
                                            <aura:iteration items="{!v.filterRuleConstantPicklist}" var="option">
                                                <option value="{!option.value}" text="{!option.label}" selected="{!option.value == v.activeFilterRule.value}"/>
                                            </aura:iteration>
                                        </lightning:select>
                                    </aura:if>
                                </lightning:layoutItem>
                            </aura:if>
                        </lightning:layout>
                        <lightning:layout>
                            <aura:if isTrue="{!and((v.filterRuleMode != 'delete'), equals(v.filterRuleFieldType, 'multipicklist'))}">
                                <lightning:dualListbox aura:id="filterRuleFieldPicklist" label="" variant="label-hidden" class="slds-p-around_small"
                                                       sourceLabel="{!'Available ' + v.labels.constant}" selectedLabel="{!'Selected ' + v.labels.constant}"
                                                       options="{!v.filterRuleConstantPicklist}" value="{!v.activeFilterRule.value}"
                                                       required="true"/>
                            </aura:if>
                        </lightning:layout>
                        <!--END CONSTANT INPUT OPTIONS-->

                    </div>

                    <!-- BEGIN MODAL BUTTONS -->
                    <footer class="slds-modal__footer">

                        <!-- Blocking delete of a Filter Group that's actively used -->
                        <aura:if isTrue="{!and((v.mode == 'delete'), (v.rollupItems.length != 0))}">
                            <button class="slds-button slds-button_brand" onclick="{!c.cancelModal}">
                                {!v.labels.ok}
                            </button>
                        </aura:if>

                        <!-- Allowing delete of a Filter Group that's not used at all -->
                        <aura:if isTrue="{!and((v.mode == 'delete'), (v.rollupItems.length == 0))}">
                            <button class="slds-button slds-button_neutral"
                                    onclick="{!c.cancelModal}">{!v.labels.cancel}</button>
                            <button class="slds-button slds-button_brand" onclick="{!c.onSaveFilterGroupAndRules}">
                                {!v.labels.delete}
                            </button>
                        </aura:if>

                        <!-- Allowing delete of a Filter Rule -->
                        <aura:if isTrue="{!v.mode != 'delete'}">
                            <button class="slds-button slds-button_neutral"
                                    onclick="{!c.cancelModal}">{!v.labels.cancel}</button>
                            <button class="slds-button slds-button_brand" onclick="{!c.onQueueFilterRuleSave}">
                                {!if(v.filterRuleMode == 'delete', v.labels.delete, v.labels.save)}
                            </button>
                        </aura:if>

                    </footer>
                </div>
            </section>
        </aura:if>
        <div aura:id="backdrop" class="slds-backdrop"></div>
    </div>
    <!--END MODAL-->

    <!-- END MARKUP -->

</aura:component><|MERGE_RESOLUTION|>--- conflicted
+++ resolved
@@ -69,12 +69,7 @@
     <aura:attribute name="filterRuleConstantPicklist" type="List" description="Picklist values corresponding to the selected field"/>
     <aura:attribute name="filterRuleMode" type="String" access="private" default=""
                     description="The current mode of the filter rule modal. Options are: create, edit, or delete."/>
-<<<<<<< HEAD
-
-=======
-    <aura:attribute name="filterRuleError" type="String" access="private" description="Inline error text when editing a filter rule."/>
     <aura:attribute name="isValueRequired" type="Boolean" default="true" access="private" description="Conditional requirement for Value on a Filter Rule."/>
->>>>>>> 53bf04de
 
     <!-- events we handle -->
     <aura:handler name="init" value="{!this}" action="{!c.doInit}"/>
@@ -193,7 +188,8 @@
             <section aura:id="modaldialog" role="dialog" tabindex="-1" aria-labelledby="modal-heading" aria-modal="true"
                      aria-describedby="modal-content" class="slds-modal">
                 <div class="slds-modal__container">
-                    <lightning:buttonIcon alternativeText="{!v.labels.cancel}" iconName="utility:close" class="slds-modal__close"
+                    <lightning:buttonIcon alternativeText="{!v.labels.cancel}" iconName="utility:close"
+                                          class="slds-modal__close"
                                           onclick="{!c.cancelFilterRule}" size="large" variant="bare-inverse"/>
                     <header class="slds-modal__header">
                         <h2 id="modal-heading" class="slds-text-heading_medium slds-hyphenate">
@@ -201,100 +197,23 @@
                         </h2>
                     </header>
                     <div class="slds-modal__content slds-p-around_medium" id="modal-content">
-                        <aura:if isTrue="{!or((v.mode == 'delete'), (v.filterRuleMode == 'delete'))}">
+                        <aura:if isTrue="{!or((v.mode == 'delete'),(v.filterRuleMode == 'delete'))}">
                             <lightning:layout>
                                 <ui:outputText aura:id="deleteModalMessage" value=""/>
                             </lightning:layout>
                         </aura:if>
                         <lightning:layout>
-                            <lightning:formattedText aura:id="filterRuleErrorText" class="slds-text-color_error slds-p-horizontal_small" value=""/>
-                        </lightning:layout>
-<<<<<<< HEAD
+                            <lightning:formattedText aura:id="filterRuleErrorText"
+                                                     class="slds-text-color_error slds-p-horizontal_small" value=""/>
+                        </lightning:layout>
                         <lightning:layout>
-                            <aura:if isTrue="{!and((v.filterRuleMode != 'delete'), (v.mode != 'delete'))}">
+                            <aura:if isTrue="{!and((v.filterRuleMode != 'delete'),(v.mode != 'delete'))}">
                                 <lightning:layoutItem size="12" mediumDeviceSize="6" smallDeviceSize="12">
-                                    <lightning:select aura:id="filterRuleField" class="slds-p-around_small" label="{!v.labels.object}"
+                                    <lightning:select aura:id="filterRuleField" class="slds-p-around_small"
+                                                      label="{!v.labels.object}"
                                                       value="{!v.activeFilterRule.objectName}"
                                                       required="true"
                                                       onchange="{!c.onChangeFilterRuleObject}">
-=======
-                    </aura:if>
-                    <lightning:layout>
-                        <aura:if isTrue="{! !empty(v.filterRuleError)}">
-                            <div aura:id="filterRuleErrorDiv" class="slds-text-color_error slds-p-around_small">
-                                {!v.filterRuleError}
-                            </div>
-                        </aura:if>
-                    </lightning:layout>
-                    <lightning:layout>
-                        <aura:if isTrue="{!and((v.filterRuleMode != 'delete'),(v.mode != 'delete'))}">
-                            <lightning:layoutItem size="12" mediumDeviceSize="6" smallDeviceSize="12">
-                                <lightning:select aura:id="filterRuleField" class="slds-p-around_small" label="{!v.labels.object}"
-                                                  value="{!v.activeFilterRule.objectName}"
-                                                  required="true"
-                                                  onchange="{!c.onChangeFilterRuleObject}">
-                                    <option value="" text=""/>
-                                    <aura:iteration items="{!v.detailObjects}" var="option">
-                                        <option value="{!option.name}" text="{!option.label}"
-                                                selected="{!option.name == v.activeFilterRule.objectName}"/>
-                                    </aura:iteration>
-                                </lightning:select>
-                            </lightning:layoutItem>
-                            <lightning:layoutItem size="12" mediumDeviceSize="6" smallDeviceSize="12">
-                                <lightning:select aura:id="filterRuleField" class="slds-p-around_small" label="{!v.labels.field}"
-                                                  value="{!v.activeFilterRule.fieldName}"
-                                                  required="true"
-                                                  onchange="{!c.onChangeFilterRuleField}">
-                                    <option value="" text=""/>
-                                    <aura:iteration items="{!v.filteredFields}" var="option">
-                                        <option value="{!option.name}" text="{!option.label}"
-                                                selected="{!option.name == v.activeFilterRule.fieldName}"/>
-                                    </aura:iteration>
-                                </lightning:select>
-                            </lightning:layoutItem>
-                        </aura:if>
-                    </lightning:layout>
-                    <lightning:layout>
-                        <aura:if isTrue="{!and((v.filterRuleMode != 'delete'), (v.mode != 'delete'))}">
-                            <lightning:layoutItem size="12" mediumDeviceSize="6" smallDeviceSize="12">
-                                <lightning:select aura:id="filterRuleField" class="slds-p-around_small" label="{!v.labels.operator}"
-                                                  value="{!v.activeFilterRule.operationName}"
-                                                  required="true"
-                                                  onchange="{!c.onChangeFilterRuleOperator}">
-                                    <option value="" text=""/>
-                                    <aura:iteration items="{!v.filteredOperators}" var="option">
-                                        <option value="{!option.value}" text="{!option.label}" selected="{!option.value == v.activeFilterRule.operationName}"/>
-                                    </aura:iteration>
-                                </lightning:select>
-                            </lightning:layoutItem>
-                            <lightning:layoutItem size="12" mediumDeviceSize="6" smallDeviceSize="12">
-                                <!--START CONSTANT INPUT OPTIONS-->
-                                <!--todo: combine dynamic type with 214 release-->
-                                <aura:if isTrue="{!equals(v.filterRuleFieldType, 'text')}">
-                                    <div class="slds-p-top_small">
-                                        <div class="slds-p-horizontal_small">
-                                            <c:CRLP_Tooltip helpText="{!v.labels.filterRuleValueHelp}" fieldLabel="{!v.labels.constant}" isRequired="{!v.isValueRequired}"/>
-                                        </div>
-                                        <lightning:textarea aura:id="filterRuleField" class="slds-p-horizontal_small hasTooltip filterGroupField" value="{!v.activeFilterRule.value}"
-                                                            required="{!v.isValueRequired}" label="{!v.labels.constant}" maxlength="300" variant="label-hidden" />
-                                    </div>
-                                </aura:if>
-                                <aura:if isTrue="{!equals(v.filterRuleFieldType, 'date')}">
-                                    <lightning:input aura:id="filterRuleField" class="slds-p-around_small" value="{!v.activeFilterRule.value}"
-                                                     required="{!v.isValueRequired}" label="{!v.labels.constant}" type="date"/>
-                                </aura:if>
-                                <aura:if isTrue="{!equals(v.filterRuleFieldType, 'datetime-local')}">
-                                    <lightning:input aura:id="filterRuleField" class="slds-p-around_small" value="{!v.activeFilterRule.value}"
-                                                     required="{!v.isValueRequired}" label="{!v.labels.constant}" type="datetime-local"/>
-                                </aura:if>
-                                <aura:if isTrue="{!equals(v.filterRuleFieldType, 'number')}">
-                                    <lightning:input aura:id="filterRuleField" class="slds-p-around_small" value="{!v.activeFilterRule.value}"
-                                                     required="{!v.isValueRequired}" label="{!v.labels.constant}" type="number" step="any"/>
-                                </aura:if>
-                                <aura:if isTrue="{!equals(v.filterRuleFieldType, 'picklist')}">
-                                    <lightning:select aura:id="filterRuleField" class="slds-p-around_small" label="{!v.labels.constant}"
-                                                      required="true" value="{!v.activeFilterRule.value}">
->>>>>>> 53bf04de
                                         <option value="" text=""/>
                                         <aura:iteration items="{!v.detailObjects}" var="option">
                                             <option value="{!option.name}" text="{!option.label}"
@@ -303,7 +222,8 @@
                                     </lightning:select>
                                 </lightning:layoutItem>
                                 <lightning:layoutItem size="12" mediumDeviceSize="6" smallDeviceSize="12">
-                                    <lightning:select aura:id="filterRuleField" class="slds-p-around_small" label="{!v.labels.field}"
+                                    <lightning:select aura:id="filterRuleField" class="slds-p-around_small"
+                                                      label="{!v.labels.field}"
                                                       value="{!v.activeFilterRule.fieldName}"
                                                       required="true"
                                                       onchange="{!c.onChangeFilterRuleField}">
@@ -319,13 +239,15 @@
                         <lightning:layout>
                             <aura:if isTrue="{!and((v.filterRuleMode != 'delete'), (v.mode != 'delete'))}">
                                 <lightning:layoutItem size="12" mediumDeviceSize="6" smallDeviceSize="12">
-                                    <lightning:select aura:id="filterRuleField" class="slds-p-around_small" label="{!v.labels.operator}"
+                                    <lightning:select aura:id="filterRuleField" class="slds-p-around_small"
+                                                      label="{!v.labels.operator}"
                                                       value="{!v.activeFilterRule.operationName}"
                                                       required="true"
                                                       onchange="{!c.onChangeFilterRuleOperator}">
                                         <option value="" text=""/>
                                         <aura:iteration items="{!v.filteredOperators}" var="option">
-                                            <option value="{!option.value}" text="{!option.label}" selected="{!option.value == v.activeFilterRule.operationName}"/>
+                                            <option value="{!option.value}" text="{!option.label}"
+                                                    selected="{!option.value == v.activeFilterRule.operationName}"/>
                                         </aura:iteration>
                                     </lightning:select>
                                 </lightning:layoutItem>
@@ -343,28 +265,37 @@
                                             <lightning:textarea aura:id="filterRuleField"
                                                                 class="{!concat('slds-p-horizontal_small filterGroupField', equals(v.filterRuleFieldType, 'text') ? '' : ' hasTooltip')}"
                                                                 value="{!v.activeFilterRule.value}"
-                                                                required="true" label="{!v.labels.constant}" maxlength="300"
+                                                                required="{!v.isValueRequired}"
+                                                                label="{!v.labels.constant}" maxlength="300"
                                                                 variant="{!equals(v.filterRuleFieldType, 'text') ? 'standard' : 'label-hidden'}"/>
                                         </div>
                                     </aura:if>
                                     <aura:if isTrue="{!equals(v.filterRuleFieldType, 'date')}">
-                                        <lightning:input aura:id="filterRuleField" class="slds-p-around_small" value="{!v.activeFilterRule.value}"
-                                                         required="true" label="{!v.labels.constant}" type="date"/>
+                                        <lightning:input aura:id="filterRuleField" class="slds-p-around_small"
+                                                         value="{!v.activeFilterRule.value}"
+                                                         required="{!v.isValueRequired}" label="{!v.labels.constant}"
+                                                         type="date"/>
                                     </aura:if>
                                     <aura:if isTrue="{!equals(v.filterRuleFieldType, 'datetime-local')}">
-                                        <lightning:input aura:id="filterRuleField" class="slds-p-around_small" value="{!v.activeFilterRule.value}"
-                                                         required="true" label="{!v.labels.constant}" type="datetime-local"/>
+                                        <lightning:input aura:id="filterRuleField" class="slds-p-around_small"
+                                                         value="{!v.activeFilterRule.value}"
+                                                         required="{!v.isValueRequired}" label="{!v.labels.constant}"
+                                                         type="datetime-local"/>
                                     </aura:if>
                                     <aura:if isTrue="{!equals(v.filterRuleFieldType, 'number')}">
-                                        <lightning:input aura:id="filterRuleField" class="slds-p-around_small" value="{!v.activeFilterRule.value}"
-                                                         required="true" label="{!v.labels.constant}" type="number" step="any"/>
+                                        <lightning:input aura:id="filterRuleField" class="slds-p-around_small"
+                                                         value="{!v.activeFilterRule.value}"
+                                                         required="{!v.isValueRequired}" label="{!v.labels.constant}"
+                                                         type="number" step="any"/>
                                     </aura:if>
                                     <aura:if isTrue="{!equals(v.filterRuleFieldType, 'picklist')}">
-                                        <lightning:select aura:id="filterRuleField" class="slds-p-around_small" label="{!v.labels.constant}"
+                                        <lightning:select aura:id="filterRuleField" class="slds-p-around_small"
+                                                          label="{!v.labels.constant}"
                                                           required="true" value="{!v.activeFilterRule.value}">
                                             <option value="" text=""/>
                                             <aura:iteration items="{!v.filterRuleConstantPicklist}" var="option">
-                                                <option value="{!option.value}" text="{!option.label}" selected="{!option.value == v.activeFilterRule.value}"/>
+                                                <option value="{!option.value}" text="{!option.label}"
+                                                        selected="{!option.value == v.activeFilterRule.value}"/>
                                             </aura:iteration>
                                         </lightning:select>
                                     </aura:if>
@@ -372,15 +303,18 @@
                             </aura:if>
                         </lightning:layout>
                         <lightning:layout>
-                            <aura:if isTrue="{!and((v.filterRuleMode != 'delete'), equals(v.filterRuleFieldType, 'multipicklist'))}">
-                                <lightning:dualListbox aura:id="filterRuleFieldPicklist" label="" variant="label-hidden" class="slds-p-around_small"
-                                                       sourceLabel="{!'Available ' + v.labels.constant}" selectedLabel="{!'Selected ' + v.labels.constant}"
-                                                       options="{!v.filterRuleConstantPicklist}" value="{!v.activeFilterRule.value}"
+                            <aura:if
+                                    isTrue="{!and((v.filterRuleMode != 'delete'), equals(v.filterRuleFieldType, 'multipicklist'))}">
+                                <lightning:dualListbox aura:id="filterRuleFieldPicklist" label="" variant="label-hidden"
+                                                       class="slds-p-around_small"
+                                                       sourceLabel="{!'Available ' + v.labels.constant}"
+                                                       selectedLabel="{!'Selected ' + v.labels.constant}"
+                                                       options="{!v.filterRuleConstantPicklist}"
+                                                       value="{!v.activeFilterRule.value}"
                                                        required="true"/>
                             </aura:if>
                         </lightning:layout>
                         <!--END CONSTANT INPUT OPTIONS-->
-
                     </div>
 
                     <!-- BEGIN MODAL BUTTONS -->
