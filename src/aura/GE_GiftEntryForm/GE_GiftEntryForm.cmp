--- conflicted
+++ resolved
@@ -12,17 +12,10 @@
     <aura:attribute name="modal"
                     type="Object"/>
 
-<<<<<<< HEAD
     <aura:handler name="init" value="{!this}" action="{!c.doInit}"/>
     <aura:attribute name="finishedInit" type="Boolean" default="false"/>
-=======
     <c:utilDedicatedListener eventName="geBatchWizardFormEvent"
                              onreceiveevent="{!c.handleBatchWizardEvent}"/>
->>>>>>> 83da4fe5
-
-    <c:utilDedicatedListener eventName="geBatchWizardFormEvent"
-                            onreceiveevent="{!c.handleBatchWizardEvent}"/>
-
     
     <!--<aura:renderIf isTrue="{!v.finishedInit}"> -->
         <c:geGiftEntryFormApp aura:id="giftEntryFormApp"
