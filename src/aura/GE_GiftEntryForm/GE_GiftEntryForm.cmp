--- conflicted
+++ resolved
@@ -1,46 +1,30 @@
-<<<<<<< HEAD
-<aura:component
-        controller="GE_GiftEntryFormCtrl"
-        implements="force:hasSObjectName,force:hasRecordId,flexipage:availableForAllPageTypes"
-        access="global"
-        description="Aura component that wraps the geGiftEntryFormApp LWC component to
-                     show modals using the overlayLibrary.">
-=======
-<aura:component implements="force:hasSObjectName,force:hasRecordId,flexipage:availableForAllPageTypes"
+<aura:component controller="GE_GiftEntryFormCtrl" implements="force:hasSObjectName,force:hasRecordId,flexipage:availableForAllPageTypes"
                 access="global"
                 description="Aura component that wraps the geGiftEntryFormApp LWC component to
                     show modals using the overlayLibrary.">
     <aura:dependency resource="c:geBatchWizard" />
->>>>>>> b2930025
 
     <lightning:overlayLibrary aura:id="giftEntryFormOverlayLib" />
     <!-- modal attribute is a reference to the modal created by lightning:overlayLibrary -->
     <aura:attribute name="modal"
                     type="Object" />
 
-<<<<<<< HEAD
     <aura:handler name="init" value="{!this}" action="{!c.doInit}"/>
     <aura:attribute name="finishedInit" type="Boolean" default="false"/>
     <c:utilDedicatedListener eventName="geBatchWizardFormEvent"
                              onreceiveevent="{!c.handleBatchWizardEvent}"/>
     
-    <!--<aura:renderIf isTrue="{!v.finishedInit}"> -->
+    <aura:renderIf isTrue="{!v.finishedInit}">
+        <c:utilDedicatedListener eventName="geDonationMatchingEvent"
+                                onreceiveevent="{!c.closeModal}" />
+        <c:utilDedicatedListener eventName="geBatchWizardFormEvent"
+                                onreceiveevent="{!c.closeModal}" />
+
         <c:geGiftEntryFormApp aura:id="giftEntryFormApp"
-                        recordId="{!v.recordId}"
-                        sObjectName="{!v.sObjectName}"
-                        oneditbatch="{!c.handleEditBatch}"/>
-    <!--</aura:renderIf>-->
-=======
-    <c:utilDedicatedListener eventName="geDonationMatchingEvent"
-                             onreceiveevent="{!c.closeModal}" />
-    <c:utilDedicatedListener eventName="geBatchWizardFormEvent"
-                             onreceiveevent="{!c.closeModal}" />
+                            recordId="{!v.recordId}"
+                            sObjectName="{!v.sObjectName}"
+                            oneditbatch="{!c.handleEditBatch}"
+                            ontogglereviewdonationsmodal="{!c.handleReviewDonationsModal}" />
+    </aura:renderIf>
 
-    <c:geGiftEntryFormApp aura:id="giftEntryFormApp"
-                          recordId="{!v.recordId}"
-                          sObjectName="{!v.sObjectName}"
-                          oneditbatch="{!c.handleEditBatch}"
-                          ontogglereviewdonationsmodal="{!c.handleReviewDonationsModal}" />
-
->>>>>>> b2930025
 </aura:component>