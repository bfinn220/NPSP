--- conflicted
+++ resolved
@@ -30,13 +30,9 @@
 <!--
   @author Salesforce.org
   @date 2018
-<<<<<<< HEAD
-  @description Dynamic component used in a modal with a changing header.
-=======
   @group
   @group-content
-  @description Component used as header in modal
->>>>>>> 777254ba
+  @description Dynamic component used in a modal with a changing header.
 -->
 <aura:component>
 
