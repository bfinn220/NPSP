<!--
    Copyright (c) 2019, Salesforce.org
    All rights reserved.

    Redistribution and use in source and binary forms, with or without
    modification, are permitted provided that the following conditions are met:

    * Redistributions of source code must retain the above copyright
      notice, this list of conditions and the following disclaimer.
    * Redistributions in binary form must reproduce the above copyright
      notice, this list of conditions and the following disclaimer in the
      documentation and/or other materials provided with the distribution.
    * Neither the name of Salesforce.org nor the names of
      its contributors may be used to endorse or promote products derived
      from this software without specific prior written permission.

    THIS SOFTWARE IS PROVIDED BY THE COPYRIGHT HOLDERS AND CONTRIBUTORS
    "AS IS" AND ANY EXPRESS OR IMPLIED WARRANTIES, INCLUDING, BUT NOT
    LIMITED TO, THE IMPLIED WARRANTIES OF MERCHANTABILITY AND FITNESS
    FOR A PARTICULAR PURPOSE ARE DISCLAIMED. IN NO EVENT SHALL THE
    COPYRIGHT HOLDER OR CONTRIBUTORS BE LIABLE FOR ANY DIRECT, INDIRECT,
    INCIDENTAL, SPECIAL, EXEMPLARY, OR CONSEQUENTIAL DAMAGES (INCLUDING,
    BUT NOT LIMITED TO, PROCUREMENT OF SUBSTITUTE GOODS OR SERVICES;
    LOSS OF USE, DATA, OR PROFITS; OR BUSINESS INTERRUPTION) HOWEVER
    CAUSED AND ON ANY THEORY OF LIABILITY, WHETHER IN CONTRACT, STRICT
    LIABILITY, OR TORT (INCLUDING NEGLIGENCE OR OTHERWISE) ARISING IN
    ANY WAY OUT OF THE USE OF THIS SOFTWARE, EVEN IF ADVISED OF THE
    POSSIBILITY OF SUCH DAMAGE.
-->
<!--
  @author Salesforce.org
  @date 2019
  @group BGE
  @group-content ../../ApexDocContent/BatchDataImport.htm
  @description Component used to select an open donation for a given donor in Batch Gift Entry.
-->

<aura:component controller="BGE_DataImportBatchEntry_CTRL"
                access="global">
    <!--Global Attributes-->
    <aura:attribute name="selectedDonation" type="SObject" description="Stored selected open donation object. Can also be null or empty." access="global" />
    <aura:attribute name="unpaidPayments" type="List" description="List of unpaid Payments" access="global" />
    <aura:attribute name="openOpportunities" type="List" description="List of open Opportunities" access="global" />
    <aura:attribute name="labels" type="Map" description="Labels retrieved in Apex related to Schema information." access="global"/>
    <aura:attribute name="labelForSelectorSectionDescription" type="String"
                    default="{!$Label.c.bgeDonationSelectorHelp}"
                    description="Text located above the donation and payment selection section."
                    access="global"/>
    <aura:attribute name="labelForOppSelectedForUpdate" type="String"
                    default="{!$Label.c.bgeFormSelectedOpportunity}"
                    description="Text indicating that an Opportunity is selected for update."
                    access="global"/>
    <aura:attribute name="labelForSelectOppForUpdate" type="String"
                    default="{!$Label.c.bgeFormUpdateOpportunity}"
                    description="Text indicating that an Opportunity can be selected for update."
                    access="global"/>
    <aura:attribute name="labelForOppSelectedForApplyNewPmt" type="String"
                    default="{!$Label.c.bgeFormSelectedOpportunityApplyNewPayment}"
                    description="Text indicating that an Opportunity is selected for applying a new Payment."
                    access="global"/>
    <aura:attribute name="labelForSelectOppForApplyNewPmt" type="String"
                    default="{!$Label.c.bdiMatchedApplyNewPayment}"
                    description="Text indicating that an Opportunity can be selected for applying a new Payment."
                    access="global"/>

    <!--Markup-->
    <lightning:overlayLibrary aura:id="overlayLibSelector"/>

    <h3 class="slds-text-heading_small slds-p-around_medium">
        {!$Label.c.bgeFormMatchingModalText}
        <a class="slds-m-left_x-small" onclick="{!c.handleNewOppDonationSelection}">{!$Label.c.bgeFormNoneLink}</a>
    </h3>

    <lightning:layout verticalAlign="stretch" multipleRows="true">

        <!--Contextual help to explain which records will appear-->
        <lightning:layoutItem size="12" padding="horizontal-small">
            {!v.labelForSelectorSectionDescription}
        </lightning:layoutItem>

        <!--START UNPAID PAYMENTS CARDS-->
        <aura:iteration var="payment" items="{!v.unpaidPayments}">
            <lightning:layoutItem largeDeviceSize="4"
                                  mediumDeviceSize="6"
                                  size="12"
                                  padding="around-small">
                <lightning:card class="{!'slds-card_boundary sameCardHeight' + if(equals(payment.Id, v.selectedDonation.Id), ' selectedDonationCard')}">

                    <aura:set attribute="title">
                        <lightning:icon iconName="standard:currency" size="small" class="slds-m-right_small" />
                        <lightning:formattedText value="{!payment.Name}"/>
                    </aura:set>

                    <aura:set attribute="footer">
                        <aura:if isTrue="{!equals(payment.Id, v.selectedDonation.Id)}">
                            <div class="selectedDonationBody">
                                <lightning:icon iconName="utility:check" size="small" class="slds-p-right_small selectedCheckmark"
                                                alternativeText="{!$Label.c.stgCheckboxTrue}" title="{!$Label.c.stgCheckboxTrue}"/>
                                <lightning:formattedText value="{!$Label.c.bgeFormSelectedPayment}"/>
                            </div>
                            <aura:set attribute="else">
                                <lightning:button
                                        value="{!payment}"
                                        label="{!$Label.c.bgeFormUpdatePayment}"
                                        onclick="{!c.handleDonationSelection}"
                                        variant="base"/>
                            </aura:set>
                        </aura:if>
                    </aura:set>

                    <!--CARD BODY-->
                    <lightning:layout class="slds-p-horizontal_medium" multipleRows="true">
                        <lightning:layoutItem size="4" smallDeviceSize="6">
                            <lightning:formattedText value="{!v.labels.opportunityName + ': '}"/>
                        </lightning:layoutItem>
                        <lightning:layoutItem size="8" smallDeviceSize="6">
                            <lightning:formattedText value="{!payment.npe01__Opportunity__r.Name}"/>
                        </lightning:layoutItem>
                        <lightning:layoutItem size="4" smallDeviceSize="6">
                            <lightning:formattedText value="{!v.labels.paymentAmount + ': '}"/>
                        </lightning:layoutItem>
                        <lightning:layoutItem size="8" smallDeviceSize="6">
                            <ui:outputCurrency value="{!payment.npe01__Payment_Amount__c}"/>
                        </lightning:layoutItem>
                        <lightning:layoutItem size="4" smallDeviceSize="6">
                            <lightning:formattedText value="{!v.labels.paymentScheduledDate + ': '}"/>
                        </lightning:layoutItem>
                        <lightning:layoutItem size="8" smallDeviceSize="6">
                            <lightning:formattedText value="{!payment.npe01__Scheduled_Date__c}"/>
                        </lightning:layoutItem>
                    </lightning:layout>
                    <!--END CARD BODY-->

                </lightning:card>
            </lightning:layoutItem>
        </aura:iteration>
        <!--END UNPAID PAYMENTS CARDS-->

        <!--START OPEN OPPS CARDS-->
        <aura:iteration var="opportunityWrapper" items="{!v.openOpportunities}">
            <lightning:layoutItem largeDeviceSize="4" mediumDeviceSize="6"
                                  size="12"
                                  padding="around-small">
                <lightning:card title="{!opportunityWrapper.opportunity.Name}" iconName="standard:opportunity"
                                class="{!'slds-card_boundary sameCardHeight' + if(equals(opportunityWrapper.opportunity.Id, v.selectedDonation.Id), ' selectedDonationCard')}">

                    <aura:set attribute="footer">
                        <div class="selectedDonationBody">
                            <lightning:layout multipleRows="true">
                                <aura:if isTrue="{!not(opportunityWrapper.hasNonWrittenOffPayments)}">
                                    <lightning:layoutItem size="12" padding="around_xx-small"
                                                          class="slds-border_bottom slds-p-bottom_x-small slds-m-bottom_x-small">
                                        <aura:if isTrue="{!and(equals(opportunityWrapper.opportunity.Id, v.selectedDonation.Id), not(v.selectedDonation.applyPayment))}">
                                            <lightning:icon iconName="utility:check" size="small"
                                                            class="slds-p-right_small selectedCheckmark"
                                                            alternativeText="{!$Label.c.stgCheckboxTrue}"
                                                            title="{!$Label.c.stgCheckboxTrue}"/>
                                            <lightning:formattedText
                                                    value="{!$Label.c.bgeFormSelectedOpportunity}"/>
                                            <aura:set attribute="else">
                                                <lightning:button
                                                        value="{!opportunityWrapper.opportunity}"
                                                        label="{!$Label.c.bgeFormUpdateOpportunity}"
                                                        onclick="{!c.handleDonationSelection}"
                                                        variant="base"/>
                                            </aura:set>
                                        </aura:if>
                                    </lightning:layoutItem>
                                </aura:if>
                                <lightning:layoutItem size="12" padding="around_xx-small">
<<<<<<< HEAD
                                    <aura:if isTrue="{!and(equals(opportunityWrapper.opportunity.Id, v.selectedDonation.Id), v.selectedDonation.applyPayment)}">
=======
                                    <aura:if isTrue="{!and(equals(donation.Id, v.selectedDonation.Id), not(v.selectedDonation.applyPayment))}">
                                        <lightning:icon iconName="utility:check" size="small"
                                                        class="slds-p-right_small selectedCheckmark"
                                                        alternativeText="{!$Label.c.stgCheckboxTrue}"
                                                        title="{!$Label.c.stgCheckboxTrue}"/>
                                        <lightning:formattedText
                                                value="{!v.labelForOppSelectedForUpdate}"/>
                                        <aura:set attribute="else">
                                            <lightning:button
                                                    value="{!donation}"
                                                    label="{!v.labelForSelectOppForUpdate}"
                                                    onclick="{!c.handleDonationSelection}"
                                                    variant="base"/>
                                        </aura:set>
                                    </aura:if>
                                </lightning:layoutItem>
                                <lightning:layoutItem size="12" padding="around_xx-small"
                                                      class="slds-border_top slds-p-top_x-small slds-m-top_x-small">
                                    <aura:if isTrue="{!and(equals(donation.Id, v.selectedDonation.Id), v.selectedDonation.applyPayment)}">
>>>>>>> 8035020f
                                        <lightning:icon iconName="utility:check" size="small"
                                                        class="slds-p-right_small selectedCheckmark"
                                                        alternativeText="{!$Label.c.stgCheckboxTrue}"
                                                        title="{!$Label.c.stgCheckboxTrue}"/>
                                        <lightning:formattedText
                                                value="{!v.labelForOppSelectedForApplyNewPmt}"/>
                                        <aura:set attribute="else">
                                            <lightning:button
<<<<<<< HEAD
                                                    value="{!opportunityWrapper.opportunity}"
                                                    label="{!$Label.c.bdiMatchedApplyNewPayment}"
=======
                                                    value="{!donation}"
                                                    label="{!v.labelForSelectOppForApplyNewPmt}"
>>>>>>> 8035020f
                                                    onclick="{!c.handleApplyPaymentSelection}"
                                                    variant="base"/>
                                        </aura:set>
                                    </aura:if>
                                </lightning:layoutItem>
                            </lightning:layout>
                        </div>
                    </aura:set>

                    <!--CARD BODY-->
                    <lightning:layout class="slds-p-horizontal_medium" multipleRows="true">
                        <lightning:layoutItem size="4">
                            <lightning:formattedText value="{!v.labels.opportunityAmount + ': '}"/>
                        </lightning:layoutItem>
                        <lightning:layoutItem size="8">
                            <ui:outputCurrency value="{!opportunityWrapper.opportunity.Amount}"/>
                        </lightning:layoutItem>
                        <lightning:layoutItem size="4">
                            <lightning:formattedText value="{!v.labels.opportunityStage + ': '}"/>
                        </lightning:layoutItem>
                        <lightning:layoutItem size="8">
                            <lightning:formattedText value="{!opportunityWrapper.opportunity.StageName}"/>
                        </lightning:layoutItem>
                    </lightning:layout>
                    <!--END CARD BODY-->

                </lightning:card>
            </lightning:layoutItem>
        </aura:iteration>
        <!--END OPEN OPPS CARDS-->

    </lightning:layout>

</aura:component><|MERGE_RESOLUTION|>--- conflicted
+++ resolved
@@ -168,9 +168,8 @@
                                     </lightning:layoutItem>
                                 </aura:if>
                                 <lightning:layoutItem size="12" padding="around_xx-small">
-<<<<<<< HEAD
                                     <aura:if isTrue="{!and(equals(opportunityWrapper.opportunity.Id, v.selectedDonation.Id), v.selectedDonation.applyPayment)}">
-=======
+                                <lightning:layoutItem size="12" padding="around_xx-small">
                                     <aura:if isTrue="{!and(equals(donation.Id, v.selectedDonation.Id), not(v.selectedDonation.applyPayment))}">
                                         <lightning:icon iconName="utility:check" size="small"
                                                         class="slds-p-right_small selectedCheckmark"
@@ -190,7 +189,6 @@
                                 <lightning:layoutItem size="12" padding="around_xx-small"
                                                       class="slds-border_top slds-p-top_x-small slds-m-top_x-small">
                                     <aura:if isTrue="{!and(equals(donation.Id, v.selectedDonation.Id), v.selectedDonation.applyPayment)}">
->>>>>>> 8035020f
                                         <lightning:icon iconName="utility:check" size="small"
                                                         class="slds-p-right_small selectedCheckmark"
                                                         alternativeText="{!$Label.c.stgCheckboxTrue}"
@@ -199,13 +197,10 @@
                                                 value="{!v.labelForOppSelectedForApplyNewPmt}"/>
                                         <aura:set attribute="else">
                                             <lightning:button
-<<<<<<< HEAD
                                                     value="{!opportunityWrapper.opportunity}"
                                                     label="{!$Label.c.bdiMatchedApplyNewPayment}"
-=======
                                                     value="{!donation}"
                                                     label="{!v.labelForSelectOppForApplyNewPmt}"
->>>>>>> 8035020f
                                                     onclick="{!c.handleApplyPaymentSelection}"
                                                     variant="base"/>
                                         </aura:set>
