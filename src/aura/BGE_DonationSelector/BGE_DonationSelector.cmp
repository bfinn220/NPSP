<!--
    Copyright (c) 2019, Salesforce.org
    All rights reserved.

    Redistribution and use in source and binary forms, with or without
    modification, are permitted provided that the following conditions are met:

    * Redistributions of source code must retain the above copyright
      notice, this list of conditions and the following disclaimer.
    * Redistributions in binary form must reproduce the above copyright
      notice, this list of conditions and the following disclaimer in the
      documentation and/or other materials provided with the distribution.
    * Neither the name of Salesforce.org nor the names of
      its contributors may be used to endorse or promote products derived
      from this software without specific prior written permission.

    THIS SOFTWARE IS PROVIDED BY THE COPYRIGHT HOLDERS AND CONTRIBUTORS
    "AS IS" AND ANY EXPRESS OR IMPLIED WARRANTIES, INCLUDING, BUT NOT
    LIMITED TO, THE IMPLIED WARRANTIES OF MERCHANTABILITY AND FITNESS
    FOR A PARTICULAR PURPOSE ARE DISCLAIMED. IN NO EVENT SHALL THE
    COPYRIGHT HOLDER OR CONTRIBUTORS BE LIABLE FOR ANY DIRECT, INDIRECT,
    INCIDENTAL, SPECIAL, EXEMPLARY, OR CONSEQUENTIAL DAMAGES (INCLUDING,
    BUT NOT LIMITED TO, PROCUREMENT OF SUBSTITUTE GOODS OR SERVICES;
    LOSS OF USE, DATA, OR PROFITS; OR BUSINESS INTERRUPTION) HOWEVER
    CAUSED AND ON ANY THEORY OF LIABILITY, WHETHER IN CONTRACT, STRICT
    LIABILITY, OR TORT (INCLUDING NEGLIGENCE OR OTHERWISE) ARISING IN
    ANY WAY OUT OF THE USE OF THIS SOFTWARE, EVEN IF ADVISED OF THE
    POSSIBILITY OF SUCH DAMAGE.
-->
<!--
  @author Salesforce.org
  @date 2019
  @group BGE
  @group-content ../../ApexDocContent/BatchDataImport.htm
  @description Component used to select an open donation for a given donor in Batch Gift Entry.
-->

<aura:component controller="BGE_DataImportBatchEntry_CTRL"
                access="global">
    <!--Global Attributes-->
    <aura:attribute name="selectedDonation" type="SObject" description="Stored selected open donation object. Can also be null or empty." access="global" />
    <aura:attribute name="unpaidPayments" type="List" description="List of unpaid Payments" access="global" />
    <aura:attribute name="openOpportunities" type="List" description="List of open Opportunities" access="global" />
    <aura:attribute name="labels" type="Map" description="Labels retrieved in Apex related to Schema information." access="global"/>
    <aura:attribute name="labelForSelectorSectionDescription" type="String"
                    default="{!$Label.c.bgeDonationSelectorHelp}"
                    description="Text located above the donation and payment selection section."
                    access="global"/>
    <aura:attribute name="labelForOppSelectedForUpdate" type="String"
                    default="{!$Label.c.bgeFormSelectedOpportunity}"
                    description="Text indicating that an Opportunity is selected for update."
                    access="global"/>
    <aura:attribute name="labelForSelectOppForUpdate" type="String"
                    default="{!$Label.c.bgeFormUpdateOpportunity}"
                    description="Text indicating that an Opportunity can be selected for update."
                    access="global"/>
    <aura:attribute name="labelForOppSelectedForApplyNewPmt" type="String"
                    default="{!$Label.c.bgeFormSelectedOpportunityApplyNewPayment}"
                    description="Text indicating that an Opportunity is selected for applying a new Payment."
                    access="global"/>
    <aura:attribute name="labelForSelectOppForApplyNewPmt" type="String"
                    default="{!$Label.c.bdiMatchedApplyNewPayment}"
                    description="Text indicating that an Opportunity can be selected for applying a new Payment."
                    access="global"/>

    <!--Markup-->
    <lightning:overlayLibrary aura:id="overlayLibSelector"/>

    <h3 class="slds-text-heading_small slds-p-around_medium">
        {!$Label.c.bgeFormMatchingModalText}
        <a class="slds-m-left_x-small" onclick="{!c.handleNewOppDonationSelection}">{!$Label.c.bgeFormNoneLink}</a>
    </h3>

    <lightning:layout verticalAlign="stretch" multipleRows="true">

        <!--Contextual help to explain which records will appear-->
        <lightning:layoutItem size="12" padding="horizontal-small">
            {!v.labelForSelectorSectionDescription}
        </lightning:layoutItem>

        <!--START UNPAID PAYMENTS CARDS-->
        <aura:iteration var="payment" items="{!v.unpaidPayments}">
            <lightning:layoutItem largeDeviceSize="4"
                                  mediumDeviceSize="6"
                                  size="12"
                                  padding="around-small">
                <lightning:card class="{!'slds-card_boundary sameCardHeight' + if(equals(payment.Id, v.selectedDonation.Id), ' selectedDonationCard')}">

                    <aura:set attribute="title">
                        <lightning:icon iconName="standard:currency" size="small" class="slds-m-right_small" />
                        <lightning:formattedText value="{!payment.Name}"/>
                    </aura:set>

                    <aura:set attribute="footer">
                        <aura:if isTrue="{!equals(payment.Id, v.selectedDonation.Id)}">
                            <div class="selectedDonationBody">
                                <lightning:icon iconName="utility:check" size="small" class="slds-p-right_small selectedCheckmark"
                                                alternativeText="{!$Label.c.stgCheckboxTrue}" title="{!$Label.c.stgCheckboxTrue}"/>
                                <lightning:formattedText value="{!$Label.c.bgeFormSelectedPayment}"/>
                            </div>
                            <aura:set attribute="else">
                                <lightning:button
                                        value="{!payment}"
                                        label="{!$Label.c.bgeFormUpdatePayment}"
                                        onclick="{!c.handleDonationSelection}"
                                        variant="base"/>
                            </aura:set>
                        </aura:if>
                    </aura:set>

                    <!--CARD BODY-->
                    <lightning:layout class="slds-p-horizontal_medium" multipleRows="true">
                        <lightning:layoutItem size="4" smallDeviceSize="6">
                            <lightning:formattedText value="{!v.labels.opportunityName + ': '}"/>
                        </lightning:layoutItem>
                        <lightning:layoutItem size="8" smallDeviceSize="6">
                            <lightning:formattedText value="{!payment.npe01__Opportunity__r.Name}"/>
                        </lightning:layoutItem>
                        <lightning:layoutItem size="4" smallDeviceSize="6">
                            <lightning:formattedText value="{!v.labels.paymentAmount + ': '}"/>
                        </lightning:layoutItem>
                        <lightning:layoutItem size="8" smallDeviceSize="6">
                            <ui:outputCurrency value="{!payment.npe01__Payment_Amount__c}"/>
                        </lightning:layoutItem>
                        <lightning:layoutItem size="4" smallDeviceSize="6">
                            <lightning:formattedText value="{!v.labels.paymentScheduledDate + ': '}"/>
                        </lightning:layoutItem>
                        <lightning:layoutItem size="8" smallDeviceSize="6">
                            <lightning:formattedText value="{!payment.npe01__Scheduled_Date__c}"/>
                        </lightning:layoutItem>
                    </lightning:layout>
                    <!--END CARD BODY-->

                </lightning:card>
            </lightning:layoutItem>
        </aura:iteration>
        <!--END UNPAID PAYMENTS CARDS-->

        <!--START OPEN OPPS CARDS-->
        <aura:iteration var="opportunityWrapper" items="{!v.openOpportunities}">
            <lightning:layoutItem largeDeviceSize="4" mediumDeviceSize="6"
                                  size="12"
                                  padding="around-small">
                <lightning:card title="{!opportunityWrapper.opportunity.Name}" iconName="standard:opportunity"
                                class="{!'slds-card_boundary sameCardHeight' + if(equals(opportunityWrapper.opportunity.Id, v.selectedDonation.Id), ' selectedDonationCard')}">

                    <aura:set attribute="footer">
                        <div class="selectedDonationBody">
                            <lightning:layout multipleRows="true">
                                <aura:if isTrue="{!not(opportunityWrapper.hasNonWrittenOffPayments)}">
                                    <lightning:layoutItem size="12" padding="around_xx-small"
                                                          class="slds-border_bottom slds-p-bottom_x-small slds-m-bottom_x-small">
                                        <aura:if isTrue="{!and(equals(opportunityWrapper.opportunity.Id, v.selectedDonation.Id), not(v.selectedDonation.applyPayment))}">
                                            <lightning:icon iconName="utility:check" size="small"
                                                            class="slds-p-right_small selectedCheckmark"
                                                            alternativeText="{!$Label.c.stgCheckboxTrue}"
                                                            title="{!$Label.c.stgCheckboxTrue}"/>
                                            <lightning:formattedText
<<<<<<< HEAD
                                                    value="{!$Label.c.bgeFormSelectedOpportunity}"/>
                                            <aura:set attribute="else">
                                                <lightning:button
                                                        value="{!opportunityWrapper.opportunity}"
                                                        label="{!$Label.c.bgeFormUpdateOpportunity}"
=======
                                                    value="{!v.labelForOppSelectedForUpdate}"/>
                                            <aura:set attribute="else">
                                                <lightning:button
                                                        value="{!opportunityWrapper.opportunity}"
                                                        label="{!v.labelForSelectOppForUpdate}"
>>>>>>> 5af9a930
                                                        onclick="{!c.handleDonationSelection}"
                                                        variant="base"/>
                                            </aura:set>
                                        </aura:if>
                                    </lightning:layoutItem>
                                </aura:if>
<<<<<<< HEAD
                                <lightning:layoutItem size="12" padding="around_xx-small">
                                    <aura:if isTrue="{!and(equals(opportunityWrapper.opportunity.Id, v.selectedDonation.Id), v.selectedDonation.applyPayment)}">
=======
>>>>>>> 5af9a930
                                <lightning:layoutItem size="12" padding="around_xx-small">
                                    <aura:if isTrue="{!and(equals(opportunityWrapper.opportunity.Id, v.selectedDonation.Id), v.selectedDonation.applyPayment)}">
                                        <lightning:icon iconName="utility:check" size="small"
                                                        class="slds-p-right_small selectedCheckmark"
                                                        alternativeText="{!$Label.c.stgCheckboxTrue}"
                                                        title="{!$Label.c.stgCheckboxTrue}"/>
                                        <lightning:formattedText
                                                value="{!v.labelForOppSelectedForApplyNewPmt}"/>
                                        <aura:set attribute="else">
                                            <lightning:button
                                                    value="{!opportunityWrapper.opportunity}"
<<<<<<< HEAD
                                                    label="{!$Label.c.bdiMatchedApplyNewPayment}"
                                                    value="{!donation}"
=======
>>>>>>> 5af9a930
                                                    label="{!v.labelForSelectOppForApplyNewPmt}"
                                                    onclick="{!c.handleApplyPaymentSelection}"
                                                    variant="base"/>
                                        </aura:set>
                                    </aura:if>
                                </lightning:layoutItem>
                            </lightning:layout>
                        </div>
                    </aura:set>

                    <!--CARD BODY-->
                    <lightning:layout class="slds-p-horizontal_medium" multipleRows="true">
                        <lightning:layoutItem size="4">
                            <lightning:formattedText value="{!v.labels.opportunityAmount + ': '}"/>
                        </lightning:layoutItem>
                        <lightning:layoutItem size="8">
                            <ui:outputCurrency value="{!opportunityWrapper.opportunity.Amount}"/>
                        </lightning:layoutItem>
                        <lightning:layoutItem size="4">
                            <lightning:formattedText value="{!v.labels.opportunityStage + ': '}"/>
                        </lightning:layoutItem>
                        <lightning:layoutItem size="8">
                            <lightning:formattedText value="{!opportunityWrapper.opportunity.StageName}"/>
                        </lightning:layoutItem>
                    </lightning:layout>
                    <!--END CARD BODY-->

                </lightning:card>
            </lightning:layoutItem>
        </aura:iteration>
        <!--END OPEN OPPS CARDS-->

    </lightning:layout>

</aura:component><|MERGE_RESOLUTION|>--- conflicted
+++ resolved
@@ -156,30 +156,17 @@
                                                             alternativeText="{!$Label.c.stgCheckboxTrue}"
                                                             title="{!$Label.c.stgCheckboxTrue}"/>
                                             <lightning:formattedText
-<<<<<<< HEAD
-                                                    value="{!$Label.c.bgeFormSelectedOpportunity}"/>
-                                            <aura:set attribute="else">
-                                                <lightning:button
-                                                        value="{!opportunityWrapper.opportunity}"
-                                                        label="{!$Label.c.bgeFormUpdateOpportunity}"
-=======
                                                     value="{!v.labelForOppSelectedForUpdate}"/>
                                             <aura:set attribute="else">
                                                 <lightning:button
                                                         value="{!opportunityWrapper.opportunity}"
                                                         label="{!v.labelForSelectOppForUpdate}"
->>>>>>> 5af9a930
                                                         onclick="{!c.handleDonationSelection}"
                                                         variant="base"/>
                                             </aura:set>
                                         </aura:if>
                                     </lightning:layoutItem>
                                 </aura:if>
-<<<<<<< HEAD
-                                <lightning:layoutItem size="12" padding="around_xx-small">
-                                    <aura:if isTrue="{!and(equals(opportunityWrapper.opportunity.Id, v.selectedDonation.Id), v.selectedDonation.applyPayment)}">
-=======
->>>>>>> 5af9a930
                                 <lightning:layoutItem size="12" padding="around_xx-small">
                                     <aura:if isTrue="{!and(equals(opportunityWrapper.opportunity.Id, v.selectedDonation.Id), v.selectedDonation.applyPayment)}">
                                         <lightning:icon iconName="utility:check" size="small"
@@ -191,11 +178,6 @@
                                         <aura:set attribute="else">
                                             <lightning:button
                                                     value="{!opportunityWrapper.opportunity}"
-<<<<<<< HEAD
-                                                    label="{!$Label.c.bdiMatchedApplyNewPayment}"
-                                                    value="{!donation}"
-=======
->>>>>>> 5af9a930
                                                     label="{!v.labelForSelectOppForApplyNewPmt}"
                                                     onclick="{!c.handleApplyPaymentSelection}"
                                                     variant="base"/>
