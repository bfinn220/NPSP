({
    /********************************************* View Modules *********************************************/
    
    /* ***************************************************************
     * @Description Returns the Template Info View module.
     * @param component. Lightning Component reference.
     * @param model. The Model.
     * @return View of the Template Info module.
     *****************************************************************/
    TemplateInfoView : function(component, model) {
        return (function (component, model) {

            // Subscribe to the model onInfoUpdated event.
            model.getTemplateInfo().onInfoUpdated.subscribe(function() {
                var templateInfoView = component.get('v.templateInfo');
                var templateInfo = model.getTemplateInfo();
                templateInfoView.name = templateInfo.name;
                templateInfoView.description = templateInfo.description;
                templateInfoView.displayTotalPrompt = templateInfo.displayTotalPrompt;
                templateInfoView.requireTotalMatch = templateInfo.requireTotalMatch;

                component.set('v.templateInfo', templateInfoView);
            });
            
            //  module public functions and properties
            return {
                name: '', 
                description: '',
                displayTotalPrompt: false,
                requireTotalMatch: false
            };
        })(component, model);
    },

    /* ***************************************************************
     * @Description Returns the Template Metadata View module.
     * @param component. Lightning Component reference.
     * @param model. The Model.
     * @return View of the Template Metadata module.
     *****************************************************************/
    TemplateMetadataView : function(component, model) {
        return (function (component, model) {

            // Subscribe to the model onMetadataUpdated event.
            model.getTemplateMetadata().onMetadataUpdated.subscribe(function() {
                var templateMetadataView = component.get('v.templateMetadata');
                var templateMetadata = model.getTemplateMetadata();
                templateMetadataView.labels = templateMetadata.labels;
                templateMetadataView.mode = templateMetadata.mode;

                component.set('v.templateMetadata', templateMetadataView);
            });

            //  module public functions and properties
            return {
                labels: {},
                mode: ''
            };
        })(component, model);
    },

    /* ***************************************************************
     * @Description Returns the Available Template Fields View module.
     * @param component. Lightning Component reference.
     * @param model. The Template Fields Model.
     * @return View of the Available Template Fields module.
     *****************************************************************/
    AvailableTemplateFieldsView : function(component, model) {
		return (function (component, model) {
            var _columns = [
                {
                	type: 'text',
                	fieldName: 'name',
                	label: $A.get("$Label.c.bgeBatchTemplateAvailableFields")
            	}
            ];

            // Subscribe to the model onFieldsUpdated event. 
            model.getTemplateFields().onFieldsUpdated.subscribe(function() {
                var availableTemplateFields = component.get('v.availableTemplateFields');
                availableTemplateFields.data = _convertToGridData(model.getTemplateFields().getAvailablesBySObject());
                availableTemplateFields.selectedRows = [];

                availableTemplateFields.data.forEach(function(fieldGroup) {
                    if (fieldGroup.selected) {
                        availableTemplateFields.selectedRows.push(fieldGroup.id);
                    }
                    if (fieldGroup._children) {
                        fieldGroup._children.forEach(function(currentField) {
                            if (currentField.selected) {
                                availableTemplateFields.selectedRows.push(currentField.id);
                            }
                        });
                    }  
                });

                component.set('v.availableTemplateFields', availableTemplateFields);
            });
            
            /* *******************************************************************
             * @Description Converts the Available Fields list to the availableTemplateFields
             * Lightning:treeGrid data format.
             * @return availableTemplateFields Lightning:treeGrid data format.
             *********************************************************************/
            function _convertToGridData(fieldsBySObject) {
                var result = [];
                
                Object.keys(fieldsBySObject).sort().forEach(function(sObjectName) {
                    var gridDataRow = {
                        id: sObjectName,
                        name: sObjectName,
                        selected: false,
                        _children: []
                    };

                    fieldsBySObject[sObjectName].forEach(function(sObjectField) {
                        gridDataRow._children.push(
                            {
                                id: sObjectField.id,
                            	name: sObjectField.name,
                                selected: sObjectField.selected,
                                availableSortOrder: sObjectField.availableSortOrder
                            }
                        );
                    });

                    result.push(gridDataRow);
                });
                
                return result;
            }
            
            // AvailableTemplateFieldsView module public functions and properties
			return {
                columns: _columns,
                data: [],
                selectedRows: []
            };
        })(component, model);
	},
    
    /* ***************************************************************
     * @Description Returns the Active Template Fields View module.
     * @param component. Lightning Component reference.
     * @param model(). The Template Fields Model.
     * @return View of the Active Template Fields module.
     *****************************************************************/
    ActiveTemplateFieldsView : function(component, model) {

		return (function (component, model) {
    		var _columns = [
                {
                    type: 'text',
                    fieldName: 'name',
                    label: $A.get("$Label.c.bgeBatchTemplateActiveFields")
                },
                {
                    type: 'text',
                    fieldName: 'defaultValue',
                    label: $A.get("$Label.c.stgDefaultValue")
                },
                {
                    type: 'boolean',
                    fieldName: 'required',
                    label: $A.get("$Label.c.lblRequired")
                },
                {
                    type: 'boolean',
                    fieldName: 'hide',
                    label: $A.get("$Label.c.stgLabelHide")
                }
            ];
            
            // Subscribe to the model onFieldsUpdated event.
            model.getTemplateFields().onFieldsUpdated.subscribe(function() {
                var activeTemplateFields = component.get('v.activeTemplateFields');
                activeTemplateFields.data = _convertToGridData(model.getTemplateFields().getActivesBySObject());
                activeTemplateFields.selectedRows = [];

                activeTemplateFields.data.forEach(function(fieldGroup) {
                    if (fieldGroup.selected) {
                        activeTemplateFields.selectedRows.push(fieldGroup.id);
                    }
                    if (fieldGroup._children) {
                        fieldGroup._children.forEach(function(currentField) {
                            if (currentField.selected) {
                                activeTemplateFields.selectedRows.push(currentField.id);
                            }
                        });
                    }  
                });
                 component.set('v.activeTemplateFields', activeTemplateFields);
            });
            
            /* *******************************************************************
             * @Description Converts the Active Fields list to the activeTemplateFields
             * Lightning:treeGrid data format.
             * @return activeTemplateFields Lightning:treeGrid data format.
             *********************************************************************/
            function _convertToGridData(fieldsBySObject) {
                var result = [];
                
                Object.keys(fieldsBySObject).sort().forEach(function(sObjectName) {
                    var gridDataRow = {
                        id: sObjectName,
                        name: sObjectName,
                        selected: false,
                        _children: []
                    };
                    fieldsBySObject[sObjectName].forEach(function(sObjectField) {
                        gridDataRow._children.push(
                            {
                                id: sObjectField.id,
                            	name: sObjectField.name,
                                selected: sObjectField.selected,
                                defaultValue: sObjectField.defaultValue,
                                required: sObjectField.required,
                                hide: sObjectField.hide,
                                activeSortOrder: sObjectField.activeSortOrder
                            }
                        );
                    });
                    result.push(gridDataRow);
                });
                
                return result;
            }
            
            // ActiveTemplateFieldsView module public functions and properties
			return {
                columns: _columns,
                data: [],
                selectedFields: []
            };
     
        })(component, model);
	},
    
    /*********************************************** Model Modules *********************************************/

    /* **********************************************************
     * @Description Gets the Model module of Template Details.
     * This is the main and only Model module for the Template 
     * Details components. Contains references to TemplateFields
     * and TemplateInfo sub-modules.
     * @return Model module of Template Details.
     ************************************************************/
    TemplateDetailsModel : function() {
        var templateFields = this.TemplateFields();
        var templateInfo = this.TemplateInfo();
        var templateMetadata = this.TemplateMetadata();

        return (function (templateFields, templateInfo, templateMetadata) {
            var _templateFields = templateFields;
            var _templateInfo = templateInfo;
            var _templateMetadata = templateMetadata;
            var _bgeTemplateController;
            
            /* **********************************************************
             * @Description Gets the Template Details and loads sub-modules.
             * @param component. Lightning Component reference.
             * @return void.
             ************************************************************/
            function init(component) {

                _bgeTemplateController.getTemplateDetails({
                    success: function(response) {
                        _templateInfo.load(
                            {
                                name: response.name,
                                description: response.description,
                                displayTotalPrompt: response.displayTotalPrompt,
                                requireTotalMatch: response.requireTotalMatch
                            }
                        );

                        _templateFields.load(response.templateFields, JSON.parse(response.activeFields));
                        _templateMetadata.load(response.labels, component);
                    },
                    error: function(error) {
                        console.log(error);
                    }
                });
            }

            /* **********************************************************
             * @Description Saves the model information to the backend.
             * @return void.
             ************************************************************/
            function save() {
                var templateDetailsData = {
                    name: _templateInfo.name,
                    description: _templateInfo.description,
                    displayTotalPrompt: _templateInfo.displayTotalPrompt,
                    requireTotalMatch: _templateInfo.requireTotalMatch
                };
                var activeFields = [];
                
                _templateFields.getActives().forEach(function(currentField) {
                    activeFields.push({
                        name: currentField.name,
                        sObjectName: currentField.sObjectName,
                        defaultValue: currentField.defaultValue,
                        required: currentField.required,
                        hide: currentField.hide,
                        activeSortOrder: currentField.activeSortOrder
                    });
                });

                _bgeTemplateController.saveTemplateDetails(templateDetailsData, activeFields, {
                    success: function(response) {
                        console.log('Success!');
                    },
                    error: function(error) {
                        console.log(error);
                    }
                });
            }

            /* **********************************************************
             * @Description Sets the Apex backend controller module.
             * @return void.
             ************************************************************/
            function setBackendController(bgeTemplateController) {
                _bgeTemplateController = bgeTemplateController
            }

            /* **********************************************************
             * @Description Gets the Template Fields module.
             * @return Template Fields module.
             ************************************************************/
            function getTemplateFields() {
                return _templateFields;
            }

            /* **********************************************************
             * @Description Gets the Template Info module.
             * @return Template Info module.
             ************************************************************/
            function getTemplateInfo() {
                return _templateInfo;
            }

            /* **********************************************************
             * @Description Gets the Template Metadata module.
             * @return Template Metadata module.
             ************************************************************/
            function getTemplateMetadata() {
                return _templateMetadata;
            }

            // TemplateDetailsModel module public functions and properties
            return {
                init: init,
                save: save,
                setBackendController: setBackendController,
                getTemplateFields: getTemplateFields,
                getTemplateInfo: getTemplateInfo,
                getTemplateMetadata: getTemplateMetadata
            }
        })(templateFields, templateInfo, templateMetadata);
    },

    /* **********************************************************
     * @Description Gets the Model module of the Template Info.
     * @return Model module of the Template Info.
     ************************************************************/
    TemplateInfo : function() {
        var Event = this.Event();

        return (function (Event) {
            var _onInfoUpdated = new Event(this);
            
            /* **********************************************************
             * @Description Loads the Info, and notify all the 
             * _onInfoUpdated listeners.
             * @return List of fields.
             ************************************************************/
            function load(info) {
                this.name = info.name;
                this.description = info.description;
                this.displayTotalPrompt = info.displayTotalPrompt;
                this.requireTotalMatch = info.requireTotalMatch;
                this.onInfoUpdated.notify();
            }
            
            // TemplateInfo module public functions and properties
            return {
                name: '',
                description: '',
                displayTotalPrompt: false,
                requireTotalMatch: false,
                load: load,
                onInfoUpdated: _onInfoUpdated
            }
        })(Event);
    },

    /* **********************************************************
     * @Description Gets the Template Fields module.
     * @return Model module of the Template Fields.
     ************************************************************/
    TemplateFields : function() {
  		var Event = this.Event();
        
		return (function (Event) {
            var _allFields = [];
            var _onFieldsUpdated = new Event(this);

            /* ******************PUBLIC FUNCTIONS*************************/

            /* **********************************************************
             * @Description Load the fields and notify onFieldsUpdated listeners.
             * @param allFields: list of allFields with sObjectName/Name.
             * param activeFields: Map of activeFieldsBySObject with sObjectName, Name,
             * todo: and Default Value, Hide and Required flags.
             * @return void.
             ************************************************************/
            function load(allFields, activeFields) {
                _allFields = [];
                var activeFieldMap = new Map();

                if (activeFields) {
                    activeFields.forEach(function(activeField) {
                        var fieldId = activeField.sObjectName + "." + activeField.name;
                        activeFieldMap.set(fieldId, activeField.activeSortOrder);
                    });
                }

                var availableSortOrder = 1;
                allFields.forEach(function(currentField) {
                    currentField.id = currentField.sObjectName + "." + currentField.name;
                    //set Active fields with saved sort order
                    if (activeFieldMap.has(currentField.id)) {
                        currentField.isActive = true;
                        currentField.activeSortOrder = activeFieldMap.get(currentField.id);
                    } else {
                        currentField.isActive = false;
                    }
                    currentField.availableSortOrder = availableSortOrder;
                    availableSortOrder++;
                    _allFields.push(currentField);
                });
                this.onFieldsUpdated.notify();
            }

            /* **********************************************************
             * @Description Gets the available fields.
             * @return List of inactive fields.
             ************************************************************/
            function getAvailables() {
                var _availableFields = [];
                _allFields.forEach(function(currentField) {
                    if (!currentField.isActive) {
                        _availableFields.push(currentField);
                    }
                });
                return _availableFields;
            }

            /* **********************************************************
             * @Description Gets the available fields grouped by SObject.
             * @return Map of SObject group to List of inactive fields.
             ************************************************************/
            function getAvailablesBySObject() {
                var _availableFields = [];
                _allFields.forEach(function(currentField) {
                    if (!currentField.isActive) {
                        _availableFields.push(currentField);
                    }
                });
                return _groupFieldsBySObject(_availableFields);
            }

            /* **********************************************************
             * @Description Gets the active fields.
             * @return List of related active fields.
             ************************************************************/
            function getActives() {
                var _activeFields = [];
                _allFields.forEach(function(currentField) {
                    if (currentField.isActive) {
                        _activeFields.push(currentField);
                    }
                });
                return _sortFieldsByOrder(_activeFields);
            }

            /* **********************************************************
             * @Description Gets the active fields grouped by SObject.
             * @return Map of SObject group to List of related active fields.
             ************************************************************/
            function getActivesBySObject() {
                var _activeFields = [];
                _allFields.forEach(function(currentField) {
                    if (currentField.isActive) {
                        _activeFields.push(currentField);
                    }
                });
                _activeFields = _sortFieldsByOrder(_activeFields);
                return _groupFieldsBySObject(_activeFields);
            }

            /* **********************************************************
             * @Description moves the selected fields up in the Active Fields view
             * @return void
             ************************************************************/
            function moveSelectedUp() {




                var activeFieldsBySObject = getActivesBySObject();

                Object.keys(activeFieldsBySObject).forEach(function(sObjectName) {
                    var isSequential;
                    // if the selectedRows are all at the top (start with activeSortOrder=0) AND are all neighbors, then continue
                    if (activeFieldsBySObject[sObjectName][0].activeSortOrder === 0) {
                        var isSequential = activeFieldsBySObject[sObjectName].reduce(function (isSequential, currentValue, currentIndex, array) {
                            return array[currentIndex].activeSortOrder - 1 === array[currentIndex - 1].activeSortOrder;
                        });
                    }
                    if (!isSequential) {
                        activeFieldsBySObject[sObjectName].forEach(function(currentRow) {
                            if (currentRow.activeSortOrder !== 0) {
                                _swapActiveFields(currentRow, currentRow.activeSortOrder-1);
                            }
                        });
                    }
                });
                this.onFieldsUpdated.notify();
            }

            /* **********************************************************
             * @Description moves the selected fields down in the Active Fields view
             * @return void
             ************************************************************/
            function moveSelectedDown() {
                // if the last selectedRow is at the bottom of its group AND all are neighbors, then do nothing
                var lastRow = selectedRows[selectedRows.length-1]
                if(lastRow.posInSet === lastRow.setSize) {
                    var isSequential = selectedRows.reduce(function(isSequential, currentValue, currentIndex, selectedRows) {
                        if (currentIndex !== 0) {
                            return selectedRows[currentIndex].activeSortOrder-1 === selectedRows[currentIndex-1].activeSortOrder;
                        } else {
                            return true;
                        }
                    });
                    if (isSequential) {
                        return;
                    }
                }

                selectedRows.forEach(function(currentRow) {
                    if (currentRow.activeSortOrder !== selectedRows.length+1) {
                        _swapActiveFields(currentRow, currentRow.activeSortOrder+1);
                    }
                });
                this.onFieldsUpdated.notify();
            }

            /* **********************************************************
             * @Description Selects the available fields and
             *      notify onFieldsUpdated listeners.
             * @param fieldsToSelect. Map of IDs to available fields.
             * @return void.
             ************************************************************/
            function selectAvailables(fieldsToSelect) {
                var availableTemplateFields = getAvailables();
                _selectFields(availableTemplateFields, fieldsToSelect);
                this.onFieldsUpdated.notify();
            }

            /* **********************************************************
             * @Description Selects the active fields and notifies onFieldsUpdated listeners.
             * @param fieldsToSelect. Map of IDs to active fields.
             * @return void.
             ************************************************************/
            function selectActives(fieldsToSelect) {
                var activeTemplateFields = getActives();
                _selectFields(activeTemplateFields, fieldsToSelect);
                this.onFieldsUpdated.notify();
            }

            /* **********************************************************
             * @Description Updates the selected fields to Active, unselects
             *      fields, and notifies onFieldsUpdated listeners.
             * @return void.
             ************************************************************/
            function updateSelectedToActive() {
                _allFields.forEach(function(currentField) {
                    if (!currentField.isActive && currentField.selected) {
                        currentField.isActive = true;
                        currentField.selected = false;
                        // TODO: this seems expensive. is there a better way?
                        var activeFieldsBySObject = getActivesBySObject();
                        currentField.activeSortOrder = activeFieldsBySObject[currentField.sObjectName] ? activeFieldsBySObject[currentField.sObjectName].length-1 : 0;
                    }
                });
                this.onFieldsUpdated.notify();
            }

            /* **********************************************************
             * @Description Updates the selected fields to Available, unselects
             *      fields, and notifies onFieldsUpdated listeners.
             * @return void.
             ************************************************************/
            function updateSelectedToAvailable() {
                _allFields.forEach(function(currentField) {
                    if (currentField.isActive && currentField.selected) {
                        currentField.isActive = false;
                        currentField.selected = false;
                        currentField.activeSortOrder = null;
                    }
                });
                this.onFieldsUpdated.notify();
            }

            /* ******************PRIVATE FUNCTIONS************************/

            /* **********************************************************
             * @Description Groups the fields by SObject name.
             * @param fields: list of field objects.
             * @return Map of SObject name to List of related fields.
             ************************************************************/
            function _groupFieldsBySObject(fields) {
                var result = {};
                fields.forEach(function(currentField) {
                    if ((currentField.sObjectName in result) === false) {
                        result[currentField.sObjectName] = [];
                    }
                    result[currentField.sObjectName].push(currentField);
                });
                return result;
            }

            /* **********************************************************
             * @Description Selects the fields by updating fields reference.
             * @param fields. Available or Active Model Fields.
             * @param fieldsToSelect. Fields grouped by sObject.
             * @return void.
             ************************************************************/
            function _selectFields(fields, fieldsToSelect) {
                fields.forEach(function(currentField) {
                    currentField.selected = (currentField.id in fieldsToSelect);
                });
            }

<<<<<<< HEAD
            /* **********************************************************
             * @Description finds row in _allFields and swaps its activeSortOrder
             *      with the neighbor it needs to swap with.
             * @param neighborSortOrder - sort order of its neighbor,
             *      either +1 or -1 of row.activeSortOrder
             * @return void
             ************************************************************/
            function _swapActiveFields(row, neighborSortOrder) {

                var objectName = row.id.split('.')[0];
                var k;
                var j;
                for (var i=0; i < _allFields.length; i++)  {

                    // find the neighbor field based on activeSortOrder
                    if (_allFields[i].isActive &&
                        _allFields[i].sObjectName === objectName &&
                        _allFields[i].activeSortOrder === neighborSortOrder) {
                        j = i;
                    }

                    // find the current field
                    if (_allFields[i].id === row.id) {
                        k = i;
                    }

                    // when both have been found, swap their activeSortOrders and break
                    if (j >= 0 && k >= 0) {
                        _swapActiveSortOrder(_allFields[j], _allFields[k]);
                        break;
                    }
                }

            }

            /* **********************************************************
             * @Description swap the active sort order on two fields.
             * @return void
             ************************************************************/
            function _swapActiveSortOrder(fieldA, fieldB) {
                var holder = fieldA.activeSortOrder;
                fieldA.activeSortOrder = fieldB.activeSortOrder;
                fieldB.activeSortOrder = holder;
            }

=======
            /***********************************************************
             * @Description Selects the fields by updating fields reference.
             * @param fields. Available or Active Model Fields.
             * @param fieldsToSelect. Fields grouped by sObject.
             * @return void.
             ************************************************************/
            function _sortFieldsByOrder(fields) {
                fields.sort(function(currentField, nextField) {
                    if (currentField.activeSortOrder < nextField.activeSortOrder) {
                        return -1;
                    }
                    if (currentField.activeSortOrder > nextField.activeSortOrder) {
                        return 1;
                    }
                    // numbers must be equal
                    return 0;
                });
                return fields;
            }
            
>>>>>>> a5583d51
            // TemplateFieldsModel module public functions and properties
            return {
                load: load,
                getAvailables: getAvailables,
                getAvailablesBySObject: getAvailablesBySObject,
                getActives: getActives,
                getActivesBySObject: getActivesBySObject,
                selectAvailables: selectAvailables,
                selectActives: selectActives,
                updateSelectedToActive: updateSelectedToActive,
                updateSelectedToAvailable: updateSelectedToAvailable,
                onFieldsUpdated: _onFieldsUpdated,
                moveSelectedUp: moveSelectedUp,
                moveSelectedDown: moveSelectedDown

            }
        })(Event);
	},

    /* **********************************************************
     * @Description Gets the Model module of the Template Metadata, such as page mode and labels.
     * @return Model module of the Template Metadata.
     ************************************************************/
    TemplateMetadata : function() {
        var Event = this.Event();

        return (function (Event) {
            var _onMetadataUpdated = new Event(this);

            /* **********************************************************
             * @Description Loads the Info, and notify all the
             *      _onMetadataUpdated listeners.
             * @return void.
             ************************************************************/
            function load(labels, component) {
                this.labels = labels;
                //isReadOnly (View) is passed from record home with lightning app builder
                if (component.get("v.isReadOnly")) {
                    this.mode = 'view';
                } else {
                    if (component.get("v.recordId") !== null) {
                        this.mode = 'edit';
                    } else {
                        this.mode = 'create';
                    }
                }
                this.onMetadataUpdated.notify();
            }

            // TemplateInfo module public functions and properties
            return {
                labels: {},
                mode: '',
                load: load,
                onMetadataUpdated: _onMetadataUpdated
            }
        })(Event);
    },

    /* **********************************************************
     * @Description. Publisher/Subscribers used by the Model modules
     *      to notify the View modules on a specific change.
     * @return Event
     ************************************************************/
    Event: function () {
        return function(sender) {
            var _sender = sender;
            var _listeners = [];
            
            /* **********************************************************
             * @Description subscribes the listener to the current Event.
             * @param listener. The event listener.
             * @return void.
             ************************************************************/
            function subscribe(listener) {
                _listeners.push(listener);
            }
            
            /* **********************************************************
             * @Description Notifies the listeners of the current Event.
             * @param args. The parameters to provide to the listeners.
             * @return void.
             ************************************************************/
            function notify(args) {
                var index;
                for (index = 0; index < _listeners.length; index += 1) {
                    _listeners[index](_sender, args);
                }
            }
            
            // Event module public functions.
            return {
                subscribe: subscribe,
                notify: notify
            };
        };
    },
    
    /*********************************************** Template Detail Controller *********************************************/

    /* **********************************************************
     * @Description Gets Template Details Controller
     * @return Template Details Controller.
     ************************************************************/
    BGETemplateController : function(component) {
        return (function (component) {
            var _component = component;

            /* **********************************************************
             * @Description Calls the getTemplateDetails method.
             * @return void.
             ************************************************************/
            function getTemplateDetails(callback) {
                var action = _component.get("c.getTemplateDetails");
                action.setParams({
                    templateId: component.get("v.recordId")
                });
                action.setCallback(callback, _processResponse);
                $A.enqueueAction(action);
            }

            /* **********************************************************
             * @Description Calls the saveTemplateDetails method.
             * @return void.
             ************************************************************/
            function saveTemplateDetails(templateDetails, activeFields, callback) {
                var action = _component.get("c.saveTemplate");
                action.setParams({
                    "templateInfo": JSON.stringify(templateDetails),
                    "activeFields": JSON.stringify(activeFields)
                });
                action.setCallback(callback, _processResponse);
                $A.enqueueAction(action);
            }

            /* **********************************************************
             * @Description Processes the response from any Apex method.
             * @return void.
             ************************************************************/
            function _processResponse(response) {
                var state = response.getState();
                if (state === "SUCCESS") {
                    this.success(JSON.parse(response.getReturnValue()));
                }
                else if (state === "ERROR") {
                    var errors = response.getError();
                    if (errors) {
                        if (errors[0] && errors[0].message) {
                            this.error(errors[0].message);
                        }
                    } else {
                        this.error("Unknown error");
                    }
                }
            }
            
            // BGETemplateController module public functions.
            return {
                getTemplateDetails: getTemplateDetails,
                saveTemplateDetails: saveTemplateDetails
            }
        })(component);
    },
})<|MERGE_RESOLUTION|>--- conflicted
+++ resolved
@@ -295,7 +295,7 @@
                     requireTotalMatch: _templateInfo.requireTotalMatch
                 };
                 var activeFields = [];
-                
+
                 _templateFields.getActives().forEach(function(currentField) {
                     activeFields.push({
                         name: currentField.name,
@@ -646,7 +646,6 @@
                 });
             }
 
-<<<<<<< HEAD
             /* **********************************************************
              * @Description finds row in _allFields and swaps its activeSortOrder
              *      with the neighbor it needs to swap with.
@@ -692,7 +691,7 @@
                 fieldB.activeSortOrder = holder;
             }
 
-=======
+
             /***********************************************************
              * @Description Selects the fields by updating fields reference.
              * @param fields. Available or Active Model Fields.
@@ -712,8 +711,7 @@
                 });
                 return fields;
             }
-            
->>>>>>> a5583d51
+
             // TemplateFieldsModel module public functions and properties
             return {
                 load: load,
