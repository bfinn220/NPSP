--- conflicted
+++ resolved
@@ -50,11 +50,7 @@
                 templateMetadataView.labels = templateMetadata.labels;
                 templateMetadataView.mode = templateMetadata.mode;
 
-<<<<<<< HEAD
-                if (templateMetadataView.mode === 'view' && !component.get("v.isReadOnly")) {
-=======
                 if (templateMetadataView.mode === 'view') {
->>>>>>> 1c7bbc9d
                     component.set("v.isReadOnly", true);
                 } else if (templateMetadataView.mode === 'create' || templateMetadataView.mode === 'edit') {
                     component.set("v.isReadOnly", false);
