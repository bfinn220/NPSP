--- conflicted
+++ resolved
@@ -108,11 +108,7 @@
                 model.getTemplateMetadata().clearError();
                 model.getTemplateMetadata().stepUp();
             } else {
-<<<<<<< HEAD
-                model.getTemplateMetadata().showError('Name or Description are invalid.');
-=======
-                model.getTemplateMetadata().setError(true, component.get("v.templateMetadata.labels.missingNameDescriptionError"));
->>>>>>> b9f8c2d7
+                model.getTemplateMetadata().showError(component.get("v.templateMetadata.labels.missingNameDescriptionError"));
             }
         } else if (step === '2') {
             var templateFields = component.get("v.templateFields");
