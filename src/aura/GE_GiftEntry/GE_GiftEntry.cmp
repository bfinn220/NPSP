<aura:component controller="GE_GiftEntryCtrl" implements="force:appHostable">
    <aura:dependency resource="c:geBatchWizard" />
    <aura:dependency resource="c:geTemplateBuilderSectionModalBody" />
    <aura:dependency resource="c:utilDualListbox" />
    <aura:handler name="init" value="{!this}" action="{!c.doInit}"/>

    <lightning:overlayLibrary aura:id="overlayLib" />

    <!-- isLoading attribute is used for the lightning:spinner when a modal is toggled. -->
    <aura:attribute name="isLoading"
                    type="Boolean" />
    <!-- modal attribute is a reference to the modal created by lightning:overlayLibrary -->
    <aura:attribute name="modal"
                    type="Object" />

<<<<<<< HEAD
    <aura:attribute name="finishedInit" 
                    type="Boolean"
                    default="false"/>
=======
    <aura:attribute name="isGiftEntryMode" type="Boolean" default="false"/>
>>>>>>> 8bdd407c

    <c:utilDedicatedListener eventName="geGiftEntryModalEvent"
                             onreceiveevent="{!c.handleModalEvent}" />
    <c:utilDedicatedListener eventName="geTemplateBuilderSectionModalBodyEvent"
                             onreceiveevent="{!c.handleModalEvent}" />
    <c:utilDedicatedListener eventName="geBatchWizardEvent"
                             onreceiveevent="{!c.handleBatchWizardEvent}" />

    <aura:if isTrue="{!v.isLoading}">
        <lightning:spinner alternativeText="Loading"
                           size="medium" />
    </aura:if>

<<<<<<< HEAD
    <aura:renderIf isTrue="{!v.finishedInit}">
        <c:geHome aura:id="giftEntryHome"
            ontogglemodal="{!c.handleShowModal}" />
    </aura:renderIf>
=======
    <aura:if isTrue="{!v.isGiftEntryMode}">
        <c:GE_GiftEntryForm aura:id="giftEntryForm"/>

        <aura:set attribute="else">
            <c:geHome aura:id="giftEntryHome"
                      ontogglemodal="{!c.handleShowModal}"
                      onnewsinglegift="{!c.handleNewSingleGift}"/>
        </aura:set>
    </aura:if>
>>>>>>> 8bdd407c
</aura:component><|MERGE_RESOLUTION|>--- conflicted
+++ resolved
@@ -13,13 +13,10 @@
     <aura:attribute name="modal"
                     type="Object" />
 
-<<<<<<< HEAD
     <aura:attribute name="finishedInit" 
                     type="Boolean"
                     default="false"/>
-=======
     <aura:attribute name="isGiftEntryMode" type="Boolean" default="false"/>
->>>>>>> 8bdd407c
 
     <c:utilDedicatedListener eventName="geGiftEntryModalEvent"
                              onreceiveevent="{!c.handleModalEvent}" />
@@ -33,20 +30,15 @@
                            size="medium" />
     </aura:if>
 
-<<<<<<< HEAD
     <aura:renderIf isTrue="{!v.finishedInit}">
-        <c:geHome aura:id="giftEntryHome"
-            ontogglemodal="{!c.handleShowModal}" />
+        <aura:if isTrue="{!v.isGiftEntryMode}">
+            <c:GE_GiftEntryForm aura:id="giftEntryForm"/>
+
+            <aura:set attribute="else">
+                <c:geHome aura:id="giftEntryHome"
+                        ontogglemodal="{!c.handleShowModal}"
+                        onnewsinglegift="{!c.handleNewSingleGift}"/>
+            </aura:set>
+        </aura:if>
     </aura:renderIf>
-=======
-    <aura:if isTrue="{!v.isGiftEntryMode}">
-        <c:GE_GiftEntryForm aura:id="giftEntryForm"/>
-
-        <aura:set attribute="else">
-            <c:geHome aura:id="giftEntryHome"
-                      ontogglemodal="{!c.handleShowModal}"
-                      onnewsinglegift="{!c.handleNewSingleGift}"/>
-        </aura:set>
-    </aura:if>
->>>>>>> 8bdd407c
 </aura:component>