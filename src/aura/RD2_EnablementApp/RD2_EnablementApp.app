--- conflicted
+++ resolved
@@ -34,15 +34,8 @@
 	@description Harness app for the Enhanced Recurring Donations Lightning Component.
 -->
 <aura:application access="GLOBAL" extends="ltng:outApp">
-<<<<<<< HEAD
-  <aura:dependency resource="c:RD2_EnablementDelegate" />
-  <aura:dependency resource="c:RD2_EnablementDelegateSimple" />
-  <aura:dependency resource="c:rd2StatusMappingSettings" />
-  <aura:dependency resource="c:utilIllustration" />
-=======
     <aura:dependency resource="c:RD2_EnablementDelegate" />
     <aura:dependency resource="c:RD2_EnablementDelegateSimple" />
     <aura:dependency resource="c:rd2StatusMappingSettings" />
     <aura:dependency resource="c:utilIllustration" />
->>>>>>> 286a7ff2
 </aura:application>