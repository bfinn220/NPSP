--- conflicted
+++ resolved
@@ -38,9 +38,6 @@
     <aura:dependency resource="c:RD2_EnablementDelegateSimple" />
     <aura:dependency resource="c:rd2StatusMappingSettings" />
     <aura:dependency resource="c:utilIllustration" />
-<<<<<<< HEAD
+    <aura:dependency resource="c:bdeRetirementAlert" />
     <aura:dependency resource="c:bdiBatchNumberSettings" />
-=======
-    <aura:dependency resource="c:bdeRetirementAlert" />
->>>>>>> 143cf335
 </aura:application>