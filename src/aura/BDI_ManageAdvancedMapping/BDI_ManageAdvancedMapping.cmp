--- conflicted
+++ resolved
@@ -1,11 +1,6 @@
 <aura:component implements="lightning:isUrlAddressable">
     <div class="slds-grid slds-wrap">
-<<<<<<< HEAD
         <div class="slds-size_1-of-1 slds-p-around_small">
-=======
-        <div class="slds-size_1-of-1 slds-card slds-p-around_small">
-
->>>>>>> 9456a910
             <c:bdi_ObjectMappings/>
 
             <c:bdiFieldMappings ondeployment="{!c.handleDeploymentNotification}"/>
