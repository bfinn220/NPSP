--- conflicted
+++ resolved
@@ -72,43 +72,8 @@
     /**
      * @description: checks that user has all necessary permissions and then launches modal or displays error
      */
-<<<<<<< HEAD
-    openBatchWizard: function(component, event) {
-        var modalBody;
-        var modalHeader;
-        var modalFooter;
-        var batchId = component.get('v.recordId');
-        let progressStepLabels = [$A.get('$Label.c.bgeBatchOverviewWizard'),
-            $A.get('$Label.c.bgeBatchSelectFields'),
-            $A.get('$Label.c.bgeBatchSetFieldOptions'),
-            $A.get('$Label.c.bgeBatchSetBatchOptions')];
-
-        $A.createComponents([
-                ['c:BGE_ConfigurationWizard', {sObjectName: 'DataImportBatch__c', recordId: batchId, isReadOnly: false}],
-                ['c:modalHeader', {header: $A.get('$Label.c.bgeBatchInfoWizard')}],
-                ['c:modalFooter', {progressStepLabels: progressStepLabels}]
-            ],
-            function(components, status, errorMessage){
-                if (status === 'SUCCESS') {
-                    modalBody = components[0];
-                    modalHeader = components[1];
-                    modalFooter = components[2];
-                    component.find('overlayLib').showCustomModal({
-                        body: modalBody,
-                        header: modalHeader,
-                        footer: modalFooter,
-                        showCloseButton: true,
-                        cssClass: 'slds-modal_large'
-                    })
-                } else {
-                    this.showToast(component, $A.get('$Label.c.PageMessagesError'), errorMessage, 'error');
-                }
-            }
-        );
-=======
     onEditClick: function(component, event, helper) {
         helper.checkFieldPermissions(component, event, helper);
->>>>>>> 777254ba
     },
 
     /**
