({
    /**
     * @description: creates the form component
     */
    createEntryForm: function (component) {
        $A.createComponent(
            'c:BGE_EntryForm',
            {
                'aura:id': 'entryForm',
                'labels': component.get('v.labels'),
                'donorType': component.get('v.donorType'),
                'recordId': component.get('v.recordId'),
                'dataImportFields': component.get('v.dataImportFields')
            },
            function(newComponent, status, errorMessage){
                //Add the new component to the body array
                if (status === 'SUCCESS') {
                    var body = component.get('v.entryFormBody');
                    body.push(newComponent);
                    component.set('v.entryFormBody', body);
                }
                else if (status === 'INCOMPLETE') {
                    this.showToast(component, $A.get('$Label.c.PageMessagesError'), $A.get('$Label.c.stgUnknownError'), 'error');
                }
                else if (status === 'ERROR') {
                    this.showToast(component, $A.get('$Label.c.PageMessagesError'), errorMessage, 'error');
                }
            }
        );
    },

    /**
<<<<<<< HEAD
     * @description: creates the configuration modal if record is new
=======
     * @description: creates the configuration modal
>>>>>>> bfcf7888
     */
    createModal: function (component) {
        var modalBody;
        var modalHeader;
        var modalFooter;

        $A.createComponents([
<<<<<<< HEAD
                ['c:BGE_Wizard',{sObjectName: component.get('v.sObjectName'), recordId: component.get('v.recordId')}],
                ['c:modalHeader',{header: $A.get('$Label.c.bgeBatchOverviewWizard')}],
                ['c:modalFooter',{}]
            ],
            function(components, status){
=======
                ['c:BGE_ConfigurationWizard', {sObjectName: component.get('v.sObjectName'), recordId: component.get('v.recordId')}],
                ['c:modalHeader', {header: $A.get('$Label.c.bgeBatchInfoWizard')}],
                ['c:modalFooter', {}]
            ],
            function(components, status, errorMessage){
>>>>>>> bfcf7888
                if (status === 'SUCCESS') {
                    modalBody = components[0];
                    modalHeader = components[1];
                    modalFooter = components[2];
                    component.find('overlayLib').showCustomModal({
                        body: modalBody,
                        header: modalHeader,
                        footer: modalFooter,
<<<<<<< HEAD
                        showCloseButton: false,
                        cssClass: 'slds-modal_large',
                        closeCallback: function() {
                            //todo: control for escape button here?
                        }
                    })
=======
                        showCloseButton: true,
                        cssClass: 'slds-modal_large',
                        closeCallback: function() {
                        }
                    })
                } else {
                    this.showToast(component, $A.get('$Label.c.PageMessagesError'), errorMessage, 'error');
>>>>>>> bfcf7888
                }
            }
        );
    },

    /**
     * @description: retrieves the model information. If successful, sets the model and creates child component; otherwise alerts user.
     */
    getModel: function(component) {
        var action = component.get('c.getDataImportModel');
        action.setParams({batchId: component.get('v.recordId')});
        action.setCallback(this, function (response) {
            var state = response.getState();
            if (state === 'SUCCESS') {
                var response = JSON.parse(response.getReturnValue());
                this.setModel(component, response);
                this.createEntryForm(component, response);
            } else {
                this.showToast(component, $A.get('$Label.c.PageMessagesError'), response.getReturnValue(), 'error');
            }
            this.hideSpinner(component);
        });
        $A.enqueueAction(action);
    },

    /**
     * @description: saves inline edits from dataTable.
     * @param values: changed values in the table
     */
    handleTableSave: function(component, draftValues) {
        this.showSpinner(component);
        var action = component.get('c.updateDataImports');
        action.setParams({dataImports: draftValues, batchId: component.get('v.recordId')});
        action.setCallback(this, function (response) {
            var state = response.getState();
            if (state === 'SUCCESS') {
                this.showToast(component, $A.get('$Label.c.PageMessagesConfirm'), $A.get('$Label.c.bgeGridGiftUpdated'), 'success');
                var responseRows = response.getReturnValue();
                this.setDataTableRows(component, responseRows);
                this.setTotals(component, responseRows);

                //call dry run in callback to speed up refresh of datatable rows
                var recordIds = [];
                draftValues.forEach(function(draftVal){
                    recordIds.push(draftVal.Id);
                });
                this.runDryRun(component, recordIds);
            } else {
                this.showToast(component, $A.get('$Label.c.PageMessagesError'), response.getReturnValue(), 'error');
            }
            this.hideSpinner(component);
        });
        $A.enqueueAction(action);
    },

    /**
     * @description: starts the BDI dry run to verify DataImport__c matches
     * @param recordIds: list of DataImport__c RecordIds to check for dry run
     */
    runDryRun: function(component, recordIds) {
        var action = component.get('c.runDryRun');
        var batchId = component.get('v.recordId');
        action.setParams({dataImportIds: recordIds, batchId: batchId});
        action.setCallback(this, function (response) {
            var state = response.getState();
            if (state === 'SUCCESS') {
                var responseRows = response.getReturnValue();
                this.setDataTableRows(component, responseRows);
                this.setTotals(component, responseRows);
            } else {
                this.showToast(component, $A.get('$Label.c.PageMessagesError'), response.getReturnValue(), 'error');
            }
        });
        $A.enqueueAction(action);
    },

    /**
     * @description: sets column with a derived Donor field, any columns passed from Apex, and Delete action.
     * @param dataColumns: custom Column class data passed from the Apex controller.
     */
    setColumns: function(component, dataColumns) {
        var columns = [];
        columns.push({label: 'Donor', fieldName: 'donor', type: 'text', editable: false});

        dataColumns.forEach(function(col){
            columns.push({label: col.label, fieldName: col.fieldName, type: col.type, editable: !col.readOnly});
        });

        columns.push({
            type: 'action', typeAttributes: {
                rowActions: [{
                    label: 'Delete',
                    name: 'delete',
                    title: 'Delete'
                }]
            }
        });

        component.set('v.columns', columns);
    },

    /**
     * @description: sets data import fields for dynamic use in the recordEditForm.
     * @param dataColumns: custom Column class data passed from the Apex controller.
     */
    setDataImportFields: function (component, dataColumns) {
        var dataImportFields = [];

        dataColumns.forEach(function(field){
            if (!field.readOnly) {
                dataImportFields.push({label: field.label, name: field.fieldName});
            }
        });

        component.set('v.dataImportFields', dataImportFields);
    },

    /**
     * @description: flattens the DataImportRow class data to include donor information at the same level as the rest of the DataImport__c record.
     * @param responseRows: custom DataImportRow class data passed from the Apex controller.
     */
    setDataTableRows: function(component, responseRows) {
        var rows = [];
        responseRows.forEach(function(currentRow) {
            var row = currentRow.record;
            row.donor = currentRow.donor;
            rows.push(row);
        });

        component.set('v.data', rows);
    },

    /**
     * @description: sets data import fields to use dynamically in the recordEditForm.
     * @param model: full DataImportModel from the Apex controller
     */
    setModel: function (component, model) {
        component.set('v.labels', model.labels);
        this.setDataServiceFields(component, model.labels);
        this.setDataTableRows(component, model.dataImportRows);
        this.setTotals(component, model.dataImportRows);
        this.setColumns(component, model.columns);
        this.setDataImportFields(component, model.columns);
        component.set('v.isNamespaced', Boolean(model.isNamespaced));
        component.set('v.isLoaded', true);
    },

    /**
     * @description: sets the data service fields to use the correct field labels depending on namespacing
     * @param labels: all labels for the app
     */
    setDataServiceFields: function(component, labels) {
        var fields = [];
        fields.push(labels.expectedCountField);
        fields.push(labels.expectedTotalField);
        component.set('v.batchFields', fields);
    },

    /**
     * @description: Calculates actual totals from queried Data Import rows
     * @param rows: rows returned from the Apex controller
     */
    setTotals: function (component, rows) {
        var countGifts = 0;
        var totalGiftAmount = 0;
        rows.forEach(function (currentRow) {
            var row = currentRow.record;
            countGifts += 1;
            var amount = row[component.get('v.labels.donationAmountField')];
            if (amount) {
                totalGiftAmount += amount;
            }
        });
        var totals = component.get('v.totals');
        totals.countGifts = countGifts;
        totals.totalGiftAmount = totalGiftAmount;
        component.set('v.totals', totals);
    },

    /**
     * @description: displays standard toast to user based on success or failure of their action
     * @param title: Title displayed in toast
     * @param message: body of message to display
     * @param type: configures type of toast
     */
    showToast: function(component, title, message, type) {
        var mode = (type === 'Error') ? 'sticky' : 'pester';

        component.find('notifLib').showToast({
            'variant': type,
            'mode': mode,
            'title': title,
            'message': message
        });
    },

    /**
     * @description: shows lightning:dataTable spinner
     */
    showSpinner: function (component) {
        var spinner = component.find('dataTableSpinner');
        $A.util.removeClass(spinner, 'slds-hide');
    },

    /**
     * @description: hides lightning:dataTable spinner
     */
    hideSpinner: function (component) {
        var spinner = component.find('dataTableSpinner');
        $A.util.addClass(spinner, 'slds-hide');
    }

})<|MERGE_RESOLUTION|>--- conflicted
+++ resolved
@@ -30,11 +30,7 @@
     },
 
     /**
-<<<<<<< HEAD
-     * @description: creates the configuration modal if record is new
-=======
      * @description: creates the configuration modal
->>>>>>> bfcf7888
      */
     createModal: function (component) {
         var modalBody;
@@ -42,19 +38,11 @@
         var modalFooter;
 
         $A.createComponents([
-<<<<<<< HEAD
-                ['c:BGE_Wizard',{sObjectName: component.get('v.sObjectName'), recordId: component.get('v.recordId')}],
-                ['c:modalHeader',{header: $A.get('$Label.c.bgeBatchOverviewWizard')}],
-                ['c:modalFooter',{}]
-            ],
-            function(components, status){
-=======
                 ['c:BGE_ConfigurationWizard', {sObjectName: component.get('v.sObjectName'), recordId: component.get('v.recordId')}],
                 ['c:modalHeader', {header: $A.get('$Label.c.bgeBatchInfoWizard')}],
                 ['c:modalFooter', {}]
             ],
             function(components, status, errorMessage){
->>>>>>> bfcf7888
                 if (status === 'SUCCESS') {
                     modalBody = components[0];
                     modalHeader = components[1];
@@ -63,14 +51,6 @@
                         body: modalBody,
                         header: modalHeader,
                         footer: modalFooter,
-<<<<<<< HEAD
-                        showCloseButton: false,
-                        cssClass: 'slds-modal_large',
-                        closeCallback: function() {
-                            //todo: control for escape button here?
-                        }
-                    })
-=======
                         showCloseButton: true,
                         cssClass: 'slds-modal_large',
                         closeCallback: function() {
@@ -78,7 +58,6 @@
                     })
                 } else {
                     this.showToast(component, $A.get('$Label.c.PageMessagesError'), errorMessage, 'error');
->>>>>>> bfcf7888
                 }
             }
         );
