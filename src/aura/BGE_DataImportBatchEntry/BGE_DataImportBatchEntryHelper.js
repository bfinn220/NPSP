--- conflicted
+++ resolved
@@ -106,8 +106,7 @@
      */
     setColumns: function(component, dataColumns) {
         var columns = [];
-        columns.push({label: 'Donor', fieldName: 'donorLink', type: 'url', editable: false,
-            typeAttributes: {label: {fieldName: 'donorName'}, target: '_blank'}});
+        columns.push({label: 'Donor', fieldName: 'donor', type: 'text', editable: false});
 
         dataColumns.forEach(function(col){
             columns.push({label: col.label,
@@ -156,15 +155,10 @@
         var errors = [];
         responseRows.forEach(function(currentRow) {
             var row = currentRow.record;
-<<<<<<< HEAD
-            row.donorName = currentRow.donorName;
-            row.donorLink = currentRow.donorLink;
-=======
             row.donor = currentRow.donor;
             row.matchedRecordUrl = currentRow.matchedRecordUrl;
             row.matchedRecordLabel = currentRow.matchedRecordLabel;
             row.errors = currentRow.errors;
->>>>>>> 8cbe08f0
             rows.push(row);
 
             //get payment and opportunity error information if import failed
