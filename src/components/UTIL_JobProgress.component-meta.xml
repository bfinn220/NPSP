--- conflicted
+++ resolved
@@ -5,11 +5,7 @@
     <label>UTIL_JobProgress</label>
     <packageVersions>
         <majorNumber>3</majorNumber>
-<<<<<<< HEAD
-        <minorNumber>10</minorNumber>
-=======
         <minorNumber>11</minorNumber>
->>>>>>> ba6e62fb
         <namespace>npe01</namespace>
     </packageVersions>
     <packageVersions>
