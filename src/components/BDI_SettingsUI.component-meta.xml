<?xml version="1.0" encoding="UTF-8"?>
<ApexComponent xmlns="http://soap.sforce.com/2006/04/metadata">
    <apiVersion>37.0</apiVersion>
    <description>This is a generic template for Visualforce Component.  With this template, you may adjust the default elements and values and add new elements and values.</description>
    <label>BDI_SettingsUI</label>
<<<<<<< HEAD
    </ApexComponent>
=======
    <packageVersions>
        <majorNumber>3</majorNumber>
        <minorNumber>11</minorNumber>
        <namespace>npe01</namespace>
    </packageVersions>
    <packageVersions>
        <majorNumber>3</majorNumber>
        <minorNumber>13</minorNumber>
        <namespace>npe03</namespace>
    </packageVersions>
    <packageVersions>
        <majorNumber>3</majorNumber>
        <minorNumber>8</minorNumber>
        <namespace>npe4</namespace>
    </packageVersions>
    <packageVersions>
        <majorNumber>3</majorNumber>
        <minorNumber>7</minorNumber>
        <namespace>npe5</namespace>
    </packageVersions>
    <packageVersions>
        <majorNumber>3</majorNumber>
        <minorNumber>11</minorNumber>
        <namespace>npo02</namespace>
    </packageVersions>
</ApexComponent>
>>>>>>> 91c3dd9b
<|MERGE_RESOLUTION|>--- conflicted
+++ resolved
@@ -3,9 +3,6 @@
     <apiVersion>37.0</apiVersion>
     <description>This is a generic template for Visualforce Component.  With this template, you may adjust the default elements and values and add new elements and values.</description>
     <label>BDI_SettingsUI</label>
-<<<<<<< HEAD
-    </ApexComponent>
-=======
     <packageVersions>
         <majorNumber>3</majorNumber>
         <minorNumber>11</minorNumber>
@@ -31,5 +28,4 @@
         <minorNumber>11</minorNumber>
         <namespace>npo02</namespace>
     </packageVersions>
-</ApexComponent>
->>>>>>> 91c3dd9b
+</ApexComponent>