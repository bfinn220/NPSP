<?xml version="1.0" encoding="UTF-8"?>
<CustomObjectTranslation xmlns="http://soap.sforce.com/2006/04/metadata">
    <caseValues>
        <plural>false</plural>
        <value><!-- NPSP Data Import --></value>
    </caseValues>
    <caseValues>
        <plural>true</plural>
        <value><!-- NPSP Data Import --></value>
    </caseValues>
    <fields>
        <label><!-- Account1 Import Status --></label>
        <name>Account1ImportStatus__c</name>
    </fields>
    <fields>
        <label>Account1 Geïmporteerd</label>
        <name>Account1Imported__c</name>
        <relationshipLabel>NPSP Data Import (Account1 Geïmporteerd)</relationshipLabel>
    </fields>
    <fields>
        <help><!-- Account1.BillingCity --></help>
        <label>Account1 Stad</label>
        <name>Account1_City__c</name>
    </fields>
    <fields>
        <help><!-- Account1.BillingCountry --></help>
        <label>Account1 Land</label>
        <name>Account1_Country__c</name>
    </fields>
    <fields>
        <help><!-- Account1.Name --></help>
        <label>Account1 Naam</label>
        <name>Account1_Name__c</name>
    </fields>
    <fields>
        <help><!-- Account1.Phone --></help>
        <label>Account1 Telefoon</label>
        <name>Account1_Phone__c</name>
    </fields>
    <fields>
        <help><!-- Account1.BillingState --></help>
        <label>Account1 Staat/Provincie</label>
        <name>Account1_State_Province__c</name>
    </fields>
    <fields>
        <help><!-- Account1.BillingStreet --></help>
        <label>Account1 Straat</label>
        <name>Account1_Street__c</name>
    </fields>
    <fields>
        <help><!-- Account1.Website --></help>
        <label><!-- Account1 Website --></label>
        <name>Account1_Website__c</name>
    </fields>
    <fields>
        <help><!-- Account1.BillingPostalCode --></help>
        <label>Account1 Zip/Postcode</label>
        <name>Account1_Zip_Postal_Code__c</name>
    </fields>
    <fields>
        <label><!-- Account2 Import Status --></label>
        <name>Account2ImportStatus__c</name>
    </fields>
    <fields>
        <label>Account2 Geïmporteerd</label>
        <name>Account2Imported__c</name>
        <relationshipLabel>NPSP Data Import (Account2 Geïmporteerd)</relationshipLabel>
    </fields>
    <fields>
        <help><!-- Account2.BillingCity --></help>
        <label>Account2 Stad</label>
        <name>Account2_City__c</name>
    </fields>
    <fields>
        <help><!-- Account2.BillingCountry --></help>
        <label>Account2 Land</label>
        <name>Account2_Country__c</name>
    </fields>
    <fields>
        <help><!-- Account2.Name --></help>
        <label>Account2 Naam</label>
        <name>Account2_Name__c</name>
    </fields>
    <fields>
        <help><!-- Account2.Phone --></help>
        <label>Account2 Telefoon</label>
        <name>Account2_Phone__c</name>
    </fields>
    <fields>
        <help><!-- Account2.BillingState --></help>
        <label>Account2 Staat/Provincie</label>
        <name>Account2_State_Province__c</name>
    </fields>
    <fields>
        <help><!-- Account2.BillingStreet --></help>
        <label>Account2 Straat</label>
        <name>Account2_Street__c</name>
    </fields>
    <fields>
        <help><!-- Account2.Website --></help>
        <label><!-- Account2 Website --></label>
        <name>Account2_Website__c</name>
    </fields>
    <fields>
        <help><!-- Account2.BillingPostalCode --></help>
        <label>Account2 Zip/Postcode</label>
        <name>Account2_Zip_Postal_Code__c</name>
    </fields>
    <fields>
        <help>De ApexBaanID van de Batch Banen die verwerkt zijn in het record</help>
        <label>ApexBaanId</label>
        <name>ApexJobId__c</name>
    </fields>
    <fields>
        <label>Campagnelid status</label>
        <name>Campaign_Member_Status__c</name>
    </fields>
    <fields>
        <label>Contactpersoon1 Import Status</label>
        <name>Contact1ImportStatus__c</name>
    </fields>
    <fields>
        <label>Contact1 Geïmporteerd</label>
        <name>Contact1Imported__c</name>
        <relationshipLabel>NPSP Data Import (Contact1 Geïmporteerd)</relationshipLabel>
    </fields>
    <fields>
        <help><!-- Contact1.npe01__AlternateEmail__c --></help>
        <label>Contact1 Alternatieve E-mail</label>
        <name>Contact1_Alternate_Email__c</name>
    </fields>
    <fields>
        <help><!-- Contact1.Birthdate --></help>
        <label>Contact1 Geboortedatum</label>
        <name>Contact1_Birthdate__c</name>
    </fields>
    <fields>
        <help><!-- Contact1.Firstname --></help>
        <label>Contact1 Voornaam</label>
        <name>Contact1_Firstname__c</name>
    </fields>
    <fields>
        <help><!-- Contact1.HomePhone --></help>
        <label>Contact1 Thuis Telefoon</label>
        <name>Contact1_Home_Phone__c</name>
    </fields>
    <fields>
        <help><!-- Contact1.Lastname --></help>
        <label>Contact1 Achternaam</label>
        <name>Contact1_Lastname__c</name>
    </fields>
    <fields>
        <help><!-- Contact1.MobilePhone --></help>
        <label>Contact1 Mobiel</label>
        <name>Contact1_Mobile_Phone__c</name>
    </fields>
    <fields>
        <help><!-- Contact1.OtherPhone --></help>
        <label>Contact1 Telefoon Anders</label>
        <name>Contact1_Other_Phone__c</name>
    </fields>
    <fields>
        <help><!-- Contact1.npe01__HomeEmail__c --></help>
        <label>Contact1 Persoonlijke E-mail</label>
        <name>Contact1_Personal_Email__c</name>
    </fields>
    <fields>
        <help><!-- Contact1.npe01__Preferred_Email__c --></help>
        <label>Contact1 Voorkeur E-mail</label>
        <name>Contact1_Preferred_Email__c</name>
        <picklistValues>
            <masterLabel>Alternate</masterLabel>
            <translation>Alternatief</translation>
        </picklistValues>
        <picklistValues>
            <masterLabel>Personal</masterLabel>
            <translation>Persoonlijk</translation>
        </picklistValues>
        <picklistValues>
            <masterLabel>Work</masterLabel>
            <translation>Werk</translation>
        </picklistValues>
    </fields>
    <fields>
        <help><!-- Contact1.npe01__PreferredPhone__c --></help>
        <label>Contact1 Voorkeur Telefoon</label>
        <name>Contact1_Preferred_Phone__c</name>
        <picklistValues>
            <masterLabel>Home</masterLabel>
            <translation>Thuis</translation>
        </picklistValues>
        <picklistValues>
            <masterLabel>Mobile</masterLabel>
            <translation>Mobiel</translation>
        </picklistValues>
        <picklistValues>
            <masterLabel>Other</masterLabel>
            <translation>Anders</translation>
        </picklistValues>
        <picklistValues>
            <masterLabel>Work</masterLabel>
            <translation>Werk</translation>
        </picklistValues>
    </fields>
    <fields>
        <help><!-- Contact1.Salutation --></help>
        <label>Contact1 Aanhef</label>
        <name>Contact1_Salutation__c</name>
    </fields>
    <fields>
        <help><!-- Contact1.Title --></help>
        <label>Contact1 Titel</label>
        <name>Contact1_Title__c</name>
    </fields>
    <fields>
        <help><!-- Contact1.npe01__WorkEmail__c --></help>
        <label>Contact1 Werk E-mail</label>
        <name>Contact1_Work_Email__c</name>
    </fields>
    <fields>
        <help><!-- Contact1.npe01__WorkPhone__c --></help>
        <label>Contact1 Werk Telefoon</label>
        <name>Contact1_Work_Phone__c</name>
    </fields>
    <fields>
        <label>Contactpersoon2 Import Status</label>
        <name>Contact2ImportStatus__c</name>
    </fields>
    <fields>
        <label>Contact2 Geïmporteerd</label>
        <name>Contact2Imported__c</name>
        <relationshipLabel>NPSP Data Import (Contact2 Geïmporteerd)</relationshipLabel>
    </fields>
    <fields>
        <help><!-- Contact2.npe01__AlternateEmail__c --></help>
        <label>Contact2 Alternatieve E-Mail</label>
        <name>Contact2_Alternate_Email__c</name>
    </fields>
    <fields>
        <help><!-- Contact2.Birthdate --></help>
        <label>Contact2 Geboortedatum</label>
        <name>Contact2_Birthdate__c</name>
    </fields>
    <fields>
        <help><!-- Contact2.Firstname --></help>
        <label>Contact2 Voornaam</label>
        <name>Contact2_Firstname__c</name>
    </fields>
    <fields>
        <help><!-- Contact2.HomePhone --></help>
        <label>Contact2 Thuis Telefoon</label>
        <name>Contact2_Home_Phone__c</name>
    </fields>
    <fields>
        <help><!-- Contact2.Lastname --></help>
        <label>Contact2 Achternaam</label>
        <name>Contact2_Lastname__c</name>
    </fields>
    <fields>
        <help><!-- Contact2.MobilePhone --></help>
        <label>Contact2 Mobiel</label>
        <name>Contact2_Mobile_Phone__c</name>
    </fields>
    <fields>
        <help><!-- Contact2.OtherPhone --></help>
        <label>Contact2 Telefoon Anders</label>
        <name>Contact2_Other_Phone__c</name>
    </fields>
    <fields>
        <help><!-- Contact2.npe01__HomeEmail__c --></help>
        <label>Contact2 Persoonlijke E-mail</label>
        <name>Contact2_Personal_Email__c</name>
    </fields>
    <fields>
        <help><!-- Contact2.npe01__Preferred_Email__c --></help>
        <label>Contact2 Voorkeur E-mail</label>
        <name>Contact2_Preferred_Email__c</name>
        <picklistValues>
            <masterLabel>Alternate</masterLabel>
            <translation>Alternatief</translation>
        </picklistValues>
        <picklistValues>
            <masterLabel>Personal</masterLabel>
            <translation>Persoonlijk</translation>
        </picklistValues>
        <picklistValues>
            <masterLabel>Work</masterLabel>
            <translation>Werk</translation>
        </picklistValues>
    </fields>
    <fields>
        <help><!-- Contact2.npe01__PreferredPhone__c --></help>
        <label>Contact2 Voorkeur Telefoon</label>
        <name>Contact2_Preferred_Phone__c</name>
        <picklistValues>
            <masterLabel>Home</masterLabel>
            <translation>Thuis</translation>
        </picklistValues>
        <picklistValues>
            <masterLabel>Mobile</masterLabel>
            <translation>Mobiel</translation>
        </picklistValues>
        <picklistValues>
            <masterLabel>Other</masterLabel>
            <translation>Anders</translation>
        </picklistValues>
        <picklistValues>
            <masterLabel>Work</masterLabel>
            <translation>Werk</translation>
        </picklistValues>
    </fields>
    <fields>
        <help><!-- Contact2.Salutation --></help>
        <label>Contact2 Aanhef</label>
        <name>Contact2_Salutation__c</name>
    </fields>
    <fields>
        <help><!-- Contact2.Title --></help>
        <label>Contact2 Titel</label>
        <name>Contact2_Title__c</name>
    </fields>
    <fields>
        <help><!-- Contact2.npe01__WorkEmail__c --></help>
        <label>Contact2 Werk E-mail</label>
        <name>Contact2_Work_Email__c</name>
    </fields>
    <fields>
        <help><!-- Contact2.npe01__WorkPhone__c --></help>
        <label>Contact2 Werk Telefoon</label>
        <name>Contact2_Work_Phone__c</name>
    </fields>
    <fields>
        <label>Donatie Import Status</label>
        <name>DonationImportStatus__c</name>
    </fields>
    <fields>
        <label>Donatie Geïmporteerd</label>
        <name>DonationImported__c</name>
        <relationshipLabel>NPSP Data Import</relationshipLabel>
    </fields>
    <fields>
        <help><!-- Opportunity.Amount --></help>
        <label>Donatie Bedrag</label>
        <name>Donation_Amount__c</name>
    </fields>
    <fields>
        <label>Campagne Naam</label>
        <name>Donation_Campaign_Name__c</name>
    </fields>
    <fields>
        <help><!-- Opportunity.CloseDate --></help>
        <label>Donatie Datum</label>
        <name>Donation_Date__c</name>
    </fields>
    <fields>
        <help><!-- Opportunity.Description --></help>
        <label>Donatie Beschrijving</label>
        <name>Donation_Description__c</name>
    </fields>
    <fields>
        <help>Specificeert of de donatie komt van Contact1, of van Account1</help>
        <label>Donatie Donor</label>
        <name>Donation_Donor__c</name>
        <picklistValues>
            <masterLabel>Account1</masterLabel>
            <translation><!-- Account1 --></translation>
        </picklistValues>
        <picklistValues>
            <masterLabel>Contact1</masterLabel>
            <translation>Contactpersoon1</translation>
        </picklistValues>
    </fields>
    <fields>
        <help><!-- Opportunity.npe01__Member_Level__c --></help>
        <label>Donatie Lidmaatschap Niveau</label>
        <name>Donation_Member_Level__c</name>
    </fields>
    <fields>
        <help><!-- Opportunity.npe01__Membership_End_Date__c --></help>
        <label>Donatie Lidmaatschap Eind Datum</label>
        <name>Donation_Membership_End_Date__c</name>
    </fields>
    <fields>
        <help><!-- Opportunity.npe01__Membership_Origin__c --></help>
        <label>Donatie Lidmaatschap Oorsprong</label>
        <name>Donation_Membership_Origin__c</name>
    </fields>
    <fields>
        <help><!-- Opportunity.npe01__Membership_Start_Date__c --></help>
        <label>Donatie Lidmaatschap Start Datum</label>
        <name>Donation_Membership_Start_Date__c</name>
    </fields>
    <fields>
        <help><!-- Opportunity.Name --></help>
        <label>Donatie Naam</label>
        <name>Donation_Name__c</name>
    </fields>
    <fields>
<<<<<<< HEAD
        <help>De naam van het Opportunity Record Type die gebruikt wordt voor de donatie. Gebruik standaard Record Type indien leeggelaten.</help>
=======
        <help>Een kommagescheiden lijst met ID&apos;s voor de eerste 10 mogelijke Opportunity matches voor een Donatie.</help>
        <label>Donatie Mogelijke Matches</label>
        <name>Donation_Possible_Matches__c</name>
    </fields>
    <fields>
        <help>Opportunity.RecordTypeId</help>
>>>>>>> 7c2ce593
        <label>Donatie Record Type Naam</label>
        <name>Donation_Record_Type_Name__c</name>
    </fields>
    <fields>
        <help><!-- Opportunity.StageName --></help>
        <label>Donatie Fase</label>
        <name>Donation_Stage__c</name>
    </fields>
    <fields>
        <help><!-- Opportunity.Type --></help>
        <label>Donatie Type</label>
        <name>Donation_Type__c</name>
    </fields>
    <fields>
        <help>Beschrijving van de reden waarom het Data Import record niet is geïmporteerd.</help>
        <label>Faal Informatie</label>
        <name>FailureInformation__c</name>
    </fields>
    <fields>
        <label>Thuis Adres Import Status</label>
        <name>HomeAddressImportStatus__c</name>
    </fields>
    <fields>
        <label>Thuis Adres Geïmporteerd</label>
        <name>HomeAddressImported__c</name>
        <relationshipLabel>NPSP Data Import</relationshipLabel>
    </fields>
    <fields>
        <help><!-- Address.npsp__MailingCity__c --></help>
        <label>Thuis Stad</label>
        <name>Home_City__c</name>
    </fields>
    <fields>
        <help><!-- Address.npsp__MailingCountry__c --></help>
        <label>Thuis Land</label>
        <name>Home_Country__c</name>
    </fields>
    <fields>
        <help><!-- Address.npsp__MailingState__c --></help>
        <label>Thuis Staat/Provincie</label>
        <name>Home_State_Province__c</name>
    </fields>
    <fields>
        <help><!-- Address.npsp__MailingStreet__c --></help>
        <label>Thuis Straat</label>
        <name>Home_Street__c</name>
    </fields>
    <fields>
        <help><!-- Address.npsp__MailingPostalCode__c --></help>
        <label>Thuis Zip/Post Code</label>
        <name>Home_Zip_Postal_Code__c</name>
    </fields>
    <fields>
        <label>Huishoud Account geïmporteerd</label>
        <name>HouseholdAccountImported__c</name>
        <relationshipLabel>NPSP Data Import (Huishoud Account Geïmporteerd)</relationshipLabel>
    </fields>
    <fields>
        <help><!-- Household.Phone --></help>
        <label>Huishoud Telefoon</label>
        <name>Household_Phone__c</name>
    </fields>
    <fields>
        <help>Wanneer het Data Import record succesvol is geïmporteerd.</help>
        <label>Import Datum</label>
        <name>ImportedDate__c</name>
    </fields>
    <fields>
<<<<<<< HEAD
=======
        <help>Een optionele NPSP Data Import Batch waar dit record bij hoort</help>
        <label><!-- NPSP Data Import Batch --></label>
        <name>NPSP_Data_Import_Batch__c</name>
        <relationshipLabel><!-- NPSP Data Imports --></relationshipLabel>
    </fields>
    <fields>
        <label>Betaling Import Status</label>
        <name>PaymentImportStatus__c</name>
    </fields>
    <fields>
        <label>Betaling Geïmporteerd</label>
        <name>PaymentImported__c</name>
        <relationshipLabel><!-- NPSP Data Imports --></relationshipLabel>
    </fields>
    <fields>
>>>>>>> 7c2ce593
        <help><!-- Payment.npe01__Check_Reference_Number__c --></help>
        <label>Betaling Check/Referentienummer</label>
        <name>Payment_Check_Reference_Number__c</name>
    </fields>
    <fields>
        <help><!-- Payment.npe01__Payment_Method__c --></help>
        <label>Betalingsmethode</label>
        <name>Payment_Method__c</name>
    </fields>
    <fields>
<<<<<<< HEAD
=======
        <help>Een kommagescheiden lijst met ID&apos;s voor de eerste 10 mogelijke Betaling matches voor een Donatie.</help>
        <label>Betaling Mogelijke Matches</label>
        <name>Payment_Possible_Matches__c</name>
    </fields>
    <fields>
>>>>>>> 7c2ce593
        <help>De status van het importeren van het Data Import record.</help>
        <label><!-- Status --></label>
        <name>Status__c</name>
        <picklistValues>
            <masterLabel>Failed</masterLabel>
            <translation>Mislukt</translation>
        </picklistValues>
        <picklistValues>
            <masterLabel>Imported</masterLabel>
            <translation>Geïmporteerd</translation>
        </picklistValues>
    </fields>
    <gender><!-- Neuter --></gender>
    <layouts>
        <layout>Data Import Layout</layout>
        <sections>
            <label>Account1 Informatie</label>
            <section>Account1 Organization Information</section>
        </sections>
        <sections>
            <label>Account2 Informatie</label>
            <section>Account2 Organization Information</section>
        </sections>
        <sections>
            <label><!-- Campaign Information --></label>
            <section>Campaign Information</section>
        </sections>
        <sections>
            <label>Contact1 Informatie</label>
            <section>Contact1 Information</section>
        </sections>
        <sections>
            <label>Contact2 Informatie</label>
            <section>Contact2 Information</section>
        </sections>
        <sections>
            <label><!-- Custom Links --></label>
            <section>Custom Links</section>
        </sections>
        <sections>
            <label>Donatie Informatie</label>
            <section>Donation Information</section>
        </sections>
        <sections>
            <label>Thuis Adres</label>
            <section>Home Address</section>
        </sections>
        <sections>
            <label>Huishoud Informatie</label>
            <section>Household Account Information</section>
        </sections>
    </layouts>
    <nameFieldLabel><!-- Data Import ID --></nameFieldLabel>
    <webLinks>
        <label>Verwijder Alle Data Import Records</label>
        <name>Delete_All_Data_Import_Records</name>
    </webLinks>
    <webLinks>
        <label>Verwijder Geïmporteerde Data Import Records</label>
        <name>Delete_Imported_Data_Import_Records</name>
    </webLinks>
    <webLinks>
        <label><!-- Process_Data_Import --></label>
        <name>Process_Data_Import</name>
    </webLinks>
</CustomObjectTranslation><|MERGE_RESOLUTION|>--- conflicted
+++ resolved
@@ -396,16 +396,12 @@
         <name>Donation_Name__c</name>
     </fields>
     <fields>
-<<<<<<< HEAD
-        <help>De naam van het Opportunity Record Type die gebruikt wordt voor de donatie. Gebruik standaard Record Type indien leeggelaten.</help>
-=======
         <help>Een kommagescheiden lijst met ID&apos;s voor de eerste 10 mogelijke Opportunity matches voor een Donatie.</help>
         <label>Donatie Mogelijke Matches</label>
         <name>Donation_Possible_Matches__c</name>
     </fields>
     <fields>
         <help>Opportunity.RecordTypeId</help>
->>>>>>> 7c2ce593
         <label>Donatie Record Type Naam</label>
         <name>Donation_Record_Type_Name__c</name>
     </fields>
@@ -474,8 +470,6 @@
         <name>ImportedDate__c</name>
     </fields>
     <fields>
-<<<<<<< HEAD
-=======
         <help>Een optionele NPSP Data Import Batch waar dit record bij hoort</help>
         <label><!-- NPSP Data Import Batch --></label>
         <name>NPSP_Data_Import_Batch__c</name>
@@ -491,7 +485,6 @@
         <relationshipLabel><!-- NPSP Data Imports --></relationshipLabel>
     </fields>
     <fields>
->>>>>>> 7c2ce593
         <help><!-- Payment.npe01__Check_Reference_Number__c --></help>
         <label>Betaling Check/Referentienummer</label>
         <name>Payment_Check_Reference_Number__c</name>
@@ -502,14 +495,11 @@
         <name>Payment_Method__c</name>
     </fields>
     <fields>
-<<<<<<< HEAD
-=======
         <help>Een kommagescheiden lijst met ID&apos;s voor de eerste 10 mogelijke Betaling matches voor een Donatie.</help>
         <label>Betaling Mogelijke Matches</label>
         <name>Payment_Possible_Matches__c</name>
     </fields>
     <fields>
->>>>>>> 7c2ce593
         <help>De status van het importeren van het Data Import record.</help>
         <label><!-- Status --></label>
         <name>Status__c</name>
