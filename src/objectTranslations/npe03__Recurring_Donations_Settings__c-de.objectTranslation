<?xml version="1.0" encoding="UTF-8"?>
<CustomObjectTranslation xmlns="http://soap.sforce.com/2006/04/metadata">
<<<<<<< HEAD
  <fields>
    <name>Recurring_Donation_Batch_Size__c</name>
    <help>Die Anz. d. Datensätze, die beim Ausführen des Wiederkehrende Spenden-Batchauftrags verarbeitet werden sollen. Die Standardgröße ist 50. Verringern Sie die Anzahl, wenn der Wiederkehrende Spenden-Batchauftrag aufgrund von Systembeschränkungen fehlschlägt.</help>
    <label>Batchgröße Wiederkehrende Spende</label>
  </fields>
=======
    <caseValues>
        <caseType>Nominative</caseType>
        <plural>false</plural>
        <value><!-- Recurring Donations Settings --></value>
    </caseValues>
    <caseValues>
        <caseType>Nominative</caseType>
        <plural>true</plural>
        <value><!-- Recurring Donations Settings --></value>
    </caseValues>
    <caseValues>
        <caseType>Accusative</caseType>
        <plural>false</plural>
        <value><!-- Recurring Donations Settings --></value>
    </caseValues>
    <caseValues>
        <caseType>Accusative</caseType>
        <plural>true</plural>
        <value><!-- Recurring Donations Settings --></value>
    </caseValues>
    <caseValues>
        <caseType>Genitive</caseType>
        <plural>false</plural>
        <value><!-- Recurring Donations Settings --></value>
    </caseValues>
    <caseValues>
        <caseType>Genitive</caseType>
        <plural>true</plural>
        <value><!-- Recurring Donations Settings --></value>
    </caseValues>
    <caseValues>
        <caseType>Dative</caseType>
        <plural>false</plural>
        <value><!-- Recurring Donations Settings --></value>
    </caseValues>
    <caseValues>
        <caseType>Dative</caseType>
        <plural>true</plural>
        <value><!-- Recurring Donations Settings --></value>
    </caseValues>
    <fields>
        <help><!-- The Opportunity Stage that NPSP applies to each new installment Opportunity when you create a Recurring Donation. --></help>
        <label><!-- Stage Name for Installment Opportunities --></label>
        <name>InstallmentOppStageName__c</name>
    </fields>
    <fields>
        <help><!-- This option enables Enhanced Recurring Donations. IMPORTANT: You must enable Enhanced Recurring Donations in NPSP Settings. Enabling in Custom Settings may cause data inconsistencies. --></help>
        <label><!-- Enhanced Recurring Donations --></label>
        <name>IsRecurringDonations2Enabled__c</name>
    </fields>
    <fields>
        <help><!-- The number of records to process at a time when running the Recurring Donations batch job. The default size is 50. Reduce to a smaller number if the Recurring Donations batch job is failing due to system limits. --></help>
        <label><!-- Recurring Donation Batch Size --></label>
        <name>Recurring_Donation_Batch_Size__c</name>
    </fields>
    <gender><!-- Neuter --></gender>
>>>>>>> 7093f8ba
</CustomObjectTranslation><|MERGE_RESOLUTION|>--- conflicted
+++ resolved
@@ -1,67 +1,59 @@
 <?xml version="1.0" encoding="UTF-8"?>
 <CustomObjectTranslation xmlns="http://soap.sforce.com/2006/04/metadata">
-<<<<<<< HEAD
   <fields>
     <name>Recurring_Donation_Batch_Size__c</name>
     <help>Die Anz. d. Datensätze, die beim Ausführen des Wiederkehrende Spenden-Batchauftrags verarbeitet werden sollen. Die Standardgröße ist 50. Verringern Sie die Anzahl, wenn der Wiederkehrende Spenden-Batchauftrag aufgrund von Systembeschränkungen fehlschlägt.</help>
     <label>Batchgröße Wiederkehrende Spende</label>
   </fields>
-=======
-    <caseValues>
-        <caseType>Nominative</caseType>
-        <plural>false</plural>
-        <value><!-- Recurring Donations Settings --></value>
-    </caseValues>
-    <caseValues>
-        <caseType>Nominative</caseType>
-        <plural>true</plural>
-        <value><!-- Recurring Donations Settings --></value>
-    </caseValues>
-    <caseValues>
-        <caseType>Accusative</caseType>
-        <plural>false</plural>
-        <value><!-- Recurring Donations Settings --></value>
-    </caseValues>
-    <caseValues>
-        <caseType>Accusative</caseType>
-        <plural>true</plural>
-        <value><!-- Recurring Donations Settings --></value>
-    </caseValues>
-    <caseValues>
-        <caseType>Genitive</caseType>
-        <plural>false</plural>
-        <value><!-- Recurring Donations Settings --></value>
-    </caseValues>
-    <caseValues>
-        <caseType>Genitive</caseType>
-        <plural>true</plural>
-        <value><!-- Recurring Donations Settings --></value>
-    </caseValues>
-    <caseValues>
-        <caseType>Dative</caseType>
-        <plural>false</plural>
-        <value><!-- Recurring Donations Settings --></value>
-    </caseValues>
-    <caseValues>
-        <caseType>Dative</caseType>
-        <plural>true</plural>
-        <value><!-- Recurring Donations Settings --></value>
-    </caseValues>
-    <fields>
-        <help><!-- The Opportunity Stage that NPSP applies to each new installment Opportunity when you create a Recurring Donation. --></help>
-        <label><!-- Stage Name for Installment Opportunities --></label>
-        <name>InstallmentOppStageName__c</name>
-    </fields>
-    <fields>
-        <help><!-- This option enables Enhanced Recurring Donations. IMPORTANT: You must enable Enhanced Recurring Donations in NPSP Settings. Enabling in Custom Settings may cause data inconsistencies. --></help>
-        <label><!-- Enhanced Recurring Donations --></label>
-        <name>IsRecurringDonations2Enabled__c</name>
-    </fields>
-    <fields>
-        <help><!-- The number of records to process at a time when running the Recurring Donations batch job. The default size is 50. Reduce to a smaller number if the Recurring Donations batch job is failing due to system limits. --></help>
-        <label><!-- Recurring Donation Batch Size --></label>
-        <name>Recurring_Donation_Batch_Size__c</name>
-    </fields>
-    <gender><!-- Neuter --></gender>
->>>>>>> 7093f8ba
+  <fields>
+      <help><!-- The Opportunity Stage that NPSP applies to each new installment Opportunity when you create a Recurring Donation. --></help>
+      <label><!-- Stage Name for Installment Opportunities --></label>
+      <name>InstallmentOppStageName__c</name>
+  </fields>
+  <fields>
+      <help><!-- This option enables Enhanced Recurring Donations. IMPORTANT: You must enable Enhanced Recurring Donations in NPSP Settings. Enabling in Custom Settings may cause data inconsistencies. --></help>
+      <label><!-- Enhanced Recurring Donations --></label>
+      <name>IsRecurringDonations2Enabled__c</name>
+  </fields>
+  <caseValues>
+      <caseType>Nominative</caseType>
+      <plural>false</plural>
+      <value><!-- Recurring Donations Settings --></value>
+  </caseValues>
+  <caseValues>
+      <caseType>Nominative</caseType>
+      <plural>true</plural>
+      <value><!-- Recurring Donations Settings --></value>
+  </caseValues>
+  <caseValues>
+      <caseType>Accusative</caseType>
+      <plural>false</plural>
+      <value><!-- Recurring Donations Settings --></value>
+  </caseValues>
+  <caseValues>
+      <caseType>Accusative</caseType>
+      <plural>true</plural>
+      <value><!-- Recurring Donations Settings --></value>
+  </caseValues>
+  <caseValues>
+      <caseType>Genitive</caseType>
+      <plural>false</plural>
+      <value><!-- Recurring Donations Settings --></value>
+  </caseValues>
+  <caseValues>
+      <caseType>Genitive</caseType>
+      <plural>true</plural>
+      <value><!-- Recurring Donations Settings --></value>
+  </caseValues>
+  <caseValues>
+      <caseType>Dative</caseType>
+      <plural>false</plural>
+      <value><!-- Recurring Donations Settings --></value>
+  </caseValues>
+  <caseValues>
+      <caseType>Dative</caseType>
+      <plural>true</plural>
+      <value><!-- Recurring Donations Settings --></value>
+  </caseValues>
+  <gender><!-- Neuter --></gender>
 </CustomObjectTranslation>