--- conflicted
+++ resolved
@@ -396,16 +396,12 @@
         <name>Donation_Name__c</name>
     </fields>
     <fields>
-<<<<<<< HEAD
-        <help>El nombre del tipo de registro de la oportunidad a usar para la donación. Utiliza el tipo de registro por defecto si se deja en blanco.</help>
-=======
         <help><!-- A comma separated list of ID&apos;s to the first 10 possible Opportunity matches to a donation. --></help>
         <label><!-- Donation Possible Matches --></label>
         <name>Donation_Possible_Matches__c</name>
     </fields>
     <fields>
         <help>Opportunity.RecordTypeId</help>
->>>>>>> 7c2ce593
         <label>Donación Tipo de registro</label>
         <name>Donation_Record_Type_Name__c</name>
     </fields>
