<?xml version="1.0" encoding="UTF-8"?>
<CustomObjectTranslation xmlns="http://soap.sforce.com/2006/04/metadata">
    <caseValues>
        <article>None</article>
        <plural>false</plural>
        <value><!-- NPSP Data Import Batch --></value>
    </caseValues>
    <caseValues>
        <article>Definite</article>
        <plural>false</plural>
        <value><!-- הNPSP Data Import Batch --></value>
    </caseValues>
    <caseValues>
        <article>None</article>
        <plural>true</plural>
        <value><!-- NPSP Data Import Batch --></value>
    </caseValues>
    <caseValues>
        <article>Definite</article>
        <plural>true</plural>
        <value><!-- הNPSP Data Import Batch --></value>
    </caseValues>
    <fieldSets>
        <label><!-- Batch Gift Entry Tab Columns --></label>
        <name>BatchGiftEntryTabColumns</name>
    </fieldSets>
    <fields>
        <help><!-- An optional Unique Id field to use for Organization Account matching --></help>
        <label><!-- Account Custom Unique ID --></label>
        <name>Account_Custom_Unique_ID__c</name>
    </fields>
    <fields>
        <label><!-- Active Fields --></label>
        <name>Active_Fields__c</name>
    </fields>
    <fields>
        <help><!-- An optional description about this batch. --></help>
        <label><!-- Batch Description --></label>
        <name>Batch_Description__c</name>
    </fields>
    <fields>
        <help><!-- The number of records to process at a time in each batch. --></help>
        <label><!-- Batch Process Size --></label>
        <name>Batch_Process_Size__c</name>
    </fields>
    <fields>
        <help><!-- An optional Unique Id field to use for Contact matching --></help>
        <label><!-- Contact Custom Unique ID --></label>
        <name>Contact_Custom_Unique_ID__c</name>
    </fields>
    <fields>
        <help><!-- Specifies which rule to follow when trying to match Contacts in Data Import records against existing Contacts. --></help>
        <label><!-- Contact Matching Rule --></label>
        <name>Contact_Matching_Rule__c</name>
    </fields>
    <fields>
        <help><!-- Enter the number of days from the Donation Date to consider when looking for a matching Opportunity or Payment. NPSP will choose the matching Opp or Payment whose date falls within the number of days AND is closest to the Donation Date. --></help>
        <label><!-- Number of Days from Donation Date --></label>
        <name>Donation_Date_Range__c</name>
    </fields>
    <fields>
        <help><!-- Defines how NPSP should handle matching Donations. --></help>
        <label><!-- Donation Matching Behavior --></label>
        <name>Donation_Matching_Behavior__c</name>
        <picklistValues>
            <masterLabel>Best Match</masterLabel>
            <translation><!-- Best Match --></translation>
        </picklistValues>
        <picklistValues>
            <masterLabel>Best Match or Create</masterLabel>
            <translation><!-- Best Match or Create --></translation>
        </picklistValues>
        <picklistValues>
            <masterLabel>Do Not Match</masterLabel>
            <translation><!-- Do Not Match --></translation>
        </picklistValues>
        <picklistValues>
            <masterLabel>No Match</masterLabel>
            <translation><!-- No Match --></translation>
        </picklistValues>
        <picklistValues>
            <masterLabel>Single Match</masterLabel>
            <translation><!-- Single Match --></translation>
        </picklistValues>
        <picklistValues>
            <masterLabel>Single Match or Create</masterLabel>
            <translation><!-- Single Match or Create --></translation>
        </picklistValues>
    </fields>
    <fields>
        <help><!-- The developer name of an Apex class that implements the BDI_IMatching interface for Donations. Leave blank to let NPSP handle matching. --></help>
        <label><!-- Donation Matching Implementing Class --></label>
        <name>Donation_Matching_Implementing_Class__c</name>
    </fields>
    <fields>
        <help><!-- Specifies which fields to match by when trying to match Donations in batch records against existing Opportunities and Payments. --></help>
        <label><!-- Donation Matching Rule --></label>
        <name>Donation_Matching_Rule__c</name>
    </fields>
    <fields>
<<<<<<< HEAD
        <label><!-- Form Template --></label>
        <name>Form_Template__c</name>
        <relationshipLabel><!-- NPSP Data Import Batches --></relationshipLabel>
=======
        <help><!-- The number of gifts that are expected to be entered in this Batch. --></help>
        <label><!-- Expected Count of Gifts --></label>
        <name>Expected_Count_of_Gifts__c</name>
    </fields>
    <fields>
        <help><!-- The expected total amount of all gifts entered in this Batch. --></help>
        <label><!-- Expected Total Batch Amount --></label>
        <name>Expected_Total_Batch_Amount__c</name>
    </fields>
    <fields>
        <help><!-- This batch is intended for use with Batch Gift Entry. Batches are automatically marked as gift batches when they are set up through the Batch Gift Entry tab. Manually changing this field could have unintended consequences. --></help>
        <label><!-- Gift Batch --></label>
        <name>GiftBatch__c</name>
>>>>>>> 8e5acc23
    </fields>
    <fields>
        <help><!-- The date and time when the batch was last processed. --></help>
        <label><!-- Last Processed On --></label>
        <name>Last_Processed_On__c</name>
    </fields>
    <fields>
        <help><!-- The developer name of an Apex class that implements the BDI_IPostProcess interface for NPSP batch records. --></help>
        <label><!-- Post Process Implementing Class --></label>
        <name>Post_Process_Implementing_Class__c</name>
    </fields>
    <fields>
        <help><!-- When checked, the batch will be automatically processed based on the schedule for the associated job. --></help>
        <label><!-- Process Using Scheduled Job --></label>
        <name>Process_Using_Scheduled_Job__c</name>
    </fields>
    <fields>
        <help><!-- Shows the number of records that failed to be successfully processed on the date listed in the Last Processed On field. --></help>
        <label><!-- Records Failed --></label>
        <name>Records_Failed__c</name>
    </fields>
    <fields>
        <help><!-- Shows the number of records that were successfully processed on the date listed in the Last Processed On field. --></help>
        <label><!-- Records Successfully Processed --></label>
        <name>Records_Successfully_Processed__c</name>
    </fields>
    <fields>
        <help><!-- When checked, the total number of gifts and total amount must match the expected totals entered for the batch. --></help>
        <label><!-- Require Expected Totals Match --></label>
        <name>RequireTotalMatch__c</name>
    </fields>
    <fields>
        <help><!-- When checked, NPSP calculates donor rollups when donations are processed. If unchecked, donor rollups are calculated during the default nightly Scheduled Job. Note that selecting this checkbox may slow down processing of this batch. --></help>
        <label><!-- Calculate Donation Rollups with Batch --></label>
        <name>Run_Opportunity_Rollups_while_Processing__c</name>
    </fields>
    <gender><!-- Masculine --></gender>
    <layouts>
        <layout>NPSP Data Import Batch Layout</layout>
        <sections>
            <label><!-- Contact &amp; Account Matching --></label>
            <section>Contact &amp; Account Matching</section>
        </sections>
        <sections>
            <label><!-- Custom Links --></label>
            <section>Custom Links</section>
        </sections>
        <sections>
            <label><!-- Donation Matching --></label>
            <section>Donation Matching</section>
        </sections>
        <sections>
            <label><!-- Extensibility --></label>
            <section>Extensibility</section>
        </sections>
    </layouts>
    <nameFieldLabel><!-- Batch Name --></nameFieldLabel>
    <webLinks>
        <label><!-- Process_Batch --></label>
        <name>Process_Batch</name>
    </webLinks>
</CustomObjectTranslation><|MERGE_RESOLUTION|>--- conflicted
+++ resolved
@@ -98,11 +98,6 @@
         <name>Donation_Matching_Rule__c</name>
     </fields>
     <fields>
-<<<<<<< HEAD
-        <label><!-- Form Template --></label>
-        <name>Form_Template__c</name>
-        <relationshipLabel><!-- NPSP Data Import Batches --></relationshipLabel>
-=======
         <help><!-- The number of gifts that are expected to be entered in this Batch. --></help>
         <label><!-- Expected Count of Gifts --></label>
         <name>Expected_Count_of_Gifts__c</name>
@@ -113,10 +108,14 @@
         <name>Expected_Total_Batch_Amount__c</name>
     </fields>
     <fields>
+        <label><!-- Form Template --></label>
+        <name>Form_Template__c</name>
+        <relationshipLabel><!-- NPSP Data Import Batches --></relationshipLabel>
+    </fields>
+    <fields>
         <help><!-- This batch is intended for use with Batch Gift Entry. Batches are automatically marked as gift batches when they are set up through the Batch Gift Entry tab. Manually changing this field could have unintended consequences. --></help>
         <label><!-- Gift Batch --></label>
         <name>GiftBatch__c</name>
->>>>>>> 8e5acc23
     </fields>
     <fields>
         <help><!-- The date and time when the batch was last processed. --></help>
