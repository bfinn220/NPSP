<?xml version="1.0" encoding="UTF-8"?>
<CustomObjectTranslation xmlns="http://soap.sforce.com/2006/04/metadata">
    <caseValues>
        <plural>false</plural>
        <value>Lot d&apos;importation de données NPSP</value>
    </caseValues>
    <caseValues>
        <plural>true</plural>
        <value>Lots d&apos;importation de données NPSP</value>
    </caseValues>
    <fieldSets>
        <label><!-- Batch Gift Entry Tab Columns --></label>
        <name>BatchGiftEntryTabColumns</name>
    </fieldSets>
    <fields>
        <help>Un champ facultatif d&apos;ID unique à utiliser pour la correspondance de comptes d&apos;organisation</help>
        <label>ID unique personnalisé de compte</label>
        <name>Account_Custom_Unique_ID__c</name>
    </fields>
    <fields>
        <label>Champs actifs</label>
        <name>Active_Fields__c</name>
    </fields>
    <fields>
        <help>Description facultative de ce lot.</help>
        <label>Description du lot</label>
        <name>Batch_Description__c</name>
    </fields>
    <fields>
        <help>Le nombre d’enregistrements à traiter en même temps dans chaque lot.</help>
        <label>Taille de lot</label>
        <name>Batch_Process_Size__c</name>
    </fields>
    <fields>
        <help>Un identifiant unique optionnel utilisé pour identifier un contact</help>
        <label>ID unique personnalisé de contact</label>
        <name>Contact_Custom_Unique_ID__c</name>
    </fields>
    <fields>
        <help>Indique quelle règle suivre pour mettre en correspondance les contacts des enregistrements d’importation de données avec les contacts existants.</help>
        <label>Règle de correspondance de contacts</label>
        <name>Contact_Matching_Rule__c</name>
    </fields>
    <fields>
        <help>Nbre de jours àpd de la date de don à prendre en compte lors de la recherche d’une opp. ou d&apos;un paiement corresp. NPSP choisira l’opp. ou le paiement corresp. dont la date tombe dans le nombre de jours ET se rapproche le plus de la date du don.</help>
        <label>Nbre de jours à partir de la date du don</label>
        <name>Donation_Date_Range__c</name>
    </fields>
    <fields>
        <help>Définit la manière dont NPSP doit gérer les dons correspondants.</help>
        <label>Comportement de correspondance de dons</label>
        <name>Donation_Matching_Behavior__c</name>
        <picklistValues>
            <masterLabel>Best Match</masterLabel>
            <translation>Meilleure correspondance</translation>
        </picklistValues>
        <picklistValues>
            <masterLabel>Best Match or Create</masterLabel>
            <translation>Meilleure correspondance ou créer</translation>
        </picklistValues>
        <picklistValues>
            <masterLabel>Do Not Match</masterLabel>
            <translation>Ne correspond pas</translation>
        </picklistValues>
        <picklistValues>
            <masterLabel>No Match</masterLabel>
            <translation>Pas de correspondance</translation>
        </picklistValues>
        <picklistValues>
            <masterLabel>Single Match</masterLabel>
            <translation>Correspondance unique</translation>
        </picklistValues>
        <picklistValues>
            <masterLabel>Single Match or Create</masterLabel>
            <translation>Correspondance unique ou créer</translation>
        </picklistValues>
    </fields>
    <fields>
        <help>Le nom de développeur d&apos;une classe Apex qui implémente l&apos;interface BDI_IMatching pour les dons. Laissez le champ vide pour que NPSP gère la correspondance.</help>
        <label>Classe d’implém. de corresp. de dons</label>
        <name>Donation_Matching_Implementing_Class__c</name>
    </fields>
    <fields>
        <help>Spécifie les champs à faire correspondre lorsque vous essayez de faire correspondre des dons dans les enregistrements par lots avec les opportunités et les paiements existants.</help>
        <label>Règle de correspondance de dons</label>
        <name>Donation_Matching_Rule__c</name>
    </fields>
    <fields>
<<<<<<< HEAD
        <label><!-- Form Template --></label>
        <name>Form_Template__c</name>
        <relationshipLabel><!-- NPSP Data Import Batches --></relationshipLabel>
    </fields>
    <fields>
        <help><!-- The date and time when the batch was last processed. --></help>
        <label><!-- Last Processed On --></label>
=======
        <help>Le nombre de dons qui devraient être saisis dans ce lot.</help>
        <label>Nombre attendu de dons</label>
        <name>Expected_Count_of_Gifts__c</name>
    </fields>
    <fields>
        <help>Le montant total attendu de tous les dons saisis dans ce lot.</help>
        <label>Montant par lots total attendu</label>
        <name>Expected_Total_Batch_Amount__c</name>
    </fields>
    <fields>
        <help>Ce lot est destiné à être utilisé avec une saisie de dons par lots. Les lots sont marqués autom. comme des lots de dons lorsqu&apos;ils sont configurés dans l&apos;onglet Saisie de dons par lots. La modif. manuelle de ce champ peut avoir des conséquences imprévues.</help>
        <label>Lot de dons</label>
        <name>GiftBatch__c</name>
    </fields>
    <fields>
        <help>La date et l’heure du dernier traitement du lot.</help>
        <label>Dernier traitement le</label>
>>>>>>> 8e5acc23
        <name>Last_Processed_On__c</name>
    </fields>
    <fields>
        <help>Le nom de développeur d&apos;une classe Apex qui implémente l&apos;interface BDI_IPostProcess pour les enregistrements par lots NPSP.</help>
        <label>Classe d’implém. de traitement de publ.</label>
        <name>Post_Process_Implementing_Class__c</name>
    </fields>
    <fields>
        <help>Lorsque cette option est sélectionnée, le lot sera automatiquement traité en fonction de la planification de la tâche associée.</help>
        <label>Processus utilisant une tâche planifiée</label>
        <name>Process_Using_Scheduled_Job__c</name>
    </fields>
    <fields>
        <help>Affiche le nombre d’enregistrements qui n&apos;ont pas pu être traités avec succès à la date répertoriée au champ Dernier traitement le.</help>
        <label>Échec des enregistrements</label>
        <name>Records_Failed__c</name>
    </fields>
    <fields>
        <help>Affiche le nombre d’enregistrements qui ont été traités avec succès à la date répertoriée au champ Dernier traitement le.</help>
        <label>Enregistrements traités avec succès</label>
        <name>Records_Successfully_Processed__c</name>
    </fields>
    <fields>
        <help>Lorsque cette option est sélectionnée, le nombre total de dons et le montant total doivent correspondre aux totaux attendus saisis pour ce lot.</help>
        <label>Exiger correspondance totaux attendus</label>
        <name>RequireTotalMatch__c</name>
    </fields>
    <fields>
        <help>Si coché, NPSP calcule les cumuls de donateurs lorsque les dons sont traités. Si non coché, les cumuls de donateurs sont calculés lors de la tâche planifiée de nuit par défaut. La sélection de cette case peut ralentir le traitement de ce lot.</help>
        <label>Calculer les cumuls de dons par lots</label>
        <name>Run_Opportunity_Rollups_while_Processing__c</name>
    </fields>
    <gender>Masculine</gender>
    <layouts>
        <layout>NPSP Data Import Batch Layout</layout>
        <sections>
            <label>Correspondance contact et compte</label>
            <section>Contact &amp; Account Matching</section>
        </sections>
        <sections>
            <label>Liens personnalisés</label>
            <section>Custom Links</section>
        </sections>
        <sections>
            <label>Correspondance de dons</label>
            <section>Donation Matching</section>
        </sections>
        <sections>
            <label>Extensibilité</label>
            <section>Extensibility</section>
        </sections>
    </layouts>
    <nameFieldLabel>Nom du lot</nameFieldLabel>
    <startsWith>Consonant</startsWith>
    <webLinks>
        <label>Traiter le lot</label>
        <name>Process_Batch</name>
    </webLinks>
</CustomObjectTranslation><|MERGE_RESOLUTION|>--- conflicted
+++ resolved
@@ -86,15 +86,6 @@
         <name>Donation_Matching_Rule__c</name>
     </fields>
     <fields>
-<<<<<<< HEAD
-        <label><!-- Form Template --></label>
-        <name>Form_Template__c</name>
-        <relationshipLabel><!-- NPSP Data Import Batches --></relationshipLabel>
-    </fields>
-    <fields>
-        <help><!-- The date and time when the batch was last processed. --></help>
-        <label><!-- Last Processed On --></label>
-=======
         <help>Le nombre de dons qui devraient être saisis dans ce lot.</help>
         <label>Nombre attendu de dons</label>
         <name>Expected_Count_of_Gifts__c</name>
@@ -105,6 +96,11 @@
         <name>Expected_Total_Batch_Amount__c</name>
     </fields>
     <fields>
+        <label><!-- Form Template --></label>
+        <name>Form_Template__c</name>
+        <relationshipLabel><!-- NPSP Data Import Batches --></relationshipLabel>
+    </fields>
+    <fields>
         <help>Ce lot est destiné à être utilisé avec une saisie de dons par lots. Les lots sont marqués autom. comme des lots de dons lorsqu&apos;ils sont configurés dans l&apos;onglet Saisie de dons par lots. La modif. manuelle de ce champ peut avoir des conséquences imprévues.</help>
         <label>Lot de dons</label>
         <name>GiftBatch__c</name>
@@ -112,7 +108,6 @@
     <fields>
         <help>La date et l’heure du dernier traitement du lot.</help>
         <label>Dernier traitement le</label>
->>>>>>> 8e5acc23
         <name>Last_Processed_On__c</name>
     </fields>
     <fields>
