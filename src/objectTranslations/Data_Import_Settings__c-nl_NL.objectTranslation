<?xml version="1.0" encoding="UTF-8"?>
<CustomObjectTranslation xmlns="http://soap.sforce.com/2006/04/metadata">
    <caseValues>
        <plural>false</plural>
        <value><!-- Data Import Settings --></value>
    </caseValues>
    <caseValues>
        <plural>true</plural>
        <value><!-- Data Import Settings --></value>
    </caseValues>
    <fields>
        <help>Een optioneel Uniek Id veld dat wordt gebruikt voor Account matching</help>
        <label>Account aangepast Uniek ID</label>
        <name>Account_Custom_Unique_ID__c</name>
    </fields>
    <fields>
        <help>Geeft aan welke regel gevolgd moet worden wanneer er geprobeerd wordt Accounts met een Data Import te matchen tegen bestaande Accounts.</help>
        <label>Account Matching Regel</label>
        <name>Account_Matching_Rule__c</name>
    </fields>
    <fields>
        <help>Het aantal NPSP data records dat kan worden geïmporteerd in elke batch</help>
        <label>Batchgrootte</label>
        <name>Batch_Size__c</name>
    </fields>
    <fields>
        <help>een optioneel Uniek Id veld dat wordt gebruikt voor Contactpersoon matching</help>
        <label>Contact Aangepast uniek ID</label>
        <name>Contact_Custom_Unique_ID__c</name>
    </fields>
    <fields>
        <help>Geeft aan welke regel gevolgd moet worden wanneer er geprobeerd wordt Contactpersonen met een Data import te matchen tegen bestaande Contactpersonen.</help>
        <label>Contact Matching Regel</label>
        <name>Contact_Matching_Rule__c</name>
    </fields>
<<<<<<< HEAD
=======
    <fields>
        <help>Voer het aantal dagen in vanaf de Donatiedatum om een reeks te bepalen bij het zoeken naar een matchende Opp of Betaling. De Data Import kiest een matchende Opp of Betaling die in de reeks valt en het dichtst ligt in de buurt van de Donatiedatum.</help>
        <label>Aantal Dagen vanaf Donatiedatum</label>
        <name>Donation_Date_Range__c</name>
    </fields>
    <fields>
        <help>Bepaalt hoe de Data Import omgaat met een Matching Gift. Er moet een waarde gekozen worden.</help>
        <label>Donatie Matching Gedrag</label>
        <name>Donation_Matching_Behavior__c</name>
    </fields>
    <fields>
        <help>De developer naam van een Apex Klasse dat de BDI_IMatching interface implementeert voor Donaties. Leeg laten om het over te laten aan NPSP.</help>
        <label>Donatie Matching Implementatie Klasse</label>
        <name>Donation_Matching_Implementing_Class__c</name>
    </fields>
    <fields>
        <help>Bepaalt op welke velden gematcht moet worden bij het matchen van Donaties (Opportunities en Betalingen) met Data import records. Klik op Control of Command om meerdere velden te selecteren.</help>
        <label>Donatie Matching Regel</label>
        <name>Donation_Matching_Rule__c</name>
    </fields>
    <fields>
        <help>De developer naam van een Apex Klasse dat de BDI__PostProcess interface implementeert voor NPSP Data Import records.</help>
        <label>Na Verwerking Implementatie Klasse</label>
        <name>Post_Process_Implementing_Class__c</name>
    </fields>
    <fields>
        <help><!-- When checked, NPSP calculates donor statistics when donations are processed. If unchecked, donor statistics are calculated during the default nightly Scheduled Job. Note that selecting this checkbox may slow down processing of this batch. --></help>
        <label><!-- Calculate Donation Rollups with Batch --></label>
        <name>Run_Opportunity_Rollups_while_Processing__c</name>
    </fields>
>>>>>>> 7c2ce593
    <gender><!-- Neuter --></gender>
</CustomObjectTranslation><|MERGE_RESOLUTION|>--- conflicted
+++ resolved
@@ -33,8 +33,6 @@
         <label>Contact Matching Regel</label>
         <name>Contact_Matching_Rule__c</name>
     </fields>
-<<<<<<< HEAD
-=======
     <fields>
         <help>Voer het aantal dagen in vanaf de Donatiedatum om een reeks te bepalen bij het zoeken naar een matchende Opp of Betaling. De Data Import kiest een matchende Opp of Betaling die in de reeks valt en het dichtst ligt in de buurt van de Donatiedatum.</help>
         <label>Aantal Dagen vanaf Donatiedatum</label>
@@ -65,6 +63,5 @@
         <label><!-- Calculate Donation Rollups with Batch --></label>
         <name>Run_Opportunity_Rollups_while_Processing__c</name>
     </fields>
->>>>>>> 7c2ce593
     <gender><!-- Neuter --></gender>
 </CustomObjectTranslation>