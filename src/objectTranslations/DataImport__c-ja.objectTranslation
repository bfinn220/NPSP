--- conflicted
+++ resolved
@@ -392,16 +392,12 @@
         <name>Donation_Name__c</name>
     </fields>
     <fields>
-<<<<<<< HEAD
-        <help>支援に使用する支援レコードタイプの名前。空白のままにした場合、デフォルトのレコードタイプが使用されます。</help>
-=======
         <help><!-- A comma separated list of ID&apos;s to the first 10 possible Opportunity matches to a donation. --></help>
         <label><!-- Donation Possible Matches --></label>
         <name>Donation_Possible_Matches__c</name>
     </fields>
     <fields>
         <help>Opportunity.RecordTypeId</help>
->>>>>>> 7c2ce593
         <label>レコードタイプ名(支援)</label>
         <name>Donation_Record_Type_Name__c</name>
     </fields>
