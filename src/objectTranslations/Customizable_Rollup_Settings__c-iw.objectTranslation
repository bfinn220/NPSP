<?xml version="1.0" encoding="UTF-8"?>
<CustomObjectTranslation xmlns="http://soap.sforce.com/2006/04/metadata">
    <caseValues>
        <article>None</article>
        <plural>false</plural>
        <value><!-- Customizable Rollup Settings --></value>
    </caseValues>
    <caseValues>
        <article>Definite</article>
        <plural>false</plural>
        <value><!-- הCustomizable Rollup Settings --></value>
    </caseValues>
    <caseValues>
        <article>None</article>
        <plural>true</plural>
        <value><!-- Customizable Rollup Settings --></value>
    </caseValues>
    <caseValues>
        <article>Definite</article>
        <plural>true</plural>
        <value><!-- הCustomizable Rollup Settings --></value>
    </caseValues>
    <fields>
        <help><!-- JSON for the CMT deployment result
{ &quot;jobId&quot;: &quot;repsonse&quot; } --></help>
        <label><!-- CMT API Deployment Result --></label>
        <name>CMT_API_Status__c</name>
    </fields>
    <fields>
        <help><!-- Check this box to enable the new NPSP Customizable Rollup Engine --></help>
        <label><!-- Enable Customizable Rollups --></label>
        <name>Customizable_Rollups_Enabled__c</name>
    </fields>
    <fields>
<<<<<<< HEAD
        <help><!-- Check this box to prevent hard credit and soft credit rollups on Accounts and Contacts from only processing Account and Contact records that have existing related Opportunity or Opportunity Contact Role records. --></help>
        <label><!-- Disable Related Records Filter --></label>
        <name>Disable_Related_Records_Filter__c</name>
    </fields>
    <fields>
        <help><!-- Number of records per batch to process when recalculating donor rollups to the Account object. --></help>
        <label><!-- Account Hard Credit Batch Size --></label>
=======
        <help><!-- Number of records per batch to process when recalculating donor roll-ups to the Account object --></help>
        <label><!-- Rollups: Account Batch Size --></label>
>>>>>>> 24f1e8c3
        <name>Rollups_Account_Batch_Size__c</name>
    </fields>
    <fields>
        <help><!-- Number of records per batch to process when recalculating donor rollups to the Account object using Skew Mode. --></help>
        <label><!-- Account Skew Mode Batch Size --></label>
        <name>Rollups_Account_SkewMode_Batch_Size__c</name>
    </fields>
    <fields>
        <help><!-- Number of records per batch to process when recalculating soft credit donor rollups to the Account object. --></help>
        <label><!-- Contact Soft Credit to Acct Batch Size --></label>
        <name>Rollups_Account_Soft_Credit_Batch_Size__c</name>
    </fields>
    <fields>
        <help><!-- Number of records per batch to process when recalculating hard credit donor rollups to the Contact object. --></help>
        <label><!-- Contact Hard Credit Batch Size --></label>
        <name>Rollups_Contact_Batch_Size__c</name>
    </fields>
    <fields>
        <help><!-- Number of records per batch to process when recalculating donor rollups to the Contact object using Skew Mode. --></help>
        <label><!-- Contact Skew Mode Batch Size --></label>
        <name>Rollups_Contact_SkewMode_Batch_Size__c</name>
    </fields>
    <fields>
        <help><!-- Number of records per batch to process when recalculating soft credit donor rollups to the Contact object. --></help>
        <label><!-- Contact Soft Credit Batch Size --></label>
        <name>Rollups_Contact_Soft_Credit_Batch_Size__c</name>
    </fields>
    <fields>
        <help><!-- Number of records per batch to process when recalculating donor rollups to the General Accounting Unit object. --></help>
        <label><!-- GAU Batch Size --></label>
        <name>Rollups_GAU_Batch_Size__c</name>
    </fields>
    <fields>
        <help><!-- The maximum number of related Opportunities on an Account or Contact allowed in non-Skew Mode Rollup Batch Jobs. An Account or Contact with more than this number of related Opportunities will always be rolled up using Skew Mode. --></help>
        <label><!-- Skew Mode Threshold --></label>
        <name>Rollups_Limit_on_Attached_Opps_for_Skew__c</name>
    </fields>
    <fields>
        <help><!-- Number of Account, Contact, or GAU records per batch to select for Skew Mode processing. --></help>
        <label><!-- Skew Mode Dispatcher Batch Size --></label>
        <name>Rollups_Skew_Dispatcher_Batch_Size__c</name>
    </fields>
    <gender><!-- Masculine --></gender>
</CustomObjectTranslation><|MERGE_RESOLUTION|>--- conflicted
+++ resolved
@@ -32,18 +32,8 @@
         <name>Customizable_Rollups_Enabled__c</name>
     </fields>
     <fields>
-<<<<<<< HEAD
-        <help><!-- Check this box to prevent hard credit and soft credit rollups on Accounts and Contacts from only processing Account and Contact records that have existing related Opportunity or Opportunity Contact Role records. --></help>
-        <label><!-- Disable Related Records Filter --></label>
-        <name>Disable_Related_Records_Filter__c</name>
-    </fields>
-    <fields>
         <help><!-- Number of records per batch to process when recalculating donor rollups to the Account object. --></help>
         <label><!-- Account Hard Credit Batch Size --></label>
-=======
-        <help><!-- Number of records per batch to process when recalculating donor roll-ups to the Account object --></help>
-        <label><!-- Rollups: Account Batch Size --></label>
->>>>>>> 24f1e8c3
         <name>Rollups_Account_Batch_Size__c</name>
     </fields>
     <fields>
