--- conflicted
+++ resolved
@@ -88,30 +88,10 @@
 
     <!-- This is only overridden for now until we start using updateMetaXml to also set api version -->
     <target name="updateMetaXml">
-<<<<<<< HEAD
-      <updateMetaXml dir="${basedir}/src" namespace="npe01" version="${version.npe01}" />
-      <updateMetaXml dir="${basedir}/src" namespace="npo02" version="${version.npo02}" />
-      <updateMetaXml dir="${basedir}/src" namespace="npe03" version="${version.npe03}" />
-      <updateMetaXml dir="${basedir}/src" namespace="npe4" version="${version.npe4}" />
-      <updateMetaXml dir="${basedir}/src" namespace="npe5" version="${version.npe5}" />
-      <updateMetaXmlApi dir="${basedir}/src" apiVersion="${cumulusci.package.apiVersion}" />
-    </target>
-
-    <target name="testXml">
-      <xmlproperty file="src/package.xml" />
-      <echoproperties />
-    </target>
-
-    <target name="deployPassingTest">
-      <sf:deploy username="${sf.username}" password="${sf.password}" serverurl="${sf.serverurl}" deployRoot="unpackaged/pre/passing_test" runAllTests="false" maxPoll="${cumulusci.maxPoll.test}">
-        <runTest>NPSPAlwaysPassingTest</runTest>
-      </sf:deploy>
-=======
         <for list="${required.packages}" delimiter="," param="packageNamespace">
             <sequential>
                 <updateMetaXml dir="${basedir}/src" namespace="@{packageNamespace}" version="${version.@{packageNamespace}}" />
             </sequential>
         </for>
->>>>>>> dbb9c5c0
     </target>
 </project>