{
  "orgName": "NPSP - Beta Org - Analytics",
  "edition": "Developer",
  "features": [
    "SalesWave"
  ],
  "instance": "CS46",
  "hasSampleData": "true",
  "orgPreferences" : {
    "enabled": [
      "AnalyticsSharingEnable",
      "ChatterEnabled",
      "DisableParallelApexTesting",
<<<<<<< HEAD
      "NotesReservedPref01",
      "S1DesktopEnabled",
      "Translation"
=======
      "S1DesktopEnabled"
>>>>>>> 12cb2c4c
    ]
  }
}<|MERGE_RESOLUTION|>--- conflicted
+++ resolved
@@ -11,13 +11,8 @@
       "AnalyticsSharingEnable",
       "ChatterEnabled",
       "DisableParallelApexTesting",
-<<<<<<< HEAD
       "NotesReservedPref01",
-      "S1DesktopEnabled",
-      "Translation"
-=======
       "S1DesktopEnabled"
->>>>>>> 12cb2c4c
     ]
   }
 }