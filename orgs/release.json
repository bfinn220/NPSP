--- conflicted
+++ resolved
@@ -6,13 +6,8 @@
     "enabled": [
       "ChatterEnabled",
       "DisableParallelApexTesting",
-<<<<<<< HEAD
       "NotesReservedPref01",
-      "S1DesktopEnabled",
-      "Translation"
-=======
       "S1DesktopEnabled"
->>>>>>> 12cb2c4c
     ]
   }
 }