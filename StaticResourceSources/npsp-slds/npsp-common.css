html body.sfdcBody {
    padding: 0 !important;
}
input.lookupInput {
    background-color: white;
    background-image: none;
    color: #16325c;
    border: 1px solid #d8dde6;
    border-radius: 4px;
    width: 100%;
    -webkit-transition: border 0.1s linear, background-color 0.1s linear;
    transition: border 0.1s linear, background-color 0.1s linear;
    display: inline-block;
    padding: 0 16px 0 12px;
    line-height: 34px;
    min-height: calc(34px + 2px);
    margin-right: -30px;
}
input.lookupInputSLDS {
    background-color: white;
    background-image: none;
    color: #16325c;
    border: 1px solid #d8dde6;
    border-radius: .25rem;
    width: 100%;
    -webkit-transition: border 0.1s linear, background-color 0.1s linear;
    transition: border 0.1s linear, background-color 0.1s linear;
    display: inline-block;
    padding: 0 1rem 0 .75rem;
    line-height: 1.875rem;
    min-height: calc(1.875rem + 2px);
    margin-right: -30px !important;
}
<<<<<<< HEAD
/* slds sets any multiselect to a smaller line height, but in visualforce, a single select looks like a multi with size=1, so this fixes the height */
.slds-scope .slds-select[size="1"] {
=======

/* added to get the lookup icon button back within the input field, which didn't seem to work when using <apex:slds/> */
.slds-scope input.lookupInput {
    margin-right: -30px;
}

/* slds203 sets any multiselect to a smaller line height, but in visualforce, a single select looks like a multi with size=1, so this fixes the height */
.sfdo203 .slds-select[size="1"] {
>>>>>>> 77a6d126
    min-height: calc(1.875rem + (1px * 2));
    height: calc(1.875rem + (1px * 2));
}
.dateFixup span.dateFormat {
    position: absolute;
    right: .75rem;
    line-height: 1.875rem;
}
/* trick to display multiselect picklists as simple select, just add multipicklistSLDSFixup to the msp*/
.multiSelectPicklistTable {
    display: none !important;
}
.multipicklistSLDSFixup,
.dependentMultiPicklistFixup select {
    display: inline-block !important;
}
.dependentPicklistFixup select, 
.dependentMultiPicklistFixup select {
    background-color: white;
    color: #16325c;
    border: 1px solid #d8dde6;
    border-radius: 4px;
    width: 100%;
    transition: border 0.1s linear, background-color 0.1s linear;
    min-height: calc(1.875rem + (1px * 2));
    height: calc(1.875rem + (1px * 2));
}
.dependentMultiPicklistFixup select {
    height: inherit;
}
.dependentMultiPicklistFixup option {
    padding: 8px;
}
.datePicker {
   z-index: 10000;
}

/* the following are for our UTIL_Tooltip visualforce component to use */
.slds-scope .slds-form-element__icon .util-tooltip { display: none; }
.slds-button:hover + .util-tooltip { display:inline-block; position:absolute; width: 20em; top: 3em; left:-1em; }
.slds-button:focus + .util-tooltip { display:inline-block; position:absolute; width: 20em; top: 3em; left:-1em; }<|MERGE_RESOLUTION|>--- conflicted
+++ resolved
@@ -16,6 +16,10 @@
     min-height: calc(34px + 2px);
     margin-right: -30px;
 }
+/* added to get the lookup icon button back within the input field, which didn't seem to work when using <apex:slds/> */
+.slds-scope input.lookupInput {
+    margin-right: -30px;
+}
 input.lookupInputSLDS {
     background-color: white;
     background-image: none;
@@ -31,19 +35,8 @@
     min-height: calc(1.875rem + 2px);
     margin-right: -30px !important;
 }
-<<<<<<< HEAD
 /* slds sets any multiselect to a smaller line height, but in visualforce, a single select looks like a multi with size=1, so this fixes the height */
 .slds-scope .slds-select[size="1"] {
-=======
-
-/* added to get the lookup icon button back within the input field, which didn't seem to work when using <apex:slds/> */
-.slds-scope input.lookupInput {
-    margin-right: -30px;
-}
-
-/* slds203 sets any multiselect to a smaller line height, but in visualforce, a single select looks like a multi with size=1, so this fixes the height */
-.sfdo203 .slds-select[size="1"] {
->>>>>>> 77a6d126
     min-height: calc(1.875rem + (1px * 2));
     height: calc(1.875rem + (1px * 2));
 }
