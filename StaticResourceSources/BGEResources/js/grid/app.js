(function () {

    var myApp = angular.module('myApp', ['ngHandsontable', 'ngSanitize']);

    myApp.controller('MainCtrl', function ($scope, $compile, $timeout, $window) {

        $scope.nextPageAction = nextPageAction;
        $scope.prevPageAction = prevPageAction;
        $scope.backAction = backAction;

        BGE_HandsOnGridController.initGrid({batchId: batchId}, onInitHandler);

        var NumberEditorCustom = Handsontable.editors.TextEditor.prototype.extend();
        var TextEditorCustom = Handsontable.editors.TextEditor.prototype.extend();
        var DateEditorCustom = Handsontable.editors.DateEditor.prototype.extend();

        NumberEditorCustom.prototype.createElements = function () {
            // Call the original createElements method
            Handsontable.editors.TextEditor.prototype.createElements.apply(this, arguments);

            this.TEXTAREA.className = 'htRight handsontableInput';

            Handsontable.dom.empty(this.TEXTAREA_PARENT);
            this.TEXTAREA_PARENT.appendChild(this.TEXTAREA);
        };

        TextEditorCustom.prototype.createElements = function () {

<<<<<<< HEAD
=======
            // Call the original createElements method
            Handsontable.editors.TextEditor.prototype.createElements.apply(this, arguments);

            this.TEXTAREA.className = 'htLeft handsontableInput';

            Handsontable.dom.empty(this.TEXTAREA_PARENT);
            this.TEXTAREA_PARENT.appendChild(this.TEXTAREA);
        };

        DateEditorCustom.prototype.createElements = function () {
            // Call the original createElements method
            Handsontable.editors.DateEditor.prototype.createElements.apply(this, arguments);

            // Create datepicker input and update relevant properties
            this.TEXTAREA.className = 'htLeft handsontableInput';

            // Replace textarea with datepicker input
            Handsontable.dom.empty(this.TEXTAREA_PARENT);
            this.TEXTAREA_PARENT.appendChild(this.TEXTAREA);
        };


        function onInitHandler(result, event) {

>>>>>>> 111ab665
            $scope.templateId = result.templateId;
            $scope.selectPopper = undefined;
            $scope.isIndexLoading = false;
            $scope.isTableLoaded = false; // Needed for afterCreateRow:as it fires before afterInit: & confuses all
            $scope.pageChangeLoader = false;

            if (!$scope.templateId || $scope.templateId == null) {
                $scope.templateId = false;
                $scope.isTableLoaded = true;
                $scope.$apply();
                return;
            }

            $scope.templateId = true;

            $scope.rowsCount = result.rowsCount;
            $scope.rowsAmount = result.rowsAmount;
            $scope.templateFields = result.templateFields;

            $scope.offset = 0;
            $scope.columnsData = result.columns;
            $scope.rowsData = result.data;
            $scope.totalPages = Math.ceil($scope.rowsCount / 50) + 1;
            $scope.prevButonDisabled = true;
            $scope.nextButonDisabled = false;
            $scope.rowErrors = {};

            $scope.lastSelectedRow = null;
            $scope.lastSelectedColumn = null;

            $scope.tableWidth = window.innerWidth * .985;
            $scope.tableHeight = window.innerHeight - 130;

            $scope.removeRowOnColumnAction = removeRowOnColumnAction;

            var table = document.getElementById('my-hot-table');

            hot = new Handsontable(table, {

                data: $scope.rowsData,

                outsideClickDeselects: false, //you must add this, otherwise getSelected() will return 'undefined'
                columnSorting: true,
                observeChanges: true,
                persistantState: false,
                contextMenu: true,
                readOnly: false,
                sortIndicator: true,
                fillHandle: true,
                autoWrapRow: true,
                minSpareRows: 0,
                width: $scope.tableWidth,
                height: $scope.tableHeight,
                minRows: 50,
                maxRows: 50,
                rowHeights: 30,
                colHeaders: true,
                columnHeaderHeight: 40,
                fixedColumnsLeft: 3,
                columns: getHotColumns(),
<<<<<<< HEAD
                contextMenu: ['remove_row'],
=======
                contextMenu: {
					items: {
						remove_row: {
							disabled: function (){
								return false
							}
						}
					}
				},
>>>>>>> 111ab665
                manualColumnResize: true,
                renderAllRows: true,

                cells: cellsHandler,
                afterInit: afterInitHandler,
                beforeRemoveRow: beforeRemoveRowHandler,
                afterRemoveRow: afterRemoveRowHandler,
                beforeChange: beforeChangeHandler,
                afterChange: afterChangeHandler,
                afterSelection: afterSelectionHandler,
                afterSelectionEnd: afterSelectionEndHandler,
                afterOnCellMouseDown: afterOnCellMouseDownHandler,
                afterCreateRow: afterCreateRowHandler,
                beforeKeyDown: beforeKeyDownHandler,
                modifyColWidth: modifyColWidthHandler
            });

            $scope.$apply();

            //Map to save cells with invalid format values
            movedSideWays = false;
        }

        function backAction() {

            $window.location.href = '/' + batchId;
        }

        function prevPageAction() {

            if ($scope.offset > 0) {
                $scope.offset --;
                $scope.nextButonDisabled = false;
                changePageHandler();
            }
        }

        function nextPageAction() {

            $scope.offset ++;

            if ($scope.offset >= $scope.totalPages - 1) {
                $scope.offset = $scope.totalPages - 1;
                $scope.nextButonDisabled = true;
            }

            changePageHandler();
        }

        function removeRowOnColumnAction() {

            var row = hot.getSelected()[0];

            hot.alter('remove_row', row);

            $timeout(function() {
                hot.render();
                updateSummaryData();
            }, 200);
        }

        function changePageHandler() {

            $scope.pageChangeLoader = true;
            BGE_HandsOnGridController.changePageGrid({batchId: batchId, templateFields: $scope.templateFields, offset: $scope.offset}, changePageGridHandler)

            function changePageGridHandler(result, event) {

                $scope.prevButonDisabled = true;
                if ($scope.offset > 0) {
                    $scope.prevButonDisabled = false;
                }

                hot.loadData(result.data);
                $scope.pageChangeLoader = false;

                var totalColumns = hot.countCols();
                var totalRows = hot.countRows();
    
                for (var indexRow = 0; indexRow < totalRows; indexRow++) {
    
                    var cellValue = hot.getDataAtCell(indexRow, hot.propToCol('Id'));
                    if (cellValue == null) {
                        hot.setDataAtCell(indexRow, hot.propToCol('Id'), Date.now().toString(), 'manual');
                    }
                }

                // clean errors when changing pages
                $scope.rowErrors = {};

                $scope.$apply();
            }
        }

        function cellsHandler(row, col, prop) {
            if (prop === 'Errors') {
                return { type: { renderer: tooltipCellRenderer } };
            }
            else if (prop == 'Actions') {
                return { type: { renderer: actionCellsRenderer } };
            }
        }

        /**
         * We want to prevent header row being selected
         * TODO: we need to the same with first columns too
         * 'coords.row < 0' because we only want to handle clicks on the header row
         * @param {*} event
         * @param {*} coords
         */
        function afterOnCellMouseDownHandler(event, coords, td) {

            if (coords.row < 0) {
                hot.deselectCell();
            }

            var now = new Date().getTime();
            if(!(td.lastClick && now - td.lastClick < 200)) {
                td.lastClick = now;
                return;
            }

            var editor =  hot.getActiveEditor();
            var colType = hot.getDataType(coords.row, coords.col);
            if (colType == "dropdown") {
                editor.TEXTAREA.setAttribute("disabled", "true");
            }
        }

        function afterInitHandler() {
            $scope.isTableLoaded = true;
            $scope.isIndexLoading = true;

            var totalColumns = this.countCols();
            var totalRows = this.countRows();

            for (var indexRow = 0; indexRow < totalRows; indexRow++) {

                var cellValue = this.getDataAtCell(indexRow, this.propToCol('Id'));
                if (cellValue == null) {
                    this.setDataAtCell(indexRow, this.propToCol('Id'), Date.now().toString(), 'manual');
                }
            }

            $scope.isIndexLoading = false;

            renderBindings();
        }

        function beforeRemoveRowHandler(index, amount, visualRows) {
            deleteRow(index, amount, visualRows);
        }

        function modifyColWidthHandler(width, col) {

            if(col === 0){

                return 5;
            }
            else if (col === 1) {

<<<<<<< HEAD
                return 30;
            }
            else if (col === 2) {

                return 80;
=======
                return 40;
            }
            else if (col === 2) {

                return 70;
>>>>>>> 111ab665
            }
            else {

                return width;
            }
        }

        function deleteRow(index, amount, visualRows, callback) {

            var rowRecordIds = [];
            var columnIndex = hot.propToCol('Id');

            visualRows.forEach(function(element) {

                var rowRecordId = hot.getDataAtCell(element, columnIndex);
                rowRecordIds.push(rowRecordId);

                var requestData = {
                    batchId: batchId,
                    rowRecordIds: JSON.stringify(rowRecordIds)
                }

                BGE_HandsOnGridController.deleteRowsGrid(requestData, deleteRowsGridHandler);

                function deleteRowsGridHandler(result, event) {

                    if (callback) {
                        callback();
                    }
                };
            });
        }

        function afterRemoveRowHandler(index, amount) {
            updateSummaryData();
        }

        function beforeChangeHandler(changes, source) {

        }

        function afterChangeHandler(changes, source) {

            var sourceOptions = ['edit', 'autofill', 'paste'];

            if (sourceOptions.includes(source) && !$scope.isIndexLoading) {

                var cellRecords = [];

                for (var i = 0; i < changes.length; i ++) {

                    var newValue = changes[i][3];
                    var oldValue = changes[i][2];

                    var cellRecord = {};

                    if ((!newValue) && (!oldValue)) {
                        // This value is skipped
                    }
                    else {

                        var newCell = hot.getCellMeta(changes[i][0], hot.propToCol(changes[i][1]));
                        var newCellId = hot.getDataAtCell(changes[i][0], hot.propToCol('Id'));

                        if (newCell.hasError == true && (newCellId.toString().length < 18) && (!newValue || newValue == null || newValue == '')) {

                            for (var index = 0; index < $scope.rowErrors[newCellId].length; index ++) {

                                var element = $scope.rowErrors[newCellId][index];

                                if (element.field === changes[i][1]) {
                                    $scope.rowErrors[newCellId].splice(index, 1);
                                }
                            }

                            newCell.valid = true;
                            newCell.hasError = false;
                        }
                        else if (changes[i][1] !== 'Id' && changes[i][1] !== 'Actions') {

                            var col = this.propToCol(changes[i][1])
                            var cellType = this.getDataType(changes[i][0], hot.propToCol('Id'));


                            var cellRecord = {
                                row: changes[i][0],
                                field: changes[i][1],
                                oldValue: changes[i][2],
                                newValue: newValue,
                                type: cellType,
                                recordId: this.getDataAtRowProp(changes[i][0], 'Id')
                            };

                            if (!newValue) {
                                newValue = null;
                                cellRecord.newValue = null;
                            }

                            if (cellRecord.newValue && (newValue !== 'NaN') && (cellRecord.oldValue !== cellRecord.newValue) || newValue == null) {
                                cellRecords.push(cellRecord);
                            }
                            else if ((newValue == 'NaN') && (cellType == 'date')) {
                                if (!$scope.rowErrors[cellRecord.recordId] || ($scope.rowErrors[cellRecord.recordId] && $scope.rowErrors[cellRecord.recordId].length == 0)) {
                                    $scope.rowErrors[cellRecord.recordId] = [];
                                    $scope.rowErrors[cellRecord.recordId].push({field: cellRecord.field, messages: 'Illegal assignment from String to Date'});
                                }
                                else {

                                    var isFieldIn = false;
                                    $scope.rowErrors[cellRecord.recordId].forEach(function(element){

                                        if (element.field === cellRecord.field) {
                                            element.messages = 'Illegal assignment from String to Date';
                                            isFieldIn = true;
                                        }
                                    });

                                    if (!isFieldIn) {
                                        $scope.rowErrors[cellRecord.recordId].push({field: cellRecord.field, messages: 'Illegal assignment from String to Date'});
                                    }
                                }
                            }

                        }
                        else {
                            updateSummaryData();
                        }
                    }
                }
                if (cellRecords.length > 0) {

                    var requestData = {
                        batchId: batchId,
                        cellRecords: JSON.stringify(cellRecords)
                    };

                    BGE_HandsOnGridController.dmlCellsRowGrid(requestData, onDmlGridHandler);
                }
                else {

                    $timeout(function() {
                        hot.render();
                    }, 500);

                }

                function onDmlGridHandler(result, event) {

                    if (result && result.length > 0) {

                        result.forEach(function(cellResponse) {

                            var errCell = hot.getCellMeta(cellResponse.row, hot.propToCol(cellResponse.field));

                            if (cellResponse.errors) {

                                errCell.valid = false;
                                errCell.hasError = true;

                                if (!$scope.rowErrors[cellResponse.recordId] || ($scope.rowErrors[cellResponse.recordId] && $scope.rowErrors[cellResponse.recordId].length == 0)) {
                                    $scope.rowErrors[cellResponse.recordId] = [];
                                    $scope.rowErrors[cellResponse.recordId] = cellResponse.errors;
                                }
                                else {

                                    var isFieldIn = false;
                                    $scope.rowErrors[cellResponse.recordId].forEach(function(element) {

                                        if (element.field === cellResponse.field) {
                                            element.messages = cellResponse.messages
                                            isFieldIn = true;
                                        }
                                    });

                                    if (!isFieldIn) {
                                        $scope.rowErrors[cellResponse.recordId] = $scope.rowErrors[cellResponse.recordId].concat(cellResponse.errors);
                                    }
                                }

                                debugRowErrors = $scope.rowErrors;
                            }
                            else if ($scope.rowErrors[cellResponse.recordId]) {

                                errCell.valid = true;
                                errCell.hasError = false;

                                for (var index = 0; index < $scope.rowErrors[cellResponse.recordId].length; index ++) {

                                    var element = $scope.rowErrors[cellResponse.recordId][index];

                                    if (element.field === cellResponse.field) {
                                        $scope.rowErrors[cellResponse.recordId].splice(index, 1);
                                    }
                                }
                            }


                            if (cellResponse.sfdcid) {
                                // setDataAtCell ALWAYS TRIGGER A FULL TABLE RENDER - USE WITH CARE AND IN BULK WHERE POSSIBLE
                                hot.setDataAtCell(cellResponse.row, hot.propToCol('Id'), cellResponse.sfdcid, 'manual');

                                if (cellResponse.sfdcid !== cellResponse.recordId) {

                                    if ($scope.rowErrors[cellResponse.recordId] && $scope.rowErrors[cellResponse.recordId].length > 0) {
                                        $scope.rowErrors[cellResponse.sfdcid] = $scope.rowErrors[cellResponse.recordId];
                                    }
                                }
                            }

                            $timeout(function() {

                                hot.render();
                                updateSummaryData();
                            }, 200);
                        });
                    }
                }
            }
            else {
                // source === 'paste'
                // source === 'autofill'
                // source === 'loadData'
                // And other custom sources
            }
        }

        /**
         * When HOT starts - it sets the initial row on the last selected ROW.
         * @param {*} row
         */
        function afterSelectionHandler(row, col) {

            if ($scope.lastSelectedRow === null) {
                $scope.lastSelectedRow = row;
                $scope.lastSelectedColumn = col;
            }

            $scope.lastSelectedColumn = col;
        }

        function afterSelectionEndHandler(row, column, rowEnd, columnEnd) {

            if ((row != $scope.lastSelectedRow)) {

                var recordId = hot.getDataAtRowProp($scope.lastSelectedRow, 'Id');

                BGE_HandsOnGridController.dryRunRowGrid({batchId: batchId, recordId: recordId}, dryRunRowGridHandler);

                function dryRunRowGridHandler(result, event) {

                    $scope.lastSelectedRow = row;
                    $scope.$apply();
                }
            }
        }

        function afterCreateRowHandler(index, amount) {

            if ($scope.isTableLoaded === true) {
                hot.render();
            }
        }

        function beforeKeyDownHandler(event) {

            var selection = hot.getSelected();
            var rowIndex = selection[0];
            var colIndex = selection[1];

            var selectedColType = hot.getDataType(rowIndex, colIndex);

            var editor =  hot.getActiveEditor();

            if (selectedColType == "dropdown") {
                if (event.keyCode != 9 && event.keyCode != 37 && event.keyCode != 38 && event.keyCode != 39 && event.keyCode != 40) {
                    disableEdit(editor);
                }
            }

            if (event.keyCode === 9 || event.keyCode === 37 || event.keyCode === 38 || event.keyCode === 39 || event.keyCode === 40) {

                var rowIndex = selection[0];
                var colIndex = selection[1];

                var numberOfColumns = hot.countCols();
                var numberOfRows = hot.countRows();

                var lastColumn = numberOfColumns - 1;
                var lastRow = numberOfRows - 1;

                var isFirstRow = (rowIndex === 0) ? true : false;

                var shiftKeyIsPressed = event.shiftKey;

                if (!shiftKeyIsPressed && (event.keyCode === 9 || event.keyCode === 39)) {

                    // Tab or right arrow was pressed

                    try {
<<<<<<< HEAD

=======
>>>>>>> 111ab665
                        if (colIndex === 0) {

                            var tooltipIcon = hot.getCell(rowIndex, 1).childNodes["0"];
                            var tooltipIconStyle = tooltipIcon.style;

                            if(tooltipIconStyle.display === "none") {

                                // tooltip icon is not being displayed, so skip the cell.
                                hot.selectCell(rowIndex, 1);

                                var selectedCell = hot.getSelected();

                                var rowIndexSelectedCell = selectedCell[0];
                                var colIndexSelectedCell = selectedCell[1];

                                var actionIcon = hot.getCell(rowIndexSelectedCell, colIndexSelectedCell).childNodes["0"];

                                actionIcon.focus();
                            }
                            else {

                                hot.selectCell(rowIndex, 0);
                            }
                        }
                        else if (rowIndex === lastRow && colIndex === lastColumn) {

                            var tooltipIcon = hot.getCell(0, 0).childNodes["0"];
                            var tooltipIconStyle = tooltipIcon.style;

                            if(!tooltipIconStyle || tooltipIconStyle.display === "none") {

                                // tooltip icon is not being displayed, so skip the cell.
                                hot.selectCell(0, 1);

                                var selectedCell = hot.getSelected();

                                var rowIndexSelectedCell = selectedCell[0];
                                var colIndexSelectedCell = selectedCell[1];

                                var actionIcon = hot.getCell(rowIndexSelectedCell, colIndexSelectedCell).childNodes["0"];

                                actionIcon.focus();
                            }
                            else {

                                hot.selectCell(0, 0);
                            }

                        }
                    }
                    catch(err) {
                        console.log(err);
                    }
                }
                else if (event.keyCode === 37 || (shiftKeyIsPressed && event.keyCode === 9) ) {

                    // Tab or right arrow was pressed
                    try {

                        var tooltipIcon = hot.getCell(rowIndex, 1).childNodes["0"];
                        var tooltipIconStyle = tooltipIcon.style;

                        if(tooltipIconStyle.display === "none") {

                            if (colIndex === 3) {

                                colIndex = lastColumn;

                                if (isFirstRow) {

                                    rowIndex = lastRow;
                                }
                                else {

                                    row --;
                                }
                            }
                        }
                        else {

                            if (colIndex === 2) {

                                colIndex = lastColumn;

                                if (isFirstRow) {

                                    rowIndex = lastRow;
                                }
                                else {

                                    row --;
                                }
                            }
                        }
                        hot.selectCell(rowIndex, colIndex);
                    }
                    catch(err) {
                        console.log(err);
                    }
                }
                else if (event.keyCode === 38) {
                    try {
                        if (colIndex === 1) {
                            colIndex = lastColumn;
                            if (isFirstRow) {
                                rowIndex = lastRow;
                            }
                            else {
                                rowIndex --;
                            }
                        }
                        hot.selectCell(rowIndex, colIndex);
                    }
                    catch(err) {
                        console.log(err);
                    }
                }
            }
            else if (event.keyCode === 13 && selectedColType != "dropdown") {
                event.stopImmediatePropagation();

                rowIndex ++;

                hot.selectCell(rowIndex, colIndex);
            }
        }

        function beforeRendererHandler(td, row, col, prop, value, cellProperties) {

            if (prop != 'Actions' && prop != 'Errors') {

                if (value != null && value.toString().match(/^\d+$/)) {

                    var cellType = this.getDataType(row, col);

                    if (cellType === 'date') {

                        var strValue = value.toString();

                        value = formatDateValue(strValue);

                        this.setDataAtCell(row, col, value);
                    }
                }
            }
        }

        function disableEdit(editor) {
            editor.TEXTAREA.setAttribute("disabled", "true");
        }

        /// Auxiliary Methods

        function getCellDataType(sfdcDatatype) {

            var result = undefined;

            switch(sfdcDatatype) {

                case 'PICKLIST':
                    result = 'dropdown'
                    break;

                case 'BOOLEAN':
                    result = 'boolean'
                    break;

                case 'STRING':
                case 'EMAIL':
                case 'ID':
                case 'TEXTAREA':
                case 'URL':
                    result = 'text';
                    break;

                case 'DATE':
                case 'DATETIME':
                    result = 'date';
                    break;

                case 'CURRENCY':
                case 'NUMBER':
                case 'DECIMAL':
                    result = 'numeric';
                    break;
            }

            return result;
        }

        function getHotColumns() {

            var frozenColumns = [];
            var resultColumns = [];

            var idCol = new Object();
            idCol.title = ' ';
            idCol.type = 'text';
            idCol.data = 'Id';
            idCol.className = "htCenter htMiddle tooltip-column";
            idCol.wordWrap = true;
            idCol.colWidths = 5;
            idCol.readOnly = true;
            idCol.disableVisualSelection = true;
            frozenColumns.push(idCol);

            var errorCol = new Object();
            errorCol.title = ' ';
            errorCol.type = 'text';
            errorCol.data = 'Errors';
            errorCol.className = "htCenter htMiddle tooltip-column";
            errorCol.wordWrap = true;
<<<<<<< HEAD
            errorCol.colWidths = 30;
=======
            errorCol.colWidths = 40;
            errorCol.disableVisualSelection = true;
>>>>>>> 111ab665
            errorCol.renderer = tooltipCellRenderer;
            errorCol.readOnly = true;
            frozenColumns.push(errorCol);

            var actionCol = new Object();
            actionCol.title = 'ACTIONS';
            actionCol.data = 'Actions';
<<<<<<< HEAD
            actionCol.colWidths = 80;
=======
            actionCol.colWidths = 70;
>>>>>>> 111ab665
            actionCol.className = "htCenter htMiddle action-cell";
            frozenColumns.push(actionCol);

            for (var i = 0; i < $scope.columnsData.length; i++) {

                var templateField = $scope.columnsData[i];

                var col = new Object();
                col.data = templateField.apiName;
                col.required = templateField.required;
                col.title = getColumnTitle(templateField);
                col.type = getCellDataType(templateField.type);
                col.allowInvalid = true;
                col.wordWrap = false;
                col.colWidths = 210;

                col.className = "htLeft htMiddle slds-truncate";

                if (templateField.type === "DATE") {
                    col.dateFormat = 'M/D/YYYY';
                    col.className = "htLeft htMiddle slds-truncate custom-date";
                    col.correctFormat = true;
                    col.datePickerConfig = { 'yearRange': [1000, 3000] }
                    col.colWidths = 170;
                    col.editor = DateEditorCustom;
                }
                else if (templateField.type === "CURRENCY") {
                    col.format = '$0,0.00'
                    col.className = "htRight htMiddle slds-truncate";
                    col.title = '<div class="amount-style">' + templateField.label.toUpperCase() + '</div>';
                    col.colWidths = 100;
                    col.editor = NumberEditorCustom;
                }
                else if (templateField.type === "DECIMAL") {
                    col.format = '0.00';
                    col.className = "htRight htMiddle slds-truncate";
                    col.title = '<div class="amount-style">' + templateField.label.toUpperCase() + '</div>';
                    col.colWidths = 100;
                    col.editor = NumberEditorCustom;
                }
                else if (templateField.type === "NUMBER") {
                    col.format = '0';
                    col.className = "htRight htMiddle slds-truncate";
                    col.title = '<div class="amount-style">' + templateField.label.toUpperCase() + '</div>';
                    col.colWidths = 80;
                    col.editor = NumberEditorCustom;
                }
                else if (templateField.type === "EMAIL" || templateField.type === "STRING" ||
                         templateField.type === "TEXTAREA" || templateField.type === "URL") {

                    col.editor = TextEditorCustom;
                }
                else if (templateField.type === "BOOLEAN") {

                    col.type = "checkbox";
                    col.colWidths = 50;
                }
                else if (templateField.type === 'PHONE') {

                    col.colWidths = 150;
                    col.editor = TextEditorCustom;
                }
                else if (templateField.type === 'PERCENT') {
                    col.type = "numeric";
                    col.format = '0.000%';
                    col.colWidths = 60;
                    col.editor = NumberEditorCustom;
                }
                else if (templateField.type === 'GEOLOCATION') {
                    col.type = "text";
                    col.colWidths = 170;
                }
                else if (templateField.type === 'TIME') {
                    col.type = 'time';
                    col.timeFormat= 'h:mm:ss a';
                    col.correctFormat= true;
                    col.colWidths = 80;
                    col.editor = TextEditorCustom;
                }

                if (templateField.type === "PICKLIST") {
                    col.strict = false;
                    // Check if by any change the list containing picklist values are null empty or undefined.
                    if (templateField.picklistValues) {

                         // allowInvalid: false - does not allow manual input of value that does not exist in the source.
                         // In this case, the ENTER key is ignored and the editor field remains open.
                        col.source = Object.keys(templateField.picklistValues);

                        if (templateField.isRecordType) {
                            $scope.recordTypeMap = templateField.picklistValues;
                        }
                    }
                }

                if (templateField.apiName !== "Id") {
                    resultColumns.push(col);
                }
            }

            return frozenColumns.concat(resultColumns);
        }

        function getColumnIndexByProp(prop){

            if (prop) {

                for (var index = 0; index < $scope.columnsData.length; index ++) {

                    if ($scope.columnsData[index].data && (prop.toLowerCase() === $scope.columnsData[index].data.toLowerCase())) {
                        return index;
                    }
                }
            }
            return -1;
        }

        function getColumnTitle(templateField) {

            var result = templateField.label.toUpperCase();

            if (result === 'RECORD TYPE ID') {

                result = 'RECORD TYPE';
            }

            return result;
        }

        function addMessage(cell, errors) {

            removeMessage();
            var messageSection = document.createElement('section');
            messageSection.className = 'slds-popover slds-nubbin_bottom-left slds-theme_error tooltip-error';
            messageSection.role = 'dialog';

            var messageSectionDiv = document.createElement('div');
            messageSectionDiv.className = 'slds-popover__body';

            var messageSectionDivList = document.createElement('ul');
            messageSectionDivList.style.listStyleType = 'none';

            errors.forEach(function(errorElement) {

                var messageSectionDivListElement = document.createElement('li');
                messageSectionDivListElement.className += "slds-p-around_small";

                messageSectionDivListElement.innerHTML = setErrorMessage(errorElement.field, errorElement.messages);
                messageSectionDivList.appendChild(messageSectionDivListElement);
            })

            messageSectionDiv.appendChild(messageSectionDivList);
            messageSection.appendChild(messageSectionDiv);
            document.body.appendChild(messageSection);

            var popper = new Popper(cell, messageSection, {
                placement: 'top-end'
            });
        }

        function removeMessage() {
            $(".tooltip-error" ).remove();
        }

        function renderBindings() {

            if (window.attachEvent) {
                window.attachEvent('onresize', updateHotTable);
            }
            else {
                window.addEventListener('resize', updateHotTable, true);
            }

            $(".amount-style").parent().css('text-align', 'right');
        }

        function updateSummaryData() {

            BGE_HandsOnGridController.getSummaryData({batchId: batchId}, getSummaryDataHandler)

            function getSummaryDataHandler(result, event) {

                $scope.rowsCount = result.rowsCount;
                $scope.rowsAmount = result.rowsAmount;
                $scope.totalPages = Math.ceil($scope.rowsCount / 50) + 1;

                if ($scope.offset >= $scope.totalPages - 1) {
                    $scope.nextButonDisabled = true;
                }
                else {
                    $scope.nextButonDisabled = false;
                }

                $scope.$apply();
            }
        }

        function updateHotTable() {

            var newWidth = window.innerWidth * .985;
            var newHeight = window.innerHeight - document.getElementById("my-hot-table").offsetTop - 27;

            if (hot) {

            }
            hot.updateSettings({
                width: newWidth,
                height: newHeight
            });
        }

        // Renderers

        function actionCellsRenderer(instance, td, row, col, prop, value, cellProperties) {

            var selectElement = getLightningPicklist();

            Handsontable.dom.addEvent(selectElement, 'click', function (e) {
                e.preventDefault(); // prevent selection quirk
            });

            Handsontable.dom.empty(td);
            td.appendChild(selectElement);

            td.className = 'action-cell';

            return td;
        }

        function tooltipCellRenderer(instance, td, row, col, prop, value, cellProperties) {

            Handsontable.renderers.TextRenderer.apply(this, arguments);

            var iconContainer = document.createElement('div');

            var rowId = instance.getDataAtCell(row, instance.propToCol('Id'));
            var rowErrors = $scope.rowErrors[rowId];

            if (rowErrors && rowErrors.length > 0) {
                iconContainer.style.display = 'block';
            }
            else {
                iconContainer.style.display = 'none';
            }

            Handsontable.dom.addEvent(iconContainer, 'click', function (e) {
                e.preventDefault(); // prevent selection quirk
            });
            Handsontable.dom.addEvent(iconContainer, 'mouseleave', function (e) {
                e.preventDefault(); // prevent selection quirk
                removeMessage();
            });
            Handsontable.dom.addEvent(iconContainer, 'mousemove', function (e) {
                e.preventDefault(); // prevent selection quirk

                if (rowErrors && rowErrors.length > 0) {
                    iconContainer.style.display = 'block';
                    addMessage(td, rowErrors);
                }
            });

            var iconImage = document.createElement('img');
            iconImage.className = 'tooltip-image';
            iconImage.src = resourcePath + '/icons/warning.png';
            // iconImage.style.width = "60%";
            iconImage.style.cursor = "pointer";

            iconContainer.appendChild(iconImage);
            Handsontable.dom.empty(td);
            td.appendChild(iconContainer);

            td.className = 'tooltip-cell';

            return td;
        }

        // Validation Errors

        function emailValidator(value, callback) {
            setTimeout(function () {
                if (/.+@.+/.test(value)) {
                    callback(true);
                } else {
                    callback(false);
                }
            }, 1000);
        };

        //ACTION picklist
        function getLightningPicklist() {

            var divControl = document.createElement('div');

            divControl.className = 'slds-dropdown-trigger slds-dropdown-trigger_click picklist-click';

            var divButton = document.createElement('button');
            divButton.className = 'slds-button slds-button_icon slds-button_icon-border-filled';
            divButton.setAttribute('aria-haspopup', 'true');
            divButton.setAttribute('data-jq-dropdown','#jq-dropdown-1');
            divButton.style.height = "25px";
            divButton.style.width = "25px";

            var iconImage = document.createElement('img');
            iconImage.className = 'slds-button__icon';
            iconImage.src = resourcePath + '/icons/click.png';
            iconImage.style.cursor = "pointer";

            divButton.appendChild(iconImage);
            divControl.appendChild(divButton);

            return divControl;
        }

        function getLightningPicklistOption(option) {

            var liElement = document.createElement('li');
            liElement.setAttribute('role', 'presentation');
            liElement.className = 'slds-dropdown__item';

            var liLinkElement = document.createElement('a');
            liLinkElement.role = 'menuitem';
            liLinkElement.setAttribute('href', 'javascript:void(0);');

            var liLinkSpanElement = document.createElement('span');
            liLinkSpanElement.className = 'slds-truncate';
            liLinkSpanElement.setAttribute('title', option);
            liLinkElement.appendChild(liLinkSpanElement);
            liElement.appendChild(liLinkElement);

            return liElement;
        }

        function setErrorMessage(apiName, errorMsg) {

            var message = apiName.split("_c").join("");
            
            var message = message.split("_").join(" ").trim();
            for (var i = 0; i < message.length; i++) {
                if (!isNaN(message[i]) && message[i] != " ") {
                    message = message.split(message[i]).join("");
                    break;
                }
            }
            message = message + " : " + errorMsg;
            return message;
        }
    });
})();<|MERGE_RESOLUTION|>--- conflicted
+++ resolved
@@ -26,8 +26,6 @@
 
         TextEditorCustom.prototype.createElements = function () {
 
-<<<<<<< HEAD
-=======
             // Call the original createElements method
             Handsontable.editors.TextEditor.prototype.createElements.apply(this, arguments);
 
@@ -52,7 +50,6 @@
 
         function onInitHandler(result, event) {
 
->>>>>>> 111ab665
             $scope.templateId = result.templateId;
             $scope.selectPopper = undefined;
             $scope.isIndexLoading = false;
@@ -113,9 +110,6 @@
                 columnHeaderHeight: 40,
                 fixedColumnsLeft: 3,
                 columns: getHotColumns(),
-<<<<<<< HEAD
-                contextMenu: ['remove_row'],
-=======
                 contextMenu: {
 					items: {
 						remove_row: {
@@ -125,7 +119,6 @@
 						}
 					}
 				},
->>>>>>> 111ab665
                 manualColumnResize: true,
                 renderAllRows: true,
 
@@ -287,19 +280,11 @@
             }
             else if (col === 1) {
 
-<<<<<<< HEAD
-                return 30;
+                return 40;
             }
             else if (col === 2) {
 
-                return 80;
-=======
-                return 40;
-            }
-            else if (col === 2) {
-
                 return 70;
->>>>>>> 111ab665
             }
             else {
 
@@ -599,10 +584,6 @@
                     // Tab or right arrow was pressed
 
                     try {
-<<<<<<< HEAD
-
-=======
->>>>>>> 111ab665
                         if (colIndex === 0) {
 
                             var tooltipIcon = hot.getCell(rowIndex, 1).childNodes["0"];
@@ -815,12 +796,8 @@
             errorCol.data = 'Errors';
             errorCol.className = "htCenter htMiddle tooltip-column";
             errorCol.wordWrap = true;
-<<<<<<< HEAD
-            errorCol.colWidths = 30;
-=======
             errorCol.colWidths = 40;
             errorCol.disableVisualSelection = true;
->>>>>>> 111ab665
             errorCol.renderer = tooltipCellRenderer;
             errorCol.readOnly = true;
             frozenColumns.push(errorCol);
@@ -828,11 +805,7 @@
             var actionCol = new Object();
             actionCol.title = 'ACTIONS';
             actionCol.data = 'Actions';
-<<<<<<< HEAD
-            actionCol.colWidths = 80;
-=======
             actionCol.colWidths = 70;
->>>>>>> 111ab665
             actionCol.className = "htCenter htMiddle action-cell";
             frozenColumns.push(actionCol);
 
