(function () {

    var myApp = angular.module('myApp', ['ngHandsontable', 'ngSanitize']);

    myApp.controller('MainCtrl', function ($scope, $compile, $timeout, $window) {

        $scope.nextPageAction = nextPageAction;
        $scope.prevPageAction = prevPageAction;
        $scope.backAction = backAction;

        BGE_HandsOnGridController.initGrid({batchId: batchId}, onInitHandler);

        var NumberEditorCustom = Handsontable.editors.TextEditor.prototype.extend();
        var TextEditorCustom = Handsontable.editors.TextEditor.prototype.extend();
        var DateEditorCustom = Handsontable.editors.DateEditor.prototype.extend();

        NumberEditorCustom.prototype.createElements = function () {
            // Call the original createElements method
            Handsontable.editors.TextEditor.prototype.createElements.apply(this, arguments);

            this.TEXTAREA.className = 'htRight handsontableInput';

            Handsontable.dom.empty(this.TEXTAREA_PARENT);
            this.TEXTAREA_PARENT.appendChild(this.TEXTAREA);
        };

        TextEditorCustom.prototype.createElements = function () {

            // Call the original createElements method
            Handsontable.editors.TextEditor.prototype.createElements.apply(this, arguments);

            this.TEXTAREA.className = 'htLeft handsontableInput';

            Handsontable.dom.empty(this.TEXTAREA_PARENT);
            this.TEXTAREA_PARENT.appendChild(this.TEXTAREA);
        };

        DateEditorCustom.prototype.createElements = function () {
            // Call the original createElements method
            Handsontable.editors.DateEditor.prototype.createElements.apply(this, arguments);

            // Create datepicker input and update relevant properties
            this.TEXTAREA.className = 'htLeft handsontableInput';

            // Replace textarea with datepicker input
            Handsontable.dom.empty(this.TEXTAREA_PARENT);
            this.TEXTAREA_PARENT.appendChild(this.TEXTAREA);
        };

        function onInitHandler(result, event) {

            $scope.templateId = result.templateId;
            $scope.selectPopper = undefined;
            $scope.isIndexLoading = false;
            $scope.isTableLoaded = false; // Needed for afterCreateRow:as it fires before afterInit: & confuses all
            $scope.pageChangeLoader = false;

            if (!$scope.templateId || $scope.templateId == null) {
                $scope.templateId = false;
                $scope.isTableLoaded = true;
                $scope.$apply();
                return;
            }

            $scope.templateId = true;

            $scope.rowsCount = result.rowsCount;
            $scope.rowsAmount = result.rowsAmount;
            $scope.templateFields = result.templateFields;

            $scope.offset = 0;
            $scope.columnsData = result.columns;
            $scope.rowsData = result.data;
            $scope.totalPages = Math.ceil($scope.rowsCount / 50) + 1;
            $scope.prevButonDisabled = true;
            $scope.nextButonDisabled = result.data.length == 0 ? true : false;
            $scope.rowErrors = {};

            $scope.lastSelectedRow = null;
            $scope.lastSelectedColumn = null;

            $scope.tableWidth = window.innerWidth * .985;
            $scope.tableHeight = window.innerHeight - 130;

            $scope.removeRowOnColumnAction = removeRowOnColumnAction;

            var table = document.getElementById('my-hot-table');

            hot = new Handsontable(table, {

                data: $scope.rowsData,

                outsideClickDeselects: false, //you must add this, otherwise getSelected() will return 'undefined'
                columnSorting: true,
                observeChanges: true,
                persistantState: false,
                contextMenu: true,
                readOnly: false,
                sortIndicator: true,
                fillHandle: true,
                autoWrapRow: true,
                minSpareRows: 0,
                width: $scope.tableWidth,
                height: $scope.tableHeight,
                minRows: 50,
                maxRows: 50,
                rowHeights: 30,
                colHeaders: true,
                columnHeaderHeight: 40,
                fixedColumnsLeft: 3,
                manualRowResize: false,
                columns: getHotColumns(),
                contextMenu: {
                    items: {
                        remove_row: {
                            disabled: function (){
                                return false
                            }
                        }
                    }
                },
                manualColumnResize: true,
                renderAllRows: false,

                cells: cellsHandler,
                afterInit: afterInitHandler,
                beforeRemoveRow: beforeRemoveRowHandler,
                afterRemoveRow: afterRemoveRowHandler,
                beforeChange: beforeChangeHandler,
                afterChange: afterChangeHandler,
                afterSelection: afterSelectionHandler,
                afterSelectionEnd: afterSelectionEndHandler,
                afterOnCellMouseDown: afterOnCellMouseDownHandler,
                afterCreateRow: afterCreateRowHandler,
                beforeKeyDown: beforeKeyDownHandler,
                afterScrollHorizontally: afterScrollHandler,
                afterScrollVertically: afterScrollHandler,
                modifyColWidth: modifyColWidthHandler
            });

            $scope.$apply();

            //Map to save cells with invalid format values
            movedSideWays = false;
        }

        function backAction() {

            $window.history.back();
        }

        function prevPageAction() {

            if ($scope.offset > 0) {
                $scope.offset --;
                $scope.nextButonDisabled = false;
                changePageHandler();
            }
        }

        function nextPageAction() {

            $scope.offset ++;

            if ($scope.offset >= $scope.totalPages - 1) {
                $scope.offset = $scope.totalPages - 1;
                $scope.nextButonDisabled = true;
            }

            changePageHandler();
        }

        function removeRowOnColumnAction() {

            var row = hot.getSelected()[0];

            hot.alter('remove_row', row);

            $timeout(function() {
                hot.render();
                updateSummaryData();
            }, 200);
        }

        function changePageHandler() {

            $scope.pageChangeLoader = true;
            BGE_HandsOnGridController.changePageGrid({batchId: batchId, templateFields: $scope.templateFields, offset: $scope.offset}, changePageGridHandler)

            function changePageGridHandler(result, event) {

                $scope.prevButonDisabled = true;
                if ($scope.offset > 0) {
                    $scope.prevButonDisabled = false;
                }

                hot.loadData(result.data);
                $scope.pageChangeLoader = false;

                var totalColumns = hot.countCols();
                var totalRows = hot.countRows();

                for (var indexRow = 0; indexRow < totalRows; indexRow++) {

                    var cellValue = hot.getDataAtCell(indexRow, hot.propToCol('Id'));
                    if (cellValue == null) {
                        hot.setDataAtCell(indexRow, hot.propToCol('Id'), Date.now().toString(), 'manual');
                    }
                }

                // clean errors when changing pages
                $scope.rowErrors = {};

                $scope.$apply();
            }
        }

        function cellsHandler(row, col, prop) {
            if (prop === 'Errors') {
                return { type: { renderer: tooltipCellRenderer } };
            }
            else if (prop == 'Actions') {
                return { type: { renderer: actionCellsRenderer } };
            }
        }

        /**
         * We want to prevent header row being selected
         * TODO: we need to the same with first columns too
         * 'coords.row < 0' because we only want to handle clicks on the header row
         * @param {*} event
         * @param {*} coords
         */
        function afterOnCellMouseDownHandler(event, coords, td) {

            if (coords.row < 0) {
                hot.deselectCell();
            }

            var now = new Date().getTime();
            if(!(td.lastClick && now - td.lastClick < 200)) {
                td.lastClick = now;
                return;
            }

            var editor =  hot.getActiveEditor();
            var colType = hot.getDataType(coords.row, coords.col);
            if (colType == "dropdown") {
                editor.TEXTAREA.setAttribute("disabled", "true");
            }
        }

        function afterInitHandler() {
            $scope.isTableLoaded = true;
            $scope.isIndexLoading = true;

            var totalColumns = this.countCols();
            var totalRows = this.countRows();

            for (var indexRow = 0; indexRow < totalRows; indexRow++) {

                var cellValue = this.getDataAtCell(indexRow, this.propToCol('Id'));
                if (cellValue == null) {
                    this.setDataAtCell(indexRow, this.propToCol('Id'), Date.now().toString(), 'manual');
                }
            }

            $scope.isIndexLoading = false;

            renderBindings();
        }

        function afterScrollHandler() {

            setCellsHeight();
        }

        function beforeRemoveRowHandler(index, amount, visualRows) {
            deleteRow(index, amount, visualRows);
        }

        function modifyColWidthHandler(width, col) {

            if(col === 0){

                return 5;
            }
            else if (col === 1) {

                return 40;
            }
            else if (col === 2) {

                return 70;
            }
            else {

                return width;
            }
        }

        function deleteRow(index, amount, visualRows, callback) {

            var rowRecordIds = [];
            var columnIndex = hot.propToCol('Id');

            visualRows.forEach(function(element) {

                var rowRecordId = hot.getDataAtCell(element, columnIndex);
                rowRecordIds.push(rowRecordId);

                var requestData = {
                    batchId: batchId,
                    rowRecordIds: JSON.stringify(rowRecordIds)
                }

                BGE_HandsOnGridController.deleteRowsGrid(requestData, deleteRowsGridHandler);

                function deleteRowsGridHandler(result, event) {

                    if (callback) {
                        callback();
                    }
                };
            });
        }

        function afterRemoveRowHandler(index, amount) {
            updateSummaryData();
        }

        function beforeChangeHandler(changes, source) {
            if (source === "paste" || source === "autofill") {
                for (var i = 0; i < changes.length; i++) {
                    var row = changes[i][0];
                    var col = hot.propToCol(changes[i][1]);
                    var cellColType = hot.getDataType(row, col);
                    if (cellColType == "dropdown") {
                        var cell = hot.getCellMeta(row, col);
                        if (!cell.__proto__.source.includes(changes[i][3])) {
                            cell.instance.setDataAtCell(row, col, cell.__proto__.source[0]);
                        }
                    }
                }
            }
        }

        function afterChangeHandler(changes, source) {

            var sourceOptions = ['edit', 'autofill', 'paste'];

            if (sourceOptions.includes(source) && !$scope.isIndexLoading) {

                var cellRecords = [];

                for (var i = 0; i < changes.length; i ++) {

                    var newValue = changes[i][3];
                    var oldValue = changes[i][2];

                    var cellRecord = {};

                    if ((!newValue) && (!oldValue)) {
                        // This value is skipped
                    }
                    else {

                        var newCell = hot.getCellMeta(changes[i][0], hot.propToCol(changes[i][1]));
                        var newCellId = hot.getDataAtCell(changes[i][0], hot.propToCol('Id'));

                        if (newCell.hasError == true && (newCellId.toString().length < 18) && (!newValue || newValue == null || newValue == '')) {

                            for (var index = 0; index < $scope.rowErrors[newCellId].length; index ++) {

                                var element = $scope.rowErrors[newCellId][index];

                                if (element.field === changes[i][1]) {
                                    $scope.rowErrors[newCellId].splice(index, 1);
                                }
                            }

                            newCell.valid = true;
                            newCell.hasError = false;
                        }
                        else if (changes[i][1] !== 'Id' && changes[i][1] !== 'Actions') {

                            var col = this.propToCol(changes[i][1])
                            var cellType = this.getDataType(changes[i][0], hot.propToCol('Id'));

                            // set new external Id value if the Id cell have null value in the data import that have changes
                            if (!this.getDataAtRowProp(changes[i][0], 'Id')) {

                                this.setDataAtRowProp(changes[i][0], 'Id', Date.now().toString(), 'manual');
                            }

                            var cellRecord = {
                                row: changes[i][0],
                                field: changes[i][1],
                                oldValue: changes[i][2],
                                newValue: newValue,
                                type: cellType,
                                recordId: this.getDataAtRowProp(changes[i][0], 'Id')
                            };

                            if (!newValue) {
                                newValue = null;
                                cellRecord.newValue = null;
                            }

                            if (cellRecord.newValue && (newValue !== 'NaN') && (cellRecord.oldValue !== cellRecord.newValue) || newValue == null) {
                                if (hot.getDataType(newCell.row, newCell.col) == "dropdown") {
                                    var cell = hot.getCellMeta(newCell.row, newCell.col);
                                    var includesValue = cell.__proto__.source.includes(changes[0][3]);
                                    if (includesValue && newValue!= cell.__proto__.source[0]) {
                                        cellRecords.push(cellRecord);
                                    }
                                }
                                else {
                                    cellRecords.push(cellRecord);
                                }
                            }
                            else if ((newValue == 'NaN') && (cellType == 'date')) {
                                if (!$scope.rowErrors[cellRecord.recordId] || ($scope.rowErrors[cellRecord.recordId] && $scope.rowErrors[cellRecord.recordId].length == 0)) {
                                    $scope.rowErrors[cellRecord.recordId] = [];
                                    $scope.rowErrors[cellRecord.recordId].push({field: cellRecord.field, messages: 'Illegal assignment from String to Date'});
                                }
                                else {

                                    var isFieldIn = false;
                                    $scope.rowErrors[cellRecord.recordId].forEach(function(element){

                                        if (element.field === cellRecord.field) {
                                            element.messages = 'Illegal assignment from String to Date';
                                            isFieldIn = true;
                                        }
                                    });

                                    if (!isFieldIn) {
                                        $scope.rowErrors[cellRecord.recordId].push({field: cellRecord.field, messages: 'Illegal assignment from String to Date'});
                                    }
                                }
                            }

                        }
                        else {
                            updateSummaryData();
                        }
                    }
                }
                if (cellRecords.length > 0) {

                    var requestData = {
                        batchId: batchId,
                        cellRecords: JSON.stringify(cellRecords)
                    };

                    BGE_HandsOnGridController.dmlCellsRowGrid(requestData, onDmlGridHandler);
                }
                else {

                    $timeout(function() {
                        hot.render();
                    }, 200);

                }

                function onDmlGridHandler(result, event) {

                    var idCellsForUpdate = [];

                    if (result && result.length > 0) {

                        result.forEach(function(cellResponse) {

                            var errCell = hot.getCellMeta(cellResponse.row, hot.propToCol(cellResponse.field));

                            if (cellResponse.errors) {

                                errCell.valid = false;
                                errCell.hasError = true;

                                if (!$scope.rowErrors[cellResponse.recordId] || ($scope.rowErrors[cellResponse.recordId] && $scope.rowErrors[cellResponse.recordId].length == 0)) {
                                    $scope.rowErrors[cellResponse.recordId] = [];
                                    $scope.rowErrors[cellResponse.recordId] = cellResponse.errors;
                                }
                                else {

                                    var isFieldIn = false;
                                    $scope.rowErrors[cellResponse.recordId].forEach(function(element) {

                                        if (element.field === cellResponse.field) {
                                            element.messages = cellResponse.messages
                                            isFieldIn = true;
                                        }
                                    });

                                    if (!isFieldIn) {
                                        $scope.rowErrors[cellResponse.recordId] = $scope.rowErrors[cellResponse.recordId].concat(cellResponse.errors);
                                    }
                                }

                                debugRowErrors = $scope.rowErrors;

                            }
                            else if ($scope.rowErrors[cellResponse.recordId]) {

                                errCell.valid = true;
                                errCell.hasError = false;

                                for (var index = 0; index < $scope.rowErrors[cellResponse.recordId].length; index ++) {

                                    var element = $scope.rowErrors[cellResponse.recordId][index];

                                    if (element.field === cellResponse.field) {
                                        $scope.rowErrors[cellResponse.recordId].splice(index, 1);
                                    }
                                }
                            }

                            if (cellResponse.sfdcid) {

                                idCellsForUpdate.push([cellResponse.row, hot.propToCol('Id'), cellResponse.sfdcid]);

                                if (cellResponse.sfdcid !== cellResponse.recordId) {

                                    if ($scope.rowErrors[cellResponse.recordId] && $scope.rowErrors[cellResponse.recordId].length > 0) {
                                        $scope.rowErrors[cellResponse.sfdcid] = $scope.rowErrors[cellResponse.recordId];
                                    }
                                }
                            }

                        });

                        // setDataAtCell ALWAYS TRIGGER A FULL TABLE RENDER - USE WITH CARE AND IN BULK WHERE POSSIBLE
                        hot.setDataAtCell(idCellsForUpdate, 'manual');

                        $timeout(function() {

                            hot.render();
                            updateSummaryData();
                        }, 200);
                    }
                }
            }
            else {
                // source === 'paste'
                // source === 'autofill'
                // source === 'loadData'
                // And other custom sources
            }
        }

        /**
         * When HOT starts - it sets the initial row on the last selected ROW.
         * @param {*} row
         */
        function afterSelectionHandler(row, col) {

            setActionButtonActive(row, col);
            $('#action-menu-container').hide();

            if ($scope.lastSelectedRow === null) {
                $scope.lastSelectedRow = row;
                $scope.lastSelectedColumn = col;
            }

            $scope.lastSelectedColumn = col;
        }

        function afterSelectionEndHandler(row, column, rowEnd, columnEnd) {

            if ((row != $scope.lastSelectedRow)) {

                var recordId = hot.getDataAtRowProp($scope.lastSelectedRow, 'Id');

                BGE_HandsOnGridController.dryRunRowGrid({batchId: batchId, recordId: recordId}, dryRunRowGridHandler);

                function dryRunRowGridHandler(result, event) {

                    $scope.lastSelectedRow = row;
                    $scope.$apply();
                }
            }
        }

        function afterCreateRowHandler(index, amount) {

            if ($scope.isTableLoaded === true) {
                hot.render();
            }
        }

        function beforeKeyDownHandler(event) {

            var tab = event.keyCode === 9;
            var left = event.keyCode === 37;
            var up = event.keyCode === 38;
            var right = event.keyCode === 39;
            var down = event.keyCode === 40;
            var enter = event.keyCode === 13;
            var spacebar = event.keyCode === 32;
            var shift = event.shiftKey;
            var selection = hot.getSelected();
            var rowIndex = selection[0];
            var colIndex = selection[1];
            var selectedColType = hot.getDataType(rowIndex, colIndex);

            var numberOfColumns = hot.countCols();
            var numberOfRows = hot.countRows();

            var lastRow = numberOfRows - 1;
            var lastColumn = numberOfColumns - 1;

            var firstRow = 0;
            var isFirstRow = (rowIndex === firstRow) ? true : false;

            var tooltipCol = 1;
            var actionCol = 2;

            if (selectedColType == "dropdown") {

                var editor = hot.getActiveEditor();

                if (!tab && !left && !up && !right && !down) {

                    if (spacebar) {
                        //prevent spacebar default behavior to auto scroll down
                        event.preventDefault();
                    }

                    disableEdit(editor);
                }
            }

            if (tab || left || up || right || down) {

<<<<<<< HEAD
                var numberOfColumns = hot.countCols();
                var numberOfRows = hot.countRows();
                var lastRow = numberOfRows - 1;
                var lastColumn = numberOfColumns - 1;
                var isFirstRow = (rowIndex === 0) ? true : false;

                //== ACTIONS column ==//
                if (colIndex === 2) {
=======
                if (tab || enter) {
                    event.preventDefault();
                }

                //== ACTIONS column ==//
                if (colIndex === actionCol) {
>>>>>>> e0561963

                    if (down || up) {
                        event.preventDefault();
                    }
                    else if (left || shift && tab) {

<<<<<<< HEAD
=======
                        event.preventDefault();

>>>>>>> e0561963
                        if (!isTooltipDisplayed(rowIndex)) {

                            colIndex = 0;

                            if (isFirstRow) {
                                rowIndex = 0;
                            }
                        }
                        else {
<<<<<<< HEAD
                            colIndex = 1;
                        }

                        hot.selectCell(rowIndex, colIndex);
=======
                            colIndex = actionCol;
                        }

                        try {
                            hot.selectCell(rowIndex, colIndex);
                        }
                        catch(err) {
                            console.log(err);
                        }
>>>>>>> e0561963
                    }
                    else if (right || tab) {

                        try {
                            hot.selectCell(rowIndex, colIndex);
                        }
<<<<<<< HEAD
                        catch(err){
=======
                        catch(err) {
>>>>>>> e0561963
                            console.log(err);
                        }
                    }
                }
                //== TOOLTIP / ERROR column ==//
<<<<<<< HEAD
                else if (colIndex === 1) {
=======
                else if (colIndex === tooltipCol) {
>>>>>>> e0561963

                    if (up) {
                        event.preventDefault();

<<<<<<< HEAD
                        var topRow = isFirstRow ? 0 : (rowIndex - 1);

                        if (!isTooltipDisplayed(topRow)) {
                            colIndex = 2;
                        }

                        hot.selectCell(topRow, colIndex);
=======
                        var topRow = isFirstRow ? firstRow : (rowIndex - 1);

                        if (!isTooltipDisplayed(topRow)) {
                            colIndex = actionCol;
                        }

                        hot.selectCell(rowIndex, colIndex);
>>>>>>> e0561963
                    }
                    else if (down) {

                        event.preventDefault();

                        var numberOfRows = hot.countRows();
                        var lastRow = numberOfRows - 1;
                        rowIndex = (rowIndex === lastRow) ? lastRow : (rowIndex + 1);

                        if (!isTooltipDisplayed(rowIndex)) {
<<<<<<< HEAD
                            colIndex = 2;
=======
                            colIndex = actionCol;
>>>>>>> e0561963
                        }

                        hot.selectCell(rowIndex, colIndex);
                    }
                    else if (left || shift && tab) {
<<<<<<< HEAD
                        colIndex = 0;

                        if (isFirstRow) {
                            rowIndex = 0;
                        }

                        hot.selectCell(rowIndex, colIndex);
                    }
                    else if (right || tab) {
=======

                        event.preventDefault();
                        colIndex = 0;

                        if (isFirstRow) {
                            rowIndex = firstRow;
                        }

                        try {
                            hot.selectCell(rowIndex, colIndex);
                        }
                        catch(err) {
                            console.log(err);
                        }
                    }
                    else if (right || tab) {
                        event.preventDefault();
>>>>>>> e0561963

                        try {
                            hot.selectCell(rowIndex, colIndex);
                        }
                        catch(err){
                            console.log(err);
                        }
                    }
                }
                //== last row last column cell selected == //
                else if (rowIndex === lastRow && colIndex === lastColumn) {

<<<<<<< HEAD
                    try {
                        if (!shift && (right || tab)) {

                            hot.selectCell(0, 0);

                            if (!isTooltipDisplayed(0)) {
                                hot.selectCell(0, 1);
=======
                        if (!shift && (right || tab)) {

                            if (!isTooltipDisplayed(firstRow)) {
                                hot.selectCell(firstRow, actionCol);
                            }
                            else {
                                hot.selectCell(firstRow, tooltipCol);
>>>>>>> e0561963
                            }
                        }
                        else if (shift && tab) {
                            hot.selectCell(rowIndex, colIndex);
                        }
<<<<<<< HEAD
                    }
                    catch(err) {
                        console.log(err);
                    }
=======
>>>>>>> e0561963
                }
                //== last cell of every column selected ==//
                else if (colIndex == lastColumn) {

                    if (!shift &&  (right || tab)) {

                        var nextRow = rowIndex + 1;

                        if (!isTooltipDisplayed(nextRow)) {
<<<<<<< HEAD
                        // if (rowErrors && rowErrors.length > 0) {
                            colIndex = 2;
=======
                            colIndex = actionCol;
>>>>>>> e0561963
                            rowIndex++;
                        }
                        else {
                            colIndex = tooltipCol;
                            rowIndex++;
                        }
                        hot.selectCell(rowIndex, colIndex);
                    }
                    else if (shift && right) {
                        event.preventDefault();
                    }
                }
<<<<<<< HEAD
            } 
            else if (enter && selectedColType != "dropdown") {

                if (colIndex === 1) {

=======
            }
            else if ((enter || spacebar) && selectedColType != "dropdown") {

                if (colIndex === tooltipCol) {
>>>>>>> e0561963
                    event.preventDefault();

                    var numberOfRows = hot.countRows();
                    var lastRow = numberOfRows - 1;

                    rowIndex = (rowIndex === lastRow) ? lastRow : (rowIndex + 1);

<<<<<<< HEAD
                    if (!isTooltipDisplayed(rowIndex)) {
                        colIndex = 2;
=======
                    if (!isTooltipDisplayed(rowIndex, tooltipCol)) {
                        colIndex = actionCol;
>>>>>>> e0561963
                        hot.selectCell(rowIndex, colIndex);
                    }
                    else {
                        hot.selectCell(rowIndex, colIndex);
                    }
                }
                else if (colIndex === actionCol) {

                    event.stopImmediatePropagation();

                    var buttonId = '#actionBtnId-' + rowIndex;
                    $(buttonId).click();

                    $('ul.jq-dropdown-menu :first-child > a').focus();
                }
                else {
                    event.stopImmediatePropagation();
                    rowIndex++;

                    hot.selectCell(rowIndex, colIndex);
                }
            }
        }

        function beforeRendererHandler(td, row, col, prop, value, cellProperties) {

            if (prop != 'Actions' && prop != 'Errors') {

                if (value != null && value.toString().match(/^\d+$/)) {

                    var cellType = this.getDataType(row, col);

                    if (cellType === 'date') {

                        var strValue = value.toString();

                        value = formatDateValue(strValue);

                        this.setDataAtCell(row, col, value);
                    }
                }
            }
        }

        function disableEdit(editor) {
            editor.TEXTAREA.setAttribute("disabled", "true");
        }

        /// Auxiliary Methods

        function getCellDataType(sfdcDatatype) {

            var result = undefined;

            switch(sfdcDatatype) {

                case 'PICKLIST':
                    result = 'dropdown'
                    break;

                case 'BOOLEAN':
                    result = 'boolean'
                    break;

                case 'STRING':
                case 'EMAIL':
                case 'ID':
                case 'TEXTAREA':
                case 'URL':
                    result = 'text';
                    break;

                case 'DATE':
                case 'DATETIME':
                    result = 'date';
                    break;

                case 'CURRENCY':
                case 'NUMBER':
                case 'DECIMAL':
                    result = 'numeric';
                    break;
            }

            return result;
        }

        function getHotColumns() {

            var frozenColumns = [];
            var resultColumns = [];

            var idCol = new Object();
            idCol.title = ' ';
            idCol.type = 'text';
            idCol.data = 'Id';
            idCol.className = "htCenter htMiddle tooltip-column";
            idCol.wordWrap = true;
            idCol.colWidths = 5;
            idCol.readOnly = true;
            idCol.disableVisualSelection = true;
            frozenColumns.push(idCol);

            var errorCol = new Object();
            errorCol.title = ' ';
            errorCol.type = 'text';
            errorCol.data = 'Errors';
            errorCol.className = "htCenter htMiddle tooltip-column";
            errorCol.wordWrap = true;
            errorCol.colWidths = 40;
            errorCol.disableVisualSelection = false;
            errorCol.renderer = tooltipCellRenderer;
            errorCol.readOnly = true;
            frozenColumns.push(errorCol);

            var actionCol = new Object();
            actionCol.title = 'ACTIONS';
            actionCol.data = 'Actions';
            actionCol.colWidths = 70;
            actionCol.className = "htCenter htMiddle action-cell";
            actionCol.disableVisualSelection = true;
            frozenColumns.push(actionCol);

            for (var i = 0; i < $scope.columnsData.length; i++) {

                var templateField = $scope.columnsData[i];

                var col = new Object();
                col.data = templateField.apiName;
                col.required = templateField.required;
                col.title = getColumnTitle(templateField);
                col.type = getCellDataType(templateField.type);
                col.allowInvalid = true;
                col.wordWrap = false;
                col.colWidths = 210;

                col.className = "htLeft htMiddle slds-truncate";

                if (templateField.type === "DATE") {
                    col.dateFormat = 'M/D/YYYY';
                    col.className = "htLeft htMiddle slds-truncate custom-date";
                    col.correctFormat = true;
                    col.datePickerConfig = { 'yearRange': [1000, 3000] }
                    col.colWidths = 170;
                    col.editor = DateEditorCustom;
                    col.renderer = dropdownAndDateCellRenderer;
                }
                else if (templateField.type === "CURRENCY") {
                    col.format = '$0,0.00'
                    col.className = "htRight htMiddle slds-truncate";
                    col.title = '<div class="amount-style">' + templateField.label.toUpperCase() + '</div>';
                    col.colWidths = 100;
                    col.editor = NumberEditorCustom;
                }
                else if (templateField.type === "DECIMAL") {
                    col.format = '0.00';
                    col.className = "htRight htMiddle slds-truncate";
                    col.title = '<div class="amount-style">' + templateField.label.toUpperCase() + '</div>';
                    col.colWidths = 100;
                    col.editor = NumberEditorCustom;
                }
                else if (templateField.type === "NUMBER") {
                    col.format = '0';
                    col.className = "htRight htMiddle slds-truncate";
                    col.title = '<div class="amount-style">' + templateField.label.toUpperCase() + '</div>';
                    col.colWidths = 80;
                    col.editor = NumberEditorCustom;
                }
                else if (templateField.type === "EMAIL" || templateField.type === "STRING" ||
                         templateField.type === "TEXTAREA" || templateField.type === "URL") {

                    col.editor = TextEditorCustom;
                }
                else if (templateField.type === "BOOLEAN") {

                    col.type = "checkbox";
                    col.colWidths = 50;
                }
                else if (templateField.type === 'PHONE') {

                    col.colWidths = 150;
                    col.editor = TextEditorCustom;
                }
                else if (templateField.type === 'PERCENT') {
                    col.type = "numeric";
                    col.format = '0.000%';
                    col.colWidths = 60;
                    col.editor = NumberEditorCustom;
                }
                else if (templateField.type === 'GEOLOCATION') {
                    col.type = "text";
                    col.colWidths = 170;
                }
                else if (templateField.type === 'TIME') {
                    col.type = 'time';
                    col.timeFormat= 'h:mm:ss a';
                    col.correctFormat= true;
                    col.colWidths = 80;
                    col.editor = TextEditorCustom;
                }

                if (templateField.type === "PICKLIST") {
                    col.strict = false;
                    // Check if by any change the list containing picklist values are null empty or undefined.
                    if (templateField.picklistValues) {

                         // allowInvalid: false - does not allow manual input of value that does not exist in the source.
                         // In this case, the ENTER key is ignored and the editor field remains open.
                        col.source = Object.keys(templateField.picklistValues);

                        if (templateField.isRecordType) {
                            $scope.recordTypeMap = templateField.picklistValues;
                        }
                    }

                    col.renderer = dropdownAndDateCellRenderer;
                }

                if (templateField.apiName !== "Id") {
                    resultColumns.push(col);
                }
            }

            return frozenColumns.concat(resultColumns);
        }

        function getColumnIndexByProp(prop){

            if (prop) {

                for (var index = 0; index < $scope.columnsData.length; index ++) {

                    if ($scope.columnsData[index].data && (prop.toLowerCase() === $scope.columnsData[index].data.toLowerCase())) {
                        return index;
                    }
                }
            }
            return -1;
        }

        function getColumnTitle(templateField) {

            var result = templateField.label.toUpperCase();

            if (result === 'RECORD TYPE ID') {

                result = 'RECORD TYPE';
            }

            return result;
        }

        function setActionButtonActive(row, column) {

            setTimeout(function () {

                if (column === 2) {

                    $(".action-cell button").removeClass("action-button-active");

                    var selector = '#actionCellId-' + row + ' button';
                    $(selector).addClass('action-button-active')
                }
                else {
                    $(".action-cell button").removeClass("action-button-active");
                }

            }, 250);
        }

        function addMessage(cell, errors) {

            removeMessage();
            var messageSection = document.createElement('section');
            messageSection.className = 'slds-popover slds-nubbin_bottom-left slds-theme_error tooltip-error';
            messageSection.role = 'dialog';

            var messageSectionDiv = document.createElement('div');
            messageSectionDiv.className = 'slds-popover__body';

            var messageSectionDivList = document.createElement('ul');
            messageSectionDivList.style.listStyleType = 'none';

            if (errors.length <= 3) {

                errors.forEach(function(errorElement) {

                    var messageSectionDivListElement = document.createElement('li');
                    messageSectionDivListElement.className += "slds-p-around_xx-small";

                    messageSectionDivListElement.innerHTML = setErrorMessage(errorElement.field, errorElement.messages);
                    messageSectionDivList.appendChild(messageSectionDivListElement);
                })
            }
            else {

                var moreCounter = errors.length - 3;

                for (var i = 0; i < 4; i++) {

                    var messageSectionDivListElement = document.createElement('li');
                    messageSectionDivListElement.className += "slds-p-around_xx-small";

                    if (i != 3) {
                        messageSectionDivListElement.innerHTML = setErrorMessage(errors[i].field, errors[i].messages);
                        messageSectionDivList.appendChild(messageSectionDivListElement);
                    }
                    else {
                        messageSectionDivListElement.innerHTML = '(' + moreCounter + ' more...)';
                        messageSectionDivList.appendChild(messageSectionDivListElement);
                    }
                }
            }

            messageSectionDiv.appendChild(messageSectionDivList);
            messageSection.appendChild(messageSectionDiv);
            document.body.appendChild(messageSection);

            var popper = new Popper(cell, messageSection, {
                placement: 'top-end'
            });
        }

        function removeMessage() {
            $(".tooltip-error" ).remove();
        }

        function renderBindings() {

            if (window.attachEvent) {
                window.attachEvent('onresize', updateHotTable);
            }
            else {
                window.addEventListener('resize', updateHotTable, true);
            }

            $(".amount-style").parent().css('text-align', 'right');
        }

        function updateSummaryData() {

            BGE_HandsOnGridController.getSummaryData({batchId: batchId}, getSummaryDataHandler)

            function getSummaryDataHandler(result, event) {

                $scope.rowsCount = result.rowsCount;
                $scope.rowsAmount = result.rowsAmount;
                $scope.totalPages = Math.ceil($scope.rowsCount / 50) + 1;

                if ($scope.offset >= $scope.totalPages - 1) {
                    $scope.nextButonDisabled = true;
                }
                else {
                    $scope.nextButonDisabled = false;
                }

                $scope.$apply();
            }
        }

        function updateHotTable() {

            var newWidth = window.innerWidth * .985;
            var newHeight = window.innerHeight - document.getElementById("my-hot-table").offsetTop - 27;

            if (hot) {

            }
            hot.updateSettings({
                width: newWidth,
                height: newHeight
            });
        }

        // Renderers

        function actionCellsRenderer(instance, td, row, col, prop, value, cellProperties) {

            Handsontable.renderers.HtmlRenderer.apply(this, arguments);

            var selectElement = getLightningPicklist(row);

            Handsontable.dom.addEvent(selectElement, 'click', function (e) {
                e.preventDefault(); // prevent selection quirk
            });

            Handsontable.dom.empty(td);
            td.appendChild(selectElement);

            td.className = 'action-cell';
            td.id = 'actionCellId-' + row;

            return td;
        }

        function tooltipCellRenderer(instance, td, row, col, prop, value, cellProperties) {

            setCellsHeight();

            Handsontable.renderers.HtmlRenderer.apply(this, arguments);

            var iconContainer = document.createElement('div');

            var rowId = instance.getDataAtCell(row, instance.propToCol('Id'));
            var rowErrors = $scope.rowErrors[rowId];

            if (rowErrors && rowErrors.length > 0) {

                iconContainer.style.display = 'block';
            }
            else {

                iconContainer.style.display = 'none';
            }

            Handsontable.dom.addEvent(iconContainer, 'click', function (e) {
                e.preventDefault(); // prevent selection quirk
            });
            Handsontable.dom.addEvent(iconContainer, 'mouseleave', function (e) {
                e.preventDefault(); // prevent selection quirk
                removeMessage();
            });
            Handsontable.dom.addEvent(iconContainer, 'mousemove', function (e) {
                e.preventDefault(); // prevent selection quirk

                if (rowErrors && rowErrors.length > 0) {
                    iconContainer.style.display = 'block';
                    addMessage(td, rowErrors);
                }
            });

            var iconImage = document.createElement('img');
            iconImage.className = 'tooltip-image';
            iconImage.src = resourcePath + '/icons/warning.png';
            // iconImage.style.width = "60%";
            iconImage.style.cursor = "pointer";
            iconImage.style.paddingTop = '5px';

            iconContainer.appendChild(iconImage);
            Handsontable.dom.empty(td);
            td.appendChild(iconContainer);

            td.style.background = 'white !important';
            td.style.borderBottom = 'none';
            td.style.borderTop = 'none';
            td.style.borderLeft = 'none';

            td.className = 'tooltip-cell';

            return td;
        }

        function dropdownAndDateCellRenderer(instance, TD, row, col, prop, value, cellProperties) {

            var val = value == null ? '' : value;

            TD.className = "htRight htMiddle slds-truncate htNoWrap htAutocomplete";

            var innerContent = '<div class="slds-grid slds-nowrap slds-size_12-of-12">' +
                                    '<div class="slds-size_11-of-12" style="text-align: left">' +
                                        '<div class="ellipsis slds-size_12-of-12" style="vertical-align: middle;">' + val + '</div>' +
                                    '</div>' +
                                    '<div class="slds-size_1-of-12">' +
                                        '<div class="slds-size_12-of-12 htAutocompleteArrow">▼</div>' +
                                    '</div>' +
                               '</div>';

            TD.innerHTML = innerContent;

            var rowId = instance.getDataAtCell(row, instance.propToCol('Id'));
            var rowErrors = $scope.rowErrors[rowId];

            var errorInCell = false;

            if (rowErrors) {
                for (var i=0; i < rowErrors.length; i++) {
                    if (rowErrors[i].field == prop) {
                        errorInCell = true;
                    }
                }
            }

            if (errorInCell) {
                TD.className = "htRight htMiddle slds-truncate htNoWrap htAutocomplete htInvalid";
            }

            return TD;
        }

        // Validation Errors

        function emailValidator(value, callback) {
            setTimeout(function () {
                if (/.+@.+/.test(value)) {
                    callback(true);
                } else {
                    callback(false);
                }
            }, 1000);
        };

        //ACTION picklist
        function getLightningPicklist(row) {

            var divControl = document.createElement('div');

            divControl.className = 'slds-dropdown-trigger slds-dropdown-trigger_click picklist-click';

            var divButton = document.createElement('button');
            divButton.id = 'actionBtnId-' + row;

            divButton.className = 'slds-button slds-button_icon slds-button_icon-border-filled';

            divButton.setAttribute('aria-haspopup', 'true');
            divButton.setAttribute('data-jq-dropdown', '#action-menu-container');
            divButton.style.height = "25px";
            divButton.style.width = "25px";

            var iconImage = document.createElement('img');
            iconImage.className = 'slds-button__icon';
            iconImage.src = resourcePath + '/icons/click.png';
            iconImage.style.cursor = "pointer";

            divButton.appendChild(iconImage);
            divControl.appendChild(divButton);

            return divControl;
        }

        function getLightningPicklistOption(option) {

            var liElement = document.createElement('li');
            liElement.setAttribute('role', 'presentation');
            liElement.className = 'slds-dropdown__item';

            var liLinkElement = document.createElement('a');
            liLinkElement.role = 'menuitem';
            liLinkElement.setAttribute('href', 'javascript:void(0);');

            var liLinkSpanElement = document.createElement('span');
            liLinkSpanElement.className = 'slds-truncate';
            liLinkSpanElement.setAttribute('title', option);
            liLinkElement.appendChild(liLinkSpanElement);
            liElement.appendChild(liLinkElement);

            return liElement;
        }

        function setErrorMessage(apiName, errorMsg) {

            var message = apiName.split("_c").join("");

            var message = message.split("_").join(" ").trim();
            for (var i = 0; i < message.length; i++) {
                if (!isNaN(message[i]) && message[i] != " ") {
                    message = message.split(message[i]).join("");
                    break;
                }
            }
            message = message + " : " + errorMsg;
            return message;
        }

        function isTooltipDisplayed(row) {

            var rowId = hot.getDataAtCell(row, hot.propToCol('Id'));
            var rowErrors = $scope.rowErrors[rowId];

            return (rowErrors && rowErrors.length > 0) ? true : false;
        }

        function setCellsHeight() {

            $('th').css('height', '40px');
            $('td').css('height', '30px')
        }

    });
})();<|MERGE_RESOLUTION|>--- conflicted
+++ resolved
@@ -634,34 +634,20 @@
 
             if (tab || left || up || right || down) {
 
-<<<<<<< HEAD
-                var numberOfColumns = hot.countCols();
-                var numberOfRows = hot.countRows();
-                var lastRow = numberOfRows - 1;
-                var lastColumn = numberOfColumns - 1;
-                var isFirstRow = (rowIndex === 0) ? true : false;
-
-                //== ACTIONS column ==//
-                if (colIndex === 2) {
-=======
                 if (tab || enter) {
                     event.preventDefault();
                 }
 
                 //== ACTIONS column ==//
                 if (colIndex === actionCol) {
->>>>>>> e0561963
 
                     if (down || up) {
                         event.preventDefault();
                     }
                     else if (left || shift && tab) {
 
-<<<<<<< HEAD
-=======
                         event.preventDefault();
 
->>>>>>> e0561963
                         if (!isTooltipDisplayed(rowIndex)) {
 
                             colIndex = 0;
@@ -671,12 +657,6 @@
                             }
                         }
                         else {
-<<<<<<< HEAD
-                            colIndex = 1;
-                        }
-
-                        hot.selectCell(rowIndex, colIndex);
-=======
                             colIndex = actionCol;
                         }
 
@@ -686,41 +666,23 @@
                         catch(err) {
                             console.log(err);
                         }
->>>>>>> e0561963
                     }
                     else if (right || tab) {
 
                         try {
                             hot.selectCell(rowIndex, colIndex);
                         }
-<<<<<<< HEAD
-                        catch(err){
-=======
                         catch(err) {
->>>>>>> e0561963
                             console.log(err);
                         }
                     }
                 }
                 //== TOOLTIP / ERROR column ==//
-<<<<<<< HEAD
-                else if (colIndex === 1) {
-=======
                 else if (colIndex === tooltipCol) {
->>>>>>> e0561963
 
                     if (up) {
                         event.preventDefault();
 
-<<<<<<< HEAD
-                        var topRow = isFirstRow ? 0 : (rowIndex - 1);
-
-                        if (!isTooltipDisplayed(topRow)) {
-                            colIndex = 2;
-                        }
-
-                        hot.selectCell(topRow, colIndex);
-=======
                         var topRow = isFirstRow ? firstRow : (rowIndex - 1);
 
                         if (!isTooltipDisplayed(topRow)) {
@@ -728,7 +690,6 @@
                         }
 
                         hot.selectCell(rowIndex, colIndex);
->>>>>>> e0561963
                     }
                     else if (down) {
 
@@ -739,27 +700,12 @@
                         rowIndex = (rowIndex === lastRow) ? lastRow : (rowIndex + 1);
 
                         if (!isTooltipDisplayed(rowIndex)) {
-<<<<<<< HEAD
-                            colIndex = 2;
-=======
                             colIndex = actionCol;
->>>>>>> e0561963
                         }
 
                         hot.selectCell(rowIndex, colIndex);
                     }
                     else if (left || shift && tab) {
-<<<<<<< HEAD
-                        colIndex = 0;
-
-                        if (isFirstRow) {
-                            rowIndex = 0;
-                        }
-
-                        hot.selectCell(rowIndex, colIndex);
-                    }
-                    else if (right || tab) {
-=======
 
                         event.preventDefault();
                         colIndex = 0;
@@ -777,7 +723,6 @@
                     }
                     else if (right || tab) {
                         event.preventDefault();
->>>>>>> e0561963
 
                         try {
                             hot.selectCell(rowIndex, colIndex);
@@ -790,15 +735,6 @@
                 //== last row last column cell selected == //
                 else if (rowIndex === lastRow && colIndex === lastColumn) {
 
-<<<<<<< HEAD
-                    try {
-                        if (!shift && (right || tab)) {
-
-                            hot.selectCell(0, 0);
-
-                            if (!isTooltipDisplayed(0)) {
-                                hot.selectCell(0, 1);
-=======
                         if (!shift && (right || tab)) {
 
                             if (!isTooltipDisplayed(firstRow)) {
@@ -806,19 +742,11 @@
                             }
                             else {
                                 hot.selectCell(firstRow, tooltipCol);
->>>>>>> e0561963
                             }
                         }
                         else if (shift && tab) {
                             hot.selectCell(rowIndex, colIndex);
                         }
-<<<<<<< HEAD
-                    }
-                    catch(err) {
-                        console.log(err);
-                    }
-=======
->>>>>>> e0561963
                 }
                 //== last cell of every column selected ==//
                 else if (colIndex == lastColumn) {
@@ -828,12 +756,7 @@
                         var nextRow = rowIndex + 1;
 
                         if (!isTooltipDisplayed(nextRow)) {
-<<<<<<< HEAD
-                        // if (rowErrors && rowErrors.length > 0) {
-                            colIndex = 2;
-=======
                             colIndex = actionCol;
->>>>>>> e0561963
                             rowIndex++;
                         }
                         else {
@@ -846,32 +769,18 @@
                         event.preventDefault();
                     }
                 }
-<<<<<<< HEAD
-            } 
-            else if (enter && selectedColType != "dropdown") {
-
-                if (colIndex === 1) {
-
-=======
             }
             else if ((enter || spacebar) && selectedColType != "dropdown") {
 
                 if (colIndex === tooltipCol) {
->>>>>>> e0561963
                     event.preventDefault();
 
                     var numberOfRows = hot.countRows();
                     var lastRow = numberOfRows - 1;
-
                     rowIndex = (rowIndex === lastRow) ? lastRow : (rowIndex + 1);
 
-<<<<<<< HEAD
-                    if (!isTooltipDisplayed(rowIndex)) {
-                        colIndex = 2;
-=======
                     if (!isTooltipDisplayed(rowIndex, tooltipCol)) {
                         colIndex = actionCol;
->>>>>>> e0561963
                         hot.selectCell(rowIndex, colIndex);
                     }
                     else {
