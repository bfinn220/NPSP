--- conflicted
+++ resolved
@@ -936,12 +936,8 @@
                             $scope.recordTypeMap = templateField.picklistValues;
                         }
                     }
-<<<<<<< HEAD
 
                     col.renderer = dropdownAndDateCellRenderer;
-=======
-                    
->>>>>>> 686ed64c
                 }
 
                 if (templateField.apiName !== "Id") {
